--- conflicted
+++ resolved
@@ -1359,16 +1359,9 @@
 		rc = cca_genseckey(kgs.cardnr, kgs.domain,
 				   kgs.keytype, kgs.seckey.seckey);
 		pr_debug("%s cca_genseckey()=%d\n", __func__, rc);
-<<<<<<< HEAD
-		if (rc)
-			break;
-		if (copy_to_user(ugs, &kgs, sizeof(kgs)))
-			return -EFAULT;
-=======
 		if (!rc && copy_to_user(ugs, &kgs, sizeof(kgs)))
 			rc = -EFAULT;
 		memzero_explicit(&kgs, sizeof(kgs));
->>>>>>> 0c383648
 		break;
 	}
 	case PKEY_CLR2SECK: {
@@ -1380,15 +1373,8 @@
 		rc = cca_clr2seckey(kcs.cardnr, kcs.domain, kcs.keytype,
 				    kcs.clrkey.clrkey, kcs.seckey.seckey);
 		pr_debug("%s cca_clr2seckey()=%d\n", __func__, rc);
-<<<<<<< HEAD
-		if (rc)
-			break;
-		if (copy_to_user(ucs, &kcs, sizeof(kcs)))
-			return -EFAULT;
-=======
 		if (!rc && copy_to_user(ucs, &kcs, sizeof(kcs)))
 			rc = -EFAULT;
->>>>>>> 0c383648
 		memzero_explicit(&kcs, sizeof(kcs));
 		break;
 	}
@@ -1403,16 +1389,9 @@
 				     ksp.seckey.seckey, ksp.protkey.protkey,
 				     &ksp.protkey.len, &ksp.protkey.type);
 		pr_debug("%s cca_sec2protkey()=%d\n", __func__, rc);
-<<<<<<< HEAD
-		if (rc)
-			break;
-		if (copy_to_user(usp, &ksp, sizeof(ksp)))
-			return -EFAULT;
-=======
 		if (!rc && copy_to_user(usp, &ksp, sizeof(ksp)))
 			rc = -EFAULT;
 		memzero_explicit(&ksp, sizeof(ksp));
->>>>>>> 0c383648
 		break;
 	}
 	case PKEY_CLR2PROTK: {
@@ -1426,15 +1405,8 @@
 				      kcp.protkey.protkey,
 				      &kcp.protkey.len, &kcp.protkey.type);
 		pr_debug("%s pkey_clr2protkey()=%d\n", __func__, rc);
-<<<<<<< HEAD
-		if (rc)
-			break;
-		if (copy_to_user(ucp, &kcp, sizeof(kcp)))
-			return -EFAULT;
-=======
 		if (!rc && copy_to_user(ucp, &kcp, sizeof(kcp)))
 			rc = -EFAULT;
->>>>>>> 0c383648
 		memzero_explicit(&kcp, sizeof(kcp));
 		break;
 	}
@@ -1463,16 +1435,9 @@
 		rc = pkey_skey2pkey(ksp.seckey.seckey, ksp.protkey.protkey,
 				    &ksp.protkey.len, &ksp.protkey.type);
 		pr_debug("%s pkey_skey2pkey()=%d\n", __func__, rc);
-<<<<<<< HEAD
-		if (rc)
-			break;
-		if (copy_to_user(usp, &ksp, sizeof(ksp)))
-			return -EFAULT;
-=======
 		if (!rc && copy_to_user(usp, &ksp, sizeof(ksp)))
 			rc = -EFAULT;
 		memzero_explicit(&ksp, sizeof(ksp));
->>>>>>> 0c383648
 		break;
 	}
 	case PKEY_VERIFYKEY: {
@@ -1484,16 +1449,9 @@
 		rc = pkey_verifykey(&kvk.seckey, &kvk.cardnr, &kvk.domain,
 				    &kvk.keysize, &kvk.attributes);
 		pr_debug("%s pkey_verifykey()=%d\n", __func__, rc);
-<<<<<<< HEAD
-		if (rc)
-			break;
-		if (copy_to_user(uvk, &kvk, sizeof(kvk)))
-			return -EFAULT;
-=======
 		if (!rc && copy_to_user(uvk, &kvk, sizeof(kvk)))
 			rc = -EFAULT;
 		memzero_explicit(&kvk, sizeof(kvk));
->>>>>>> 0c383648
 		break;
 	}
 	case PKEY_GENPROTK: {
@@ -1506,16 +1464,9 @@
 		rc = pkey_genprotkey(kgp.keytype, kgp.protkey.protkey,
 				     &kgp.protkey.len, &kgp.protkey.type);
 		pr_debug("%s pkey_genprotkey()=%d\n", __func__, rc);
-<<<<<<< HEAD
-		if (rc)
-			break;
-		if (copy_to_user(ugp, &kgp, sizeof(kgp)))
-			return -EFAULT;
-=======
 		if (!rc && copy_to_user(ugp, &kgp, sizeof(kgp)))
 			rc = -EFAULT;
 		memzero_explicit(&kgp, sizeof(kgp));
->>>>>>> 0c383648
 		break;
 	}
 	case PKEY_VERIFYPROTK: {
@@ -1527,10 +1478,7 @@
 		rc = pkey_verifyprotkey(kvp.protkey.protkey,
 					kvp.protkey.len, kvp.protkey.type);
 		pr_debug("%s pkey_verifyprotkey()=%d\n", __func__, rc);
-<<<<<<< HEAD
-=======
 		memzero_explicit(&kvp, sizeof(kvp));
->>>>>>> 0c383648
 		break;
 	}
 	case PKEY_KBLOB2PROTK: {
@@ -1547,19 +1495,10 @@
 		rc = pkey_keyblob2pkey(kkey, ktp.keylen, ktp.protkey.protkey,
 				       &ktp.protkey.len, &ktp.protkey.type);
 		pr_debug("%s pkey_keyblob2pkey()=%d\n", __func__, rc);
-<<<<<<< HEAD
-		memzero_explicit(kkey, ktp.keylen);
-		kfree(kkey);
-		if (rc)
-			break;
-		if (copy_to_user(utp, &ktp, sizeof(ktp)))
-			return -EFAULT;
-=======
 		kfree_sensitive(kkey);
 		if (!rc && copy_to_user(utp, &ktp, sizeof(ktp)))
 			rc = -EFAULT;
 		memzero_explicit(&ktp, sizeof(ktp));
->>>>>>> 0c383648
 		break;
 	}
 	case PKEY_GENSECK2: {
@@ -1617,10 +1556,7 @@
 		if (IS_ERR(apqns)) {
 			memzero_explicit(&kcs, sizeof(kcs));
 			return PTR_ERR(apqns);
-<<<<<<< HEAD
-=======
-		}
->>>>>>> 0c383648
+		}
 		kkey = kzalloc(klen, GFP_KERNEL);
 		if (!kkey) {
 			kfree(apqns);
@@ -1670,11 +1606,7 @@
 				     &kvk.cardnr, &kvk.domain,
 				     &kvk.type, &kvk.size, &kvk.flags);
 		pr_debug("%s pkey_verifykey2()=%d\n", __func__, rc);
-<<<<<<< HEAD
-		kfree(kkey);
-=======
 		kfree_sensitive(kkey);
->>>>>>> 0c383648
 		if (rc)
 			break;
 		if (copy_to_user(uvk, &kvk, sizeof(kvk)))
@@ -1735,11 +1667,7 @@
 		rc = pkey_apqns4key(kkey, kak.keylen, kak.flags,
 				    apqns, &nr_apqns);
 		pr_debug("%s pkey_apqns4key()=%d\n", __func__, rc);
-<<<<<<< HEAD
-		kfree(kkey);
-=======
 		kfree_sensitive(kkey);
->>>>>>> 0c383648
 		if (rc && rc != -ENOSPC) {
 			kfree(apqns);
 			break;
