--- conflicted
+++ resolved
@@ -2977,20 +2977,6 @@
 		}
 	}
 
-<<<<<<< HEAD
-	/*
-	 * optional platform-specific magic
-	 *
-	 * The .init callback is not used by any of the basic clock types, but
-	 * exists for weird hardware that must perform initialization magic.
-	 * Please consider other ways of solving initialization problems before
-	 * using this callback, as its use is discouraged.
-	 */
-	if (core->ops->init)
-		core->ops->init(core->hw);
-
-=======
->>>>>>> b44c4ddf
 	kref_init(&core->ref);
 out:
 	clk_pm_runtime_put(core);
