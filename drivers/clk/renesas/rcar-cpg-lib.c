--- conflicted
+++ resolved
@@ -193,90 +193,3 @@
 
 	return clk;
 }
-<<<<<<< HEAD
-
-struct rpc_clock {
-	struct clk_divider div;
-	struct clk_gate gate;
-	/*
-	 * One notifier covers both RPC and RPCD2 clocks as they are both
-	 * controlled by the same RPCCKCR register...
-	 */
-	struct cpg_simple_notifier csn;
-};
-
-static const struct clk_div_table cpg_rpc_div_table[] = {
-	{ 1, 2 }, { 3, 4 }, { 5, 6 }, { 7, 8 }, { 0, 0 },
-};
-
-struct clk * __init cpg_rpc_clk_register(const char *name,
-	void __iomem *rpcckcr, const char *parent_name,
-	struct raw_notifier_head *notifiers)
-{
-	struct rpc_clock *rpc;
-	struct clk *clk;
-
-	rpc = kzalloc(sizeof(*rpc), GFP_KERNEL);
-	if (!rpc)
-		return ERR_PTR(-ENOMEM);
-
-	rpc->div.reg = rpcckcr;
-	rpc->div.width = 3;
-	rpc->div.table = cpg_rpc_div_table;
-	rpc->div.lock = &cpg_lock;
-
-	rpc->gate.reg = rpcckcr;
-	rpc->gate.bit_idx = 8;
-	rpc->gate.flags = CLK_GATE_SET_TO_DISABLE;
-	rpc->gate.lock = &cpg_lock;
-
-	rpc->csn.reg = rpcckcr;
-
-	clk = clk_register_composite(NULL, name, &parent_name, 1, NULL, NULL,
-				     &rpc->div.hw,  &clk_divider_ops,
-				     &rpc->gate.hw, &clk_gate_ops,
-				     CLK_SET_RATE_PARENT);
-	if (IS_ERR(clk)) {
-		kfree(rpc);
-		return clk;
-	}
-
-	cpg_simple_notifier_register(notifiers, &rpc->csn);
-	return clk;
-}
-
-struct rpcd2_clock {
-	struct clk_fixed_factor fixed;
-	struct clk_gate gate;
-};
-
-struct clk * __init cpg_rpcd2_clk_register(const char *name,
-					   void __iomem *rpcckcr,
-					   const char *parent_name)
-{
-	struct rpcd2_clock *rpcd2;
-	struct clk *clk;
-
-	rpcd2 = kzalloc(sizeof(*rpcd2), GFP_KERNEL);
-	if (!rpcd2)
-		return ERR_PTR(-ENOMEM);
-
-	rpcd2->fixed.mult = 1;
-	rpcd2->fixed.div = 2;
-
-	rpcd2->gate.reg = rpcckcr;
-	rpcd2->gate.bit_idx = 9;
-	rpcd2->gate.flags = CLK_GATE_SET_TO_DISABLE;
-	rpcd2->gate.lock = &cpg_lock;
-
-	clk = clk_register_composite(NULL, name, &parent_name, 1, NULL, NULL,
-				     &rpcd2->fixed.hw, &clk_fixed_factor_ops,
-				     &rpcd2->gate.hw, &clk_gate_ops,
-				     CLK_SET_RATE_PARENT);
-	if (IS_ERR(clk))
-		kfree(rpcd2);
-
-	return clk;
-}
-=======
->>>>>>> 754e0b0e
