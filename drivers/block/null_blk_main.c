/*
 * Add configfs and memory store: Kyungchan Koh <kkc6196@fb.com> and
 * Shaohua Li <shli@fb.com>
 */
#include <linux/module.h>

#include <linux/moduleparam.h>
#include <linux/sched.h>
#include <linux/fs.h>
#include <linux/init.h>
#include "null_blk.h"

#define PAGE_SECTORS_SHIFT	(PAGE_SHIFT - SECTOR_SHIFT)
#define PAGE_SECTORS		(1 << PAGE_SECTORS_SHIFT)
#define SECTOR_MASK		(PAGE_SECTORS - 1)

#define FREE_BATCH		16

#define TICKS_PER_SEC		50ULL
#define TIMER_INTERVAL		(NSEC_PER_SEC / TICKS_PER_SEC)

#ifdef CONFIG_BLK_DEV_NULL_BLK_FAULT_INJECTION
static DECLARE_FAULT_ATTR(null_timeout_attr);
static DECLARE_FAULT_ATTR(null_requeue_attr);
#endif

static inline u64 mb_per_tick(int mbps)
{
	return (1 << 20) / TICKS_PER_SEC * ((u64) mbps);
}

/*
 * Status flags for nullb_device.
 *
 * CONFIGURED:	Device has been configured and turned on. Cannot reconfigure.
 * UP:		Device is currently on and visible in userspace.
 * THROTTLED:	Device is being throttled.
 * CACHE:	Device is using a write-back cache.
 */
enum nullb_device_flags {
	NULLB_DEV_FL_CONFIGURED	= 0,
	NULLB_DEV_FL_UP		= 1,
	NULLB_DEV_FL_THROTTLED	= 2,
	NULLB_DEV_FL_CACHE	= 3,
};

#define MAP_SZ		((PAGE_SIZE >> SECTOR_SHIFT) + 2)
/*
 * nullb_page is a page in memory for nullb devices.
 *
 * @page:	The page holding the data.
 * @bitmap:	The bitmap represents which sector in the page has data.
 *		Each bit represents one block size. For example, sector 8
 *		will use the 7th bit
 * The highest 2 bits of bitmap are for special purpose. LOCK means the cache
 * page is being flushing to storage. FREE means the cache page is freed and
 * should be skipped from flushing to storage. Please see
 * null_make_cache_space
 */
struct nullb_page {
	struct page *page;
	DECLARE_BITMAP(bitmap, MAP_SZ);
};
#define NULLB_PAGE_LOCK (MAP_SZ - 1)
#define NULLB_PAGE_FREE (MAP_SZ - 2)

static LIST_HEAD(nullb_list);
static struct mutex lock;
static int null_major;
static DEFINE_IDA(nullb_indexes);
static struct blk_mq_tag_set tag_set;

enum {
	NULL_IRQ_NONE		= 0,
	NULL_IRQ_SOFTIRQ	= 1,
	NULL_IRQ_TIMER		= 2,
};

enum {
	NULL_Q_BIO		= 0,
	NULL_Q_RQ		= 1,
	NULL_Q_MQ		= 2,
};

static int g_no_sched;
module_param_named(no_sched, g_no_sched, int, 0444);
MODULE_PARM_DESC(no_sched, "No io scheduler");

static int g_submit_queues = 1;
module_param_named(submit_queues, g_submit_queues, int, 0444);
MODULE_PARM_DESC(submit_queues, "Number of submission queues");

static int g_home_node = NUMA_NO_NODE;
module_param_named(home_node, g_home_node, int, 0444);
MODULE_PARM_DESC(home_node, "Home node for the device");

#ifdef CONFIG_BLK_DEV_NULL_BLK_FAULT_INJECTION
static char g_timeout_str[80];
module_param_string(timeout, g_timeout_str, sizeof(g_timeout_str), 0444);

static char g_requeue_str[80];
module_param_string(requeue, g_requeue_str, sizeof(g_requeue_str), 0444);
#endif

static int g_queue_mode = NULL_Q_MQ;

static int null_param_store_val(const char *str, int *val, int min, int max)
{
	int ret, new_val;

	ret = kstrtoint(str, 10, &new_val);
	if (ret)
		return -EINVAL;

	if (new_val < min || new_val > max)
		return -EINVAL;

	*val = new_val;
	return 0;
}

static int null_set_queue_mode(const char *str, const struct kernel_param *kp)
{
	return null_param_store_val(str, &g_queue_mode, NULL_Q_BIO, NULL_Q_MQ);
}

static const struct kernel_param_ops null_queue_mode_param_ops = {
	.set	= null_set_queue_mode,
	.get	= param_get_int,
};

device_param_cb(queue_mode, &null_queue_mode_param_ops, &g_queue_mode, 0444);
MODULE_PARM_DESC(queue_mode, "Block interface to use (0=bio,1=rq,2=multiqueue)");

static int g_gb = 250;
module_param_named(gb, g_gb, int, 0444);
MODULE_PARM_DESC(gb, "Size in GB");

static int g_bs = 512;
module_param_named(bs, g_bs, int, 0444);
MODULE_PARM_DESC(bs, "Block size (in bytes)");

static int nr_devices = 1;
module_param(nr_devices, int, 0444);
MODULE_PARM_DESC(nr_devices, "Number of devices to register");

static bool g_blocking;
module_param_named(blocking, g_blocking, bool, 0444);
MODULE_PARM_DESC(blocking, "Register as a blocking blk-mq driver device");

static bool shared_tags;
module_param(shared_tags, bool, 0444);
MODULE_PARM_DESC(shared_tags, "Share tag set between devices for blk-mq");

static int g_irqmode = NULL_IRQ_SOFTIRQ;

static int null_set_irqmode(const char *str, const struct kernel_param *kp)
{
	return null_param_store_val(str, &g_irqmode, NULL_IRQ_NONE,
					NULL_IRQ_TIMER);
}

static const struct kernel_param_ops null_irqmode_param_ops = {
	.set	= null_set_irqmode,
	.get	= param_get_int,
};

device_param_cb(irqmode, &null_irqmode_param_ops, &g_irqmode, 0444);
MODULE_PARM_DESC(irqmode, "IRQ completion handler. 0-none, 1-softirq, 2-timer");

static unsigned long g_completion_nsec = 10000;
module_param_named(completion_nsec, g_completion_nsec, ulong, 0444);
MODULE_PARM_DESC(completion_nsec, "Time in ns to complete a request in hardware. Default: 10,000ns");

static int g_hw_queue_depth = 64;
module_param_named(hw_queue_depth, g_hw_queue_depth, int, 0444);
MODULE_PARM_DESC(hw_queue_depth, "Queue depth for each hardware queue. Default: 64");

static bool g_use_per_node_hctx;
module_param_named(use_per_node_hctx, g_use_per_node_hctx, bool, 0444);
MODULE_PARM_DESC(use_per_node_hctx, "Use per-node allocation for hardware context queues. Default: false");

static bool g_zoned;
module_param_named(zoned, g_zoned, bool, S_IRUGO);
MODULE_PARM_DESC(zoned, "Make device as a host-managed zoned block device. Default: false");

static unsigned long g_zone_size = 256;
module_param_named(zone_size, g_zone_size, ulong, S_IRUGO);
MODULE_PARM_DESC(zone_size, "Zone size in MB when block device is zoned. Must be power-of-two: Default: 256");

static struct nullb_device *null_alloc_dev(void);
static void null_free_dev(struct nullb_device *dev);
static void null_del_dev(struct nullb *nullb);
static int null_add_dev(struct nullb_device *dev);
static void null_free_device_storage(struct nullb_device *dev, bool is_cache);

static inline struct nullb_device *to_nullb_device(struct config_item *item)
{
	return item ? container_of(item, struct nullb_device, item) : NULL;
}

static inline ssize_t nullb_device_uint_attr_show(unsigned int val, char *page)
{
	return snprintf(page, PAGE_SIZE, "%u\n", val);
}

static inline ssize_t nullb_device_ulong_attr_show(unsigned long val,
	char *page)
{
	return snprintf(page, PAGE_SIZE, "%lu\n", val);
}

static inline ssize_t nullb_device_bool_attr_show(bool val, char *page)
{
	return snprintf(page, PAGE_SIZE, "%u\n", val);
}

static ssize_t nullb_device_uint_attr_store(unsigned int *val,
	const char *page, size_t count)
{
	unsigned int tmp;
	int result;

	result = kstrtouint(page, 0, &tmp);
	if (result)
		return result;

	*val = tmp;
	return count;
}

static ssize_t nullb_device_ulong_attr_store(unsigned long *val,
	const char *page, size_t count)
{
	int result;
	unsigned long tmp;

	result = kstrtoul(page, 0, &tmp);
	if (result)
		return result;

	*val = tmp;
	return count;
}

static ssize_t nullb_device_bool_attr_store(bool *val, const char *page,
	size_t count)
{
	bool tmp;
	int result;

	result = kstrtobool(page,  &tmp);
	if (result)
		return result;

	*val = tmp;
	return count;
}

/* The following macro should only be used with TYPE = {uint, ulong, bool}. */
#define NULLB_DEVICE_ATTR(NAME, TYPE)						\
static ssize_t									\
nullb_device_##NAME##_show(struct config_item *item, char *page)		\
{										\
	return nullb_device_##TYPE##_attr_show(					\
				to_nullb_device(item)->NAME, page);		\
}										\
static ssize_t									\
nullb_device_##NAME##_store(struct config_item *item, const char *page,		\
			    size_t count)					\
{										\
	if (test_bit(NULLB_DEV_FL_CONFIGURED, &to_nullb_device(item)->flags))	\
		return -EBUSY;							\
	return nullb_device_##TYPE##_attr_store(				\
			&to_nullb_device(item)->NAME, page, count);		\
}										\
CONFIGFS_ATTR(nullb_device_, NAME);

NULLB_DEVICE_ATTR(size, ulong);
NULLB_DEVICE_ATTR(completion_nsec, ulong);
NULLB_DEVICE_ATTR(submit_queues, uint);
NULLB_DEVICE_ATTR(home_node, uint);
NULLB_DEVICE_ATTR(queue_mode, uint);
NULLB_DEVICE_ATTR(blocksize, uint);
NULLB_DEVICE_ATTR(irqmode, uint);
NULLB_DEVICE_ATTR(hw_queue_depth, uint);
NULLB_DEVICE_ATTR(index, uint);
NULLB_DEVICE_ATTR(blocking, bool);
NULLB_DEVICE_ATTR(use_per_node_hctx, bool);
NULLB_DEVICE_ATTR(memory_backed, bool);
NULLB_DEVICE_ATTR(discard, bool);
NULLB_DEVICE_ATTR(mbps, uint);
NULLB_DEVICE_ATTR(cache_size, ulong);
NULLB_DEVICE_ATTR(zoned, bool);
NULLB_DEVICE_ATTR(zone_size, ulong);

static ssize_t nullb_device_power_show(struct config_item *item, char *page)
{
	return nullb_device_bool_attr_show(to_nullb_device(item)->power, page);
}

static ssize_t nullb_device_power_store(struct config_item *item,
				     const char *page, size_t count)
{
	struct nullb_device *dev = to_nullb_device(item);
	bool newp = false;
	ssize_t ret;

	ret = nullb_device_bool_attr_store(&newp, page, count);
	if (ret < 0)
		return ret;

	if (!dev->power && newp) {
		if (test_and_set_bit(NULLB_DEV_FL_UP, &dev->flags))
			return count;
		if (null_add_dev(dev)) {
			clear_bit(NULLB_DEV_FL_UP, &dev->flags);
			return -ENOMEM;
		}

		set_bit(NULLB_DEV_FL_CONFIGURED, &dev->flags);
		dev->power = newp;
	} else if (dev->power && !newp) {
		mutex_lock(&lock);
		dev->power = newp;
		null_del_dev(dev->nullb);
		mutex_unlock(&lock);
		clear_bit(NULLB_DEV_FL_UP, &dev->flags);
		clear_bit(NULLB_DEV_FL_CONFIGURED, &dev->flags);
	}

	return count;
}

CONFIGFS_ATTR(nullb_device_, power);

static ssize_t nullb_device_badblocks_show(struct config_item *item, char *page)
{
	struct nullb_device *t_dev = to_nullb_device(item);

	return badblocks_show(&t_dev->badblocks, page, 0);
}

static ssize_t nullb_device_badblocks_store(struct config_item *item,
				     const char *page, size_t count)
{
	struct nullb_device *t_dev = to_nullb_device(item);
	char *orig, *buf, *tmp;
	u64 start, end;
	int ret;

	orig = kstrndup(page, count, GFP_KERNEL);
	if (!orig)
		return -ENOMEM;

	buf = strstrip(orig);

	ret = -EINVAL;
	if (buf[0] != '+' && buf[0] != '-')
		goto out;
	tmp = strchr(&buf[1], '-');
	if (!tmp)
		goto out;
	*tmp = '\0';
	ret = kstrtoull(buf + 1, 0, &start);
	if (ret)
		goto out;
	ret = kstrtoull(tmp + 1, 0, &end);
	if (ret)
		goto out;
	ret = -EINVAL;
	if (start > end)
		goto out;
	/* enable badblocks */
	cmpxchg(&t_dev->badblocks.shift, -1, 0);
	if (buf[0] == '+')
		ret = badblocks_set(&t_dev->badblocks, start,
			end - start + 1, 1);
	else
		ret = badblocks_clear(&t_dev->badblocks, start,
			end - start + 1);
	if (ret == 0)
		ret = count;
out:
	kfree(orig);
	return ret;
}
CONFIGFS_ATTR(nullb_device_, badblocks);

static struct configfs_attribute *nullb_device_attrs[] = {
	&nullb_device_attr_size,
	&nullb_device_attr_completion_nsec,
	&nullb_device_attr_submit_queues,
	&nullb_device_attr_home_node,
	&nullb_device_attr_queue_mode,
	&nullb_device_attr_blocksize,
	&nullb_device_attr_irqmode,
	&nullb_device_attr_hw_queue_depth,
	&nullb_device_attr_index,
	&nullb_device_attr_blocking,
	&nullb_device_attr_use_per_node_hctx,
	&nullb_device_attr_power,
	&nullb_device_attr_memory_backed,
	&nullb_device_attr_discard,
	&nullb_device_attr_mbps,
	&nullb_device_attr_cache_size,
	&nullb_device_attr_badblocks,
	&nullb_device_attr_zoned,
	&nullb_device_attr_zone_size,
	NULL,
};

static void nullb_device_release(struct config_item *item)
{
	struct nullb_device *dev = to_nullb_device(item);

	null_free_device_storage(dev, false);
	null_free_dev(dev);
}

static struct configfs_item_operations nullb_device_ops = {
	.release	= nullb_device_release,
};

static const struct config_item_type nullb_device_type = {
	.ct_item_ops	= &nullb_device_ops,
	.ct_attrs	= nullb_device_attrs,
	.ct_owner	= THIS_MODULE,
};

static struct
config_item *nullb_group_make_item(struct config_group *group, const char *name)
{
	struct nullb_device *dev;

	dev = null_alloc_dev();
	if (!dev)
		return ERR_PTR(-ENOMEM);

	config_item_init_type_name(&dev->item, name, &nullb_device_type);

	return &dev->item;
}

static void
nullb_group_drop_item(struct config_group *group, struct config_item *item)
{
	struct nullb_device *dev = to_nullb_device(item);

	if (test_and_clear_bit(NULLB_DEV_FL_UP, &dev->flags)) {
		mutex_lock(&lock);
		dev->power = false;
		null_del_dev(dev->nullb);
		mutex_unlock(&lock);
	}

	config_item_put(item);
}

static ssize_t memb_group_features_show(struct config_item *item, char *page)
{
	return snprintf(page, PAGE_SIZE, "memory_backed,discard,bandwidth,cache,badblocks,zoned,zone_size\n");
}

CONFIGFS_ATTR_RO(memb_group_, features);

static struct configfs_attribute *nullb_group_attrs[] = {
	&memb_group_attr_features,
	NULL,
};

static struct configfs_group_operations nullb_group_ops = {
	.make_item	= nullb_group_make_item,
	.drop_item	= nullb_group_drop_item,
};

static const struct config_item_type nullb_group_type = {
	.ct_group_ops	= &nullb_group_ops,
	.ct_attrs	= nullb_group_attrs,
	.ct_owner	= THIS_MODULE,
};

static struct configfs_subsystem nullb_subsys = {
	.su_group = {
		.cg_item = {
			.ci_namebuf = "nullb",
			.ci_type = &nullb_group_type,
		},
	},
};

static inline int null_cache_active(struct nullb *nullb)
{
	return test_bit(NULLB_DEV_FL_CACHE, &nullb->dev->flags);
}

static struct nullb_device *null_alloc_dev(void)
{
	struct nullb_device *dev;

	dev = kzalloc(sizeof(*dev), GFP_KERNEL);
	if (!dev)
		return NULL;
	INIT_RADIX_TREE(&dev->data, GFP_ATOMIC);
	INIT_RADIX_TREE(&dev->cache, GFP_ATOMIC);
	if (badblocks_init(&dev->badblocks, 0)) {
		kfree(dev);
		return NULL;
	}

	dev->size = g_gb * 1024;
	dev->completion_nsec = g_completion_nsec;
	dev->submit_queues = g_submit_queues;
	dev->home_node = g_home_node;
	dev->queue_mode = g_queue_mode;
	dev->blocksize = g_bs;
	dev->irqmode = g_irqmode;
	dev->hw_queue_depth = g_hw_queue_depth;
	dev->blocking = g_blocking;
	dev->use_per_node_hctx = g_use_per_node_hctx;
	dev->zoned = g_zoned;
	dev->zone_size = g_zone_size;
	return dev;
}

static void null_free_dev(struct nullb_device *dev)
{
	if (!dev)
		return;

	null_zone_exit(dev);
	badblocks_exit(&dev->badblocks);
	kfree(dev);
}

static void put_tag(struct nullb_queue *nq, unsigned int tag)
{
	clear_bit_unlock(tag, nq->tag_map);

	if (waitqueue_active(&nq->wait))
		wake_up(&nq->wait);
}

static unsigned int get_tag(struct nullb_queue *nq)
{
	unsigned int tag;

	do {
		tag = find_first_zero_bit(nq->tag_map, nq->queue_depth);
		if (tag >= nq->queue_depth)
			return -1U;
	} while (test_and_set_bit_lock(tag, nq->tag_map));

	return tag;
}

static void free_cmd(struct nullb_cmd *cmd)
{
	put_tag(cmd->nq, cmd->tag);
}

static enum hrtimer_restart null_cmd_timer_expired(struct hrtimer *timer);

static struct nullb_cmd *__alloc_cmd(struct nullb_queue *nq)
{
	struct nullb_cmd *cmd;
	unsigned int tag;

	tag = get_tag(nq);
	if (tag != -1U) {
		cmd = &nq->cmds[tag];
		cmd->tag = tag;
		cmd->nq = nq;
		if (nq->dev->irqmode == NULL_IRQ_TIMER) {
			hrtimer_init(&cmd->timer, CLOCK_MONOTONIC,
				     HRTIMER_MODE_REL);
			cmd->timer.function = null_cmd_timer_expired;
		}
		return cmd;
	}

	return NULL;
}

static struct nullb_cmd *alloc_cmd(struct nullb_queue *nq, int can_wait)
{
	struct nullb_cmd *cmd;
	DEFINE_WAIT(wait);

	cmd = __alloc_cmd(nq);
	if (cmd || !can_wait)
		return cmd;

	do {
		prepare_to_wait(&nq->wait, &wait, TASK_UNINTERRUPTIBLE);
		cmd = __alloc_cmd(nq);
		if (cmd)
			break;

		io_schedule();
	} while (1);

	finish_wait(&nq->wait, &wait);
	return cmd;
}

static void end_cmd(struct nullb_cmd *cmd)
{
	int queue_mode = cmd->nq->dev->queue_mode;

	switch (queue_mode)  {
	case NULL_Q_MQ:
		blk_mq_end_request(cmd->rq, cmd->error);
		return;
	case NULL_Q_BIO:
		cmd->bio->bi_status = cmd->error;
		bio_endio(cmd->bio);
		break;
	}

	free_cmd(cmd);
}

static enum hrtimer_restart null_cmd_timer_expired(struct hrtimer *timer)
{
	end_cmd(container_of(timer, struct nullb_cmd, timer));

	return HRTIMER_NORESTART;
}

static void null_cmd_end_timer(struct nullb_cmd *cmd)
{
	ktime_t kt = cmd->nq->dev->completion_nsec;

	hrtimer_start(&cmd->timer, kt, HRTIMER_MODE_REL);
}

static void null_softirq_done_fn(struct request *rq)
{
	struct nullb *nullb = rq->q->queuedata;

	if (nullb->dev->queue_mode == NULL_Q_MQ)
		end_cmd(blk_mq_rq_to_pdu(rq));
	else
		end_cmd(rq->special);
}

static struct nullb_page *null_alloc_page(gfp_t gfp_flags)
{
	struct nullb_page *t_page;

	t_page = kmalloc(sizeof(struct nullb_page), gfp_flags);
	if (!t_page)
		goto out;

	t_page->page = alloc_pages(gfp_flags, 0);
	if (!t_page->page)
		goto out_freepage;

	memset(t_page->bitmap, 0, sizeof(t_page->bitmap));
	return t_page;
out_freepage:
	kfree(t_page);
out:
	return NULL;
}

static void null_free_page(struct nullb_page *t_page)
{
	__set_bit(NULLB_PAGE_FREE, t_page->bitmap);
	if (test_bit(NULLB_PAGE_LOCK, t_page->bitmap))
		return;
	__free_page(t_page->page);
	kfree(t_page);
}

static bool null_page_empty(struct nullb_page *page)
{
	int size = MAP_SZ - 2;

	return find_first_bit(page->bitmap, size) == size;
}

static void null_free_sector(struct nullb *nullb, sector_t sector,
	bool is_cache)
{
	unsigned int sector_bit;
	u64 idx;
	struct nullb_page *t_page, *ret;
	struct radix_tree_root *root;

	root = is_cache ? &nullb->dev->cache : &nullb->dev->data;
	idx = sector >> PAGE_SECTORS_SHIFT;
	sector_bit = (sector & SECTOR_MASK);

	t_page = radix_tree_lookup(root, idx);
	if (t_page) {
		__clear_bit(sector_bit, t_page->bitmap);

		if (null_page_empty(t_page)) {
			ret = radix_tree_delete_item(root, idx, t_page);
			WARN_ON(ret != t_page);
			null_free_page(ret);
			if (is_cache)
				nullb->dev->curr_cache -= PAGE_SIZE;
		}
	}
}

static struct nullb_page *null_radix_tree_insert(struct nullb *nullb, u64 idx,
	struct nullb_page *t_page, bool is_cache)
{
	struct radix_tree_root *root;

	root = is_cache ? &nullb->dev->cache : &nullb->dev->data;

	if (radix_tree_insert(root, idx, t_page)) {
		null_free_page(t_page);
		t_page = radix_tree_lookup(root, idx);
		WARN_ON(!t_page || t_page->page->index != idx);
	} else if (is_cache)
		nullb->dev->curr_cache += PAGE_SIZE;

	return t_page;
}

static void null_free_device_storage(struct nullb_device *dev, bool is_cache)
{
	unsigned long pos = 0;
	int nr_pages;
	struct nullb_page *ret, *t_pages[FREE_BATCH];
	struct radix_tree_root *root;

	root = is_cache ? &dev->cache : &dev->data;

	do {
		int i;

		nr_pages = radix_tree_gang_lookup(root,
				(void **)t_pages, pos, FREE_BATCH);

		for (i = 0; i < nr_pages; i++) {
			pos = t_pages[i]->page->index;
			ret = radix_tree_delete_item(root, pos, t_pages[i]);
			WARN_ON(ret != t_pages[i]);
			null_free_page(ret);
		}

		pos++;
	} while (nr_pages == FREE_BATCH);

	if (is_cache)
		dev->curr_cache = 0;
}

static struct nullb_page *__null_lookup_page(struct nullb *nullb,
	sector_t sector, bool for_write, bool is_cache)
{
	unsigned int sector_bit;
	u64 idx;
	struct nullb_page *t_page;
	struct radix_tree_root *root;

	idx = sector >> PAGE_SECTORS_SHIFT;
	sector_bit = (sector & SECTOR_MASK);

	root = is_cache ? &nullb->dev->cache : &nullb->dev->data;
	t_page = radix_tree_lookup(root, idx);
	WARN_ON(t_page && t_page->page->index != idx);

	if (t_page && (for_write || test_bit(sector_bit, t_page->bitmap)))
		return t_page;

	return NULL;
}

static struct nullb_page *null_lookup_page(struct nullb *nullb,
	sector_t sector, bool for_write, bool ignore_cache)
{
	struct nullb_page *page = NULL;

	if (!ignore_cache)
		page = __null_lookup_page(nullb, sector, for_write, true);
	if (page)
		return page;
	return __null_lookup_page(nullb, sector, for_write, false);
}

static struct nullb_page *null_insert_page(struct nullb *nullb,
					   sector_t sector, bool ignore_cache)
	__releases(&nullb->lock)
	__acquires(&nullb->lock)
{
	u64 idx;
	struct nullb_page *t_page;

	t_page = null_lookup_page(nullb, sector, true, ignore_cache);
	if (t_page)
		return t_page;

	spin_unlock_irq(&nullb->lock);

	t_page = null_alloc_page(GFP_NOIO);
	if (!t_page)
		goto out_lock;

	if (radix_tree_preload(GFP_NOIO))
		goto out_freepage;

	spin_lock_irq(&nullb->lock);
	idx = sector >> PAGE_SECTORS_SHIFT;
	t_page->page->index = idx;
	t_page = null_radix_tree_insert(nullb, idx, t_page, !ignore_cache);
	radix_tree_preload_end();

	return t_page;
out_freepage:
	null_free_page(t_page);
out_lock:
	spin_lock_irq(&nullb->lock);
	return null_lookup_page(nullb, sector, true, ignore_cache);
}

static int null_flush_cache_page(struct nullb *nullb, struct nullb_page *c_page)
{
	int i;
	unsigned int offset;
	u64 idx;
	struct nullb_page *t_page, *ret;
	void *dst, *src;

	idx = c_page->page->index;

	t_page = null_insert_page(nullb, idx << PAGE_SECTORS_SHIFT, true);

	__clear_bit(NULLB_PAGE_LOCK, c_page->bitmap);
	if (test_bit(NULLB_PAGE_FREE, c_page->bitmap)) {
		null_free_page(c_page);
		if (t_page && null_page_empty(t_page)) {
			ret = radix_tree_delete_item(&nullb->dev->data,
				idx, t_page);
			null_free_page(t_page);
		}
		return 0;
	}

	if (!t_page)
		return -ENOMEM;

	src = kmap_atomic(c_page->page);
	dst = kmap_atomic(t_page->page);

	for (i = 0; i < PAGE_SECTORS;
			i += (nullb->dev->blocksize >> SECTOR_SHIFT)) {
		if (test_bit(i, c_page->bitmap)) {
			offset = (i << SECTOR_SHIFT);
			memcpy(dst + offset, src + offset,
				nullb->dev->blocksize);
			__set_bit(i, t_page->bitmap);
		}
	}

	kunmap_atomic(dst);
	kunmap_atomic(src);

	ret = radix_tree_delete_item(&nullb->dev->cache, idx, c_page);
	null_free_page(ret);
	nullb->dev->curr_cache -= PAGE_SIZE;

	return 0;
}

static int null_make_cache_space(struct nullb *nullb, unsigned long n)
{
	int i, err, nr_pages;
	struct nullb_page *c_pages[FREE_BATCH];
	unsigned long flushed = 0, one_round;

again:
	if ((nullb->dev->cache_size * 1024 * 1024) >
	     nullb->dev->curr_cache + n || nullb->dev->curr_cache == 0)
		return 0;

	nr_pages = radix_tree_gang_lookup(&nullb->dev->cache,
			(void **)c_pages, nullb->cache_flush_pos, FREE_BATCH);
	/*
	 * nullb_flush_cache_page could unlock before using the c_pages. To
	 * avoid race, we don't allow page free
	 */
	for (i = 0; i < nr_pages; i++) {
		nullb->cache_flush_pos = c_pages[i]->page->index;
		/*
		 * We found the page which is being flushed to disk by other
		 * threads
		 */
		if (test_bit(NULLB_PAGE_LOCK, c_pages[i]->bitmap))
			c_pages[i] = NULL;
		else
			__set_bit(NULLB_PAGE_LOCK, c_pages[i]->bitmap);
	}

	one_round = 0;
	for (i = 0; i < nr_pages; i++) {
		if (c_pages[i] == NULL)
			continue;
		err = null_flush_cache_page(nullb, c_pages[i]);
		if (err)
			return err;
		one_round++;
	}
	flushed += one_round << PAGE_SHIFT;

	if (n > flushed) {
		if (nr_pages == 0)
			nullb->cache_flush_pos = 0;
		if (one_round == 0) {
			/* give other threads a chance */
			spin_unlock_irq(&nullb->lock);
			spin_lock_irq(&nullb->lock);
		}
		goto again;
	}
	return 0;
}

static int copy_to_nullb(struct nullb *nullb, struct page *source,
	unsigned int off, sector_t sector, size_t n, bool is_fua)
{
	size_t temp, count = 0;
	unsigned int offset;
	struct nullb_page *t_page;
	void *dst, *src;

	while (count < n) {
		temp = min_t(size_t, nullb->dev->blocksize, n - count);

		if (null_cache_active(nullb) && !is_fua)
			null_make_cache_space(nullb, PAGE_SIZE);

		offset = (sector & SECTOR_MASK) << SECTOR_SHIFT;
		t_page = null_insert_page(nullb, sector,
			!null_cache_active(nullb) || is_fua);
		if (!t_page)
			return -ENOSPC;

		src = kmap_atomic(source);
		dst = kmap_atomic(t_page->page);
		memcpy(dst + offset, src + off + count, temp);
		kunmap_atomic(dst);
		kunmap_atomic(src);

		__set_bit(sector & SECTOR_MASK, t_page->bitmap);

		if (is_fua)
			null_free_sector(nullb, sector, true);

		count += temp;
		sector += temp >> SECTOR_SHIFT;
	}
	return 0;
}

static int copy_from_nullb(struct nullb *nullb, struct page *dest,
	unsigned int off, sector_t sector, size_t n)
{
	size_t temp, count = 0;
	unsigned int offset;
	struct nullb_page *t_page;
	void *dst, *src;

	while (count < n) {
		temp = min_t(size_t, nullb->dev->blocksize, n - count);

		offset = (sector & SECTOR_MASK) << SECTOR_SHIFT;
		t_page = null_lookup_page(nullb, sector, false,
			!null_cache_active(nullb));

		dst = kmap_atomic(dest);
		if (!t_page) {
			memset(dst + off + count, 0, temp);
			goto next;
		}
		src = kmap_atomic(t_page->page);
		memcpy(dst + off + count, src + offset, temp);
		kunmap_atomic(src);
next:
		kunmap_atomic(dst);

		count += temp;
		sector += temp >> SECTOR_SHIFT;
	}
	return 0;
}

static void null_handle_discard(struct nullb *nullb, sector_t sector, size_t n)
{
	size_t temp;

	spin_lock_irq(&nullb->lock);
	while (n > 0) {
		temp = min_t(size_t, n, nullb->dev->blocksize);
		null_free_sector(nullb, sector, false);
		if (null_cache_active(nullb))
			null_free_sector(nullb, sector, true);
		sector += temp >> SECTOR_SHIFT;
		n -= temp;
	}
	spin_unlock_irq(&nullb->lock);
}

static int null_handle_flush(struct nullb *nullb)
{
	int err;

	if (!null_cache_active(nullb))
		return 0;

	spin_lock_irq(&nullb->lock);
	while (true) {
		err = null_make_cache_space(nullb,
			nullb->dev->cache_size * 1024 * 1024);
		if (err || nullb->dev->curr_cache == 0)
			break;
	}

	WARN_ON(!radix_tree_empty(&nullb->dev->cache));
	spin_unlock_irq(&nullb->lock);
	return err;
}

static int null_transfer(struct nullb *nullb, struct page *page,
	unsigned int len, unsigned int off, bool is_write, sector_t sector,
	bool is_fua)
{
	int err = 0;

	if (!is_write) {
		err = copy_from_nullb(nullb, page, off, sector, len);
		flush_dcache_page(page);
	} else {
		flush_dcache_page(page);
		err = copy_to_nullb(nullb, page, off, sector, len, is_fua);
	}

	return err;
}

static int null_handle_rq(struct nullb_cmd *cmd)
{
	struct request *rq = cmd->rq;
	struct nullb *nullb = cmd->nq->dev->nullb;
	int err;
	unsigned int len;
	sector_t sector;
	struct req_iterator iter;
	struct bio_vec bvec;

	sector = blk_rq_pos(rq);

	if (req_op(rq) == REQ_OP_DISCARD) {
		null_handle_discard(nullb, sector, blk_rq_bytes(rq));
		return 0;
	}

	spin_lock_irq(&nullb->lock);
	rq_for_each_segment(bvec, rq, iter) {
		len = bvec.bv_len;
		err = null_transfer(nullb, bvec.bv_page, len, bvec.bv_offset,
				     op_is_write(req_op(rq)), sector,
				     req_op(rq) & REQ_FUA);
		if (err) {
			spin_unlock_irq(&nullb->lock);
			return err;
		}
		sector += len >> SECTOR_SHIFT;
	}
	spin_unlock_irq(&nullb->lock);

	return 0;
}

static int null_handle_bio(struct nullb_cmd *cmd)
{
	struct bio *bio = cmd->bio;
	struct nullb *nullb = cmd->nq->dev->nullb;
	int err;
	unsigned int len;
	sector_t sector;
	struct bio_vec bvec;
	struct bvec_iter iter;

	sector = bio->bi_iter.bi_sector;

	if (bio_op(bio) == REQ_OP_DISCARD) {
		null_handle_discard(nullb, sector,
			bio_sectors(bio) << SECTOR_SHIFT);
		return 0;
	}

	spin_lock_irq(&nullb->lock);
	bio_for_each_segment(bvec, bio, iter) {
		len = bvec.bv_len;
		err = null_transfer(nullb, bvec.bv_page, len, bvec.bv_offset,
				     op_is_write(bio_op(bio)), sector,
				     bio_op(bio) & REQ_FUA);
		if (err) {
			spin_unlock_irq(&nullb->lock);
			return err;
		}
		sector += len >> SECTOR_SHIFT;
	}
	spin_unlock_irq(&nullb->lock);
	return 0;
}

static void null_stop_queue(struct nullb *nullb)
{
	struct request_queue *q = nullb->q;

	if (nullb->dev->queue_mode == NULL_Q_MQ)
		blk_mq_stop_hw_queues(q);
}

static void null_restart_queue_async(struct nullb *nullb)
{
	struct request_queue *q = nullb->q;

	if (nullb->dev->queue_mode == NULL_Q_MQ)
		blk_mq_start_stopped_hw_queues(q, true);
}

static bool cmd_report_zone(struct nullb *nullb, struct nullb_cmd *cmd)
{
	struct nullb_device *dev = cmd->nq->dev;

	if (dev->queue_mode == NULL_Q_BIO) {
		if (bio_op(cmd->bio) == REQ_OP_ZONE_REPORT) {
			cmd->error = null_zone_report(nullb, cmd->bio);
			return true;
		}
	} else {
		if (req_op(cmd->rq) == REQ_OP_ZONE_REPORT) {
			cmd->error = null_zone_report(nullb, cmd->rq->bio);
			return true;
		}
	}

	return false;
}

static blk_status_t null_handle_cmd(struct nullb_cmd *cmd)
{
	struct nullb_device *dev = cmd->nq->dev;
	struct nullb *nullb = dev->nullb;
	int err = 0;

<<<<<<< HEAD
	if (cmd_report_zone(nullb, cmd))
		goto out;

=======
>>>>>>> 0fd79184
	if (test_bit(NULLB_DEV_FL_THROTTLED, &dev->flags)) {
		struct request *rq = cmd->rq;

		if (!hrtimer_active(&nullb->bw_timer))
			hrtimer_restart(&nullb->bw_timer);

		if (atomic_long_sub_return(blk_rq_bytes(rq),
				&nullb->cur_bytes) < 0) {
			null_stop_queue(nullb);
			/* race with timer */
			if (atomic_long_read(&nullb->cur_bytes) > 0)
				null_restart_queue_async(nullb);
			/* requeue request */
			return BLK_STS_DEV_RESOURCE;
		}
	}

	if (nullb->dev->badblocks.shift != -1) {
		int bad_sectors;
		sector_t sector, size, first_bad;
		bool is_flush = true;

		if (dev->queue_mode == NULL_Q_BIO &&
				bio_op(cmd->bio) != REQ_OP_FLUSH) {
			is_flush = false;
			sector = cmd->bio->bi_iter.bi_sector;
			size = bio_sectors(cmd->bio);
		}
		if (dev->queue_mode != NULL_Q_BIO &&
				req_op(cmd->rq) != REQ_OP_FLUSH) {
			is_flush = false;
			sector = blk_rq_pos(cmd->rq);
			size = blk_rq_sectors(cmd->rq);
		}
		if (!is_flush && badblocks_check(&nullb->dev->badblocks, sector,
				size, &first_bad, &bad_sectors)) {
			cmd->error = BLK_STS_IOERR;
			goto out;
		}
	}

	if (dev->memory_backed) {
		if (dev->queue_mode == NULL_Q_BIO) {
			if (bio_op(cmd->bio) == REQ_OP_FLUSH)
				err = null_handle_flush(nullb);
			else
				err = null_handle_bio(cmd);
		} else {
			if (req_op(cmd->rq) == REQ_OP_FLUSH)
				err = null_handle_flush(nullb);
			else
				err = null_handle_rq(cmd);
		}
	}
	cmd->error = errno_to_blk_status(err);

	if (!cmd->error && dev->zoned) {
		sector_t sector;
		unsigned int nr_sectors;
		int op;

		if (dev->queue_mode == NULL_Q_BIO) {
			op = bio_op(cmd->bio);
			sector = cmd->bio->bi_iter.bi_sector;
			nr_sectors = cmd->bio->bi_iter.bi_size >> 9;
		} else {
			op = req_op(cmd->rq);
			sector = blk_rq_pos(cmd->rq);
			nr_sectors = blk_rq_sectors(cmd->rq);
		}

		if (op == REQ_OP_WRITE)
			null_zone_write(cmd, sector, nr_sectors);
		else if (op == REQ_OP_ZONE_RESET)
			null_zone_reset(cmd, sector);
	}
out:
	/* Complete IO by inline, softirq or timer */
	switch (dev->irqmode) {
	case NULL_IRQ_SOFTIRQ:
		switch (dev->queue_mode)  {
		case NULL_Q_MQ:
			blk_mq_complete_request(cmd->rq);
			break;
		case NULL_Q_BIO:
			/*
			 * XXX: no proper submitting cpu information available.
			 */
			end_cmd(cmd);
			break;
		}
		break;
	case NULL_IRQ_NONE:
		end_cmd(cmd);
		break;
	case NULL_IRQ_TIMER:
		null_cmd_end_timer(cmd);
		break;
	}
	return BLK_STS_OK;
}

static enum hrtimer_restart nullb_bwtimer_fn(struct hrtimer *timer)
{
	struct nullb *nullb = container_of(timer, struct nullb, bw_timer);
	ktime_t timer_interval = ktime_set(0, TIMER_INTERVAL);
	unsigned int mbps = nullb->dev->mbps;

	if (atomic_long_read(&nullb->cur_bytes) == mb_per_tick(mbps))
		return HRTIMER_NORESTART;

	atomic_long_set(&nullb->cur_bytes, mb_per_tick(mbps));
	null_restart_queue_async(nullb);

	hrtimer_forward_now(&nullb->bw_timer, timer_interval);

	return HRTIMER_RESTART;
}

static void nullb_setup_bwtimer(struct nullb *nullb)
{
	ktime_t timer_interval = ktime_set(0, TIMER_INTERVAL);

	hrtimer_init(&nullb->bw_timer, CLOCK_MONOTONIC, HRTIMER_MODE_REL);
	nullb->bw_timer.function = nullb_bwtimer_fn;
	atomic_long_set(&nullb->cur_bytes, mb_per_tick(nullb->dev->mbps));
	hrtimer_start(&nullb->bw_timer, timer_interval, HRTIMER_MODE_REL);
}

static struct nullb_queue *nullb_to_queue(struct nullb *nullb)
{
	int index = 0;

	if (nullb->nr_queues != 1)
		index = raw_smp_processor_id() / ((nr_cpu_ids + nullb->nr_queues - 1) / nullb->nr_queues);

	return &nullb->queues[index];
}

static blk_qc_t null_queue_bio(struct request_queue *q, struct bio *bio)
{
	struct nullb *nullb = q->queuedata;
	struct nullb_queue *nq = nullb_to_queue(nullb);
	struct nullb_cmd *cmd;

	cmd = alloc_cmd(nq, 1);
	cmd->bio = bio;

	null_handle_cmd(cmd);
	return BLK_QC_T_NONE;
}

static bool should_timeout_request(struct request *rq)
{
#ifdef CONFIG_BLK_DEV_NULL_BLK_FAULT_INJECTION
	if (g_timeout_str[0])
		return should_fail(&null_timeout_attr, 1);
#endif
	return false;
}

static bool should_requeue_request(struct request *rq)
{
#ifdef CONFIG_BLK_DEV_NULL_BLK_FAULT_INJECTION
	if (g_requeue_str[0])
		return should_fail(&null_requeue_attr, 1);
#endif
	return false;
}

static enum blk_eh_timer_return null_timeout_rq(struct request *rq, bool res)
{
	pr_info("null: rq %p timed out\n", rq);
	blk_mq_complete_request(rq);
	return BLK_EH_DONE;
}

static blk_status_t null_queue_rq(struct blk_mq_hw_ctx *hctx,
			 const struct blk_mq_queue_data *bd)
{
	struct nullb_cmd *cmd = blk_mq_rq_to_pdu(bd->rq);
	struct nullb_queue *nq = hctx->driver_data;

	might_sleep_if(hctx->flags & BLK_MQ_F_BLOCKING);

	if (nq->dev->irqmode == NULL_IRQ_TIMER) {
		hrtimer_init(&cmd->timer, CLOCK_MONOTONIC, HRTIMER_MODE_REL);
		cmd->timer.function = null_cmd_timer_expired;
	}
	cmd->rq = bd->rq;
	cmd->nq = nq;

	blk_mq_start_request(bd->rq);

	if (should_requeue_request(bd->rq)) {
		/*
		 * Alternate between hitting the core BUSY path, and the
		 * driver driven requeue path
		 */
		nq->requeue_selection++;
		if (nq->requeue_selection & 1)
			return BLK_STS_RESOURCE;
		else {
			blk_mq_requeue_request(bd->rq, true);
			return BLK_STS_OK;
		}
	}
	if (should_timeout_request(bd->rq))
		return BLK_STS_OK;

	return null_handle_cmd(cmd);
}

static const struct blk_mq_ops null_mq_ops = {
	.queue_rq       = null_queue_rq,
	.complete	= null_softirq_done_fn,
	.timeout	= null_timeout_rq,
};

static void cleanup_queue(struct nullb_queue *nq)
{
	kfree(nq->tag_map);
	kfree(nq->cmds);
}

static void cleanup_queues(struct nullb *nullb)
{
	int i;

	for (i = 0; i < nullb->nr_queues; i++)
		cleanup_queue(&nullb->queues[i]);

	kfree(nullb->queues);
}

static void null_del_dev(struct nullb *nullb)
{
	struct nullb_device *dev = nullb->dev;

	ida_simple_remove(&nullb_indexes, nullb->index);

	list_del_init(&nullb->list);

	del_gendisk(nullb->disk);

	if (test_bit(NULLB_DEV_FL_THROTTLED, &nullb->dev->flags)) {
		hrtimer_cancel(&nullb->bw_timer);
		atomic_long_set(&nullb->cur_bytes, LONG_MAX);
		null_restart_queue_async(nullb);
	}

	blk_cleanup_queue(nullb->q);
	if (dev->queue_mode == NULL_Q_MQ &&
	    nullb->tag_set == &nullb->__tag_set)
		blk_mq_free_tag_set(nullb->tag_set);
	put_disk(nullb->disk);
	cleanup_queues(nullb);
	if (null_cache_active(nullb))
		null_free_device_storage(nullb->dev, true);
	kfree(nullb);
	dev->nullb = NULL;
}

static void null_config_discard(struct nullb *nullb)
{
	if (nullb->dev->discard == false)
		return;
	nullb->q->limits.discard_granularity = nullb->dev->blocksize;
	nullb->q->limits.discard_alignment = nullb->dev->blocksize;
	blk_queue_max_discard_sectors(nullb->q, UINT_MAX >> 9);
	blk_queue_flag_set(QUEUE_FLAG_DISCARD, nullb->q);
}

static int null_open(struct block_device *bdev, fmode_t mode)
{
	return 0;
}

static void null_release(struct gendisk *disk, fmode_t mode)
{
}

static const struct block_device_operations null_fops = {
	.owner =	THIS_MODULE,
	.open =		null_open,
	.release =	null_release,
	.report_zones =	null_zone_report,
};

static void null_init_queue(struct nullb *nullb, struct nullb_queue *nq)
{
	BUG_ON(!nullb);
	BUG_ON(!nq);

	init_waitqueue_head(&nq->wait);
	nq->queue_depth = nullb->queue_depth;
	nq->dev = nullb->dev;
}

static void null_init_queues(struct nullb *nullb)
{
	struct request_queue *q = nullb->q;
	struct blk_mq_hw_ctx *hctx;
	struct nullb_queue *nq;
	int i;

	queue_for_each_hw_ctx(q, hctx, i) {
		if (!hctx->nr_ctx || !hctx->tags)
			continue;
		nq = &nullb->queues[i];
		hctx->driver_data = nq;
		null_init_queue(nullb, nq);
		nullb->nr_queues++;
	}
}

static int setup_commands(struct nullb_queue *nq)
{
	struct nullb_cmd *cmd;
	int i, tag_size;

	nq->cmds = kcalloc(nq->queue_depth, sizeof(*cmd), GFP_KERNEL);
	if (!nq->cmds)
		return -ENOMEM;

	tag_size = ALIGN(nq->queue_depth, BITS_PER_LONG) / BITS_PER_LONG;
	nq->tag_map = kcalloc(tag_size, sizeof(unsigned long), GFP_KERNEL);
	if (!nq->tag_map) {
		kfree(nq->cmds);
		return -ENOMEM;
	}

	for (i = 0; i < nq->queue_depth; i++) {
		cmd = &nq->cmds[i];
		INIT_LIST_HEAD(&cmd->list);
		cmd->ll_list.next = NULL;
		cmd->tag = -1U;
	}

	return 0;
}

static int setup_queues(struct nullb *nullb)
{
	nullb->queues = kcalloc(nullb->dev->submit_queues,
				sizeof(struct nullb_queue),
				GFP_KERNEL);
	if (!nullb->queues)
		return -ENOMEM;

	nullb->nr_queues = 0;
	nullb->queue_depth = nullb->dev->hw_queue_depth;

	return 0;
}

static int init_driver_queues(struct nullb *nullb)
{
	struct nullb_queue *nq;
	int i, ret = 0;

	for (i = 0; i < nullb->dev->submit_queues; i++) {
		nq = &nullb->queues[i];

		null_init_queue(nullb, nq);

		ret = setup_commands(nq);
		if (ret)
			return ret;
		nullb->nr_queues++;
	}
	return 0;
}

static int null_gendisk_register(struct nullb *nullb)
{
	struct gendisk *disk;
	sector_t size;

	disk = nullb->disk = alloc_disk_node(1, nullb->dev->home_node);
	if (!disk)
		return -ENOMEM;
	size = (sector_t)nullb->dev->size * 1024 * 1024ULL;
	set_capacity(disk, size >> 9);

	disk->flags |= GENHD_FL_EXT_DEVT | GENHD_FL_SUPPRESS_PARTITION_INFO;
	disk->major		= null_major;
	disk->first_minor	= nullb->index;
	disk->fops		= &null_fops;
	disk->private_data	= nullb;
	disk->queue		= nullb->q;
	strncpy(disk->disk_name, nullb->disk_name, DISK_NAME_LEN);

	if (nullb->dev->zoned) {
		int ret = blk_revalidate_disk_zones(disk);

		if (ret != 0)
			return ret;
	}

	add_disk(disk);
	return 0;
}

static int null_init_tag_set(struct nullb *nullb, struct blk_mq_tag_set *set)
{
	set->ops = &null_mq_ops;
	set->nr_hw_queues = nullb ? nullb->dev->submit_queues :
						g_submit_queues;
	set->queue_depth = nullb ? nullb->dev->hw_queue_depth :
						g_hw_queue_depth;
	set->numa_node = nullb ? nullb->dev->home_node : g_home_node;
	set->cmd_size	= sizeof(struct nullb_cmd);
	set->flags = BLK_MQ_F_SHOULD_MERGE;
	if (g_no_sched)
		set->flags |= BLK_MQ_F_NO_SCHED;
	set->driver_data = NULL;

	if ((nullb && nullb->dev->blocking) || g_blocking)
		set->flags |= BLK_MQ_F_BLOCKING;

	return blk_mq_alloc_tag_set(set);
}

static void null_validate_conf(struct nullb_device *dev)
{
	dev->blocksize = round_down(dev->blocksize, 512);
	dev->blocksize = clamp_t(unsigned int, dev->blocksize, 512, 4096);

	if (dev->queue_mode == NULL_Q_MQ && dev->use_per_node_hctx) {
		if (dev->submit_queues != nr_online_nodes)
			dev->submit_queues = nr_online_nodes;
	} else if (dev->submit_queues > nr_cpu_ids)
		dev->submit_queues = nr_cpu_ids;
	else if (dev->submit_queues == 0)
		dev->submit_queues = 1;

	dev->queue_mode = min_t(unsigned int, dev->queue_mode, NULL_Q_MQ);
	dev->irqmode = min_t(unsigned int, dev->irqmode, NULL_IRQ_TIMER);

	/* Do memory allocation, so set blocking */
	if (dev->memory_backed)
		dev->blocking = true;
	else /* cache is meaningless */
		dev->cache_size = 0;
	dev->cache_size = min_t(unsigned long, ULONG_MAX / 1024 / 1024,
						dev->cache_size);
	dev->mbps = min_t(unsigned int, 1024 * 40, dev->mbps);
	/* can not stop a queue */
	if (dev->queue_mode == NULL_Q_BIO)
		dev->mbps = 0;
}

#ifdef CONFIG_BLK_DEV_NULL_BLK_FAULT_INJECTION
static bool __null_setup_fault(struct fault_attr *attr, char *str)
{
	if (!str[0])
		return true;

	if (!setup_fault_attr(attr, str))
		return false;

	attr->verbose = 0;
	return true;
}
#endif

static bool null_setup_fault(void)
{
#ifdef CONFIG_BLK_DEV_NULL_BLK_FAULT_INJECTION
	if (!__null_setup_fault(&null_timeout_attr, g_timeout_str))
		return false;
	if (!__null_setup_fault(&null_requeue_attr, g_requeue_str))
		return false;
#endif
	return true;
}

static int null_add_dev(struct nullb_device *dev)
{
	struct nullb *nullb;
	int rv;

	null_validate_conf(dev);

	nullb = kzalloc_node(sizeof(*nullb), GFP_KERNEL, dev->home_node);
	if (!nullb) {
		rv = -ENOMEM;
		goto out;
	}
	nullb->dev = dev;
	dev->nullb = nullb;

	spin_lock_init(&nullb->lock);

	rv = setup_queues(nullb);
	if (rv)
		goto out_free_nullb;

	if (dev->queue_mode == NULL_Q_MQ) {
		if (shared_tags) {
			nullb->tag_set = &tag_set;
			rv = 0;
		} else {
			nullb->tag_set = &nullb->__tag_set;
			rv = null_init_tag_set(nullb, nullb->tag_set);
		}

		if (rv)
			goto out_cleanup_queues;

		if (!null_setup_fault())
			goto out_cleanup_queues;

		nullb->tag_set->timeout = 5 * HZ;
		nullb->q = blk_mq_init_queue(nullb->tag_set);
		if (IS_ERR(nullb->q)) {
			rv = -ENOMEM;
			goto out_cleanup_tags;
		}
		null_init_queues(nullb);
	} else if (dev->queue_mode == NULL_Q_BIO) {
		nullb->q = blk_alloc_queue_node(GFP_KERNEL, dev->home_node,
						NULL);
		if (!nullb->q) {
			rv = -ENOMEM;
			goto out_cleanup_queues;
		}
		blk_queue_make_request(nullb->q, null_queue_bio);
		rv = init_driver_queues(nullb);
		if (rv)
			goto out_cleanup_blk_queue;
	}

	if (dev->mbps) {
		set_bit(NULLB_DEV_FL_THROTTLED, &dev->flags);
		nullb_setup_bwtimer(nullb);
	}

	if (dev->cache_size > 0) {
		set_bit(NULLB_DEV_FL_CACHE, &nullb->dev->flags);
		blk_queue_write_cache(nullb->q, true, true);
		blk_queue_flush_queueable(nullb->q, true);
	}

	if (dev->zoned) {
		rv = null_zone_init(dev);
		if (rv)
			goto out_cleanup_blk_queue;

		blk_queue_chunk_sectors(nullb->q, dev->zone_size_sects);
		nullb->q->limits.zoned = BLK_ZONED_HM;
	}

	nullb->q->queuedata = nullb;
	blk_queue_flag_set(QUEUE_FLAG_NONROT, nullb->q);
	blk_queue_flag_clear(QUEUE_FLAG_ADD_RANDOM, nullb->q);

	mutex_lock(&lock);
	nullb->index = ida_simple_get(&nullb_indexes, 0, 0, GFP_KERNEL);
	dev->index = nullb->index;
	mutex_unlock(&lock);

	blk_queue_logical_block_size(nullb->q, dev->blocksize);
	blk_queue_physical_block_size(nullb->q, dev->blocksize);

	null_config_discard(nullb);

	sprintf(nullb->disk_name, "nullb%d", nullb->index);

	rv = null_gendisk_register(nullb);
	if (rv)
		goto out_cleanup_zone;

	mutex_lock(&lock);
	list_add_tail(&nullb->list, &nullb_list);
	mutex_unlock(&lock);

	return 0;
out_cleanup_zone:
	if (dev->zoned)
		null_zone_exit(dev);
out_cleanup_blk_queue:
	blk_cleanup_queue(nullb->q);
out_cleanup_tags:
	if (dev->queue_mode == NULL_Q_MQ && nullb->tag_set == &nullb->__tag_set)
		blk_mq_free_tag_set(nullb->tag_set);
out_cleanup_queues:
	cleanup_queues(nullb);
out_free_nullb:
	kfree(nullb);
out:
	return rv;
}

static int __init null_init(void)
{
	int ret = 0;
	unsigned int i;
	struct nullb *nullb;
	struct nullb_device *dev;

	if (g_bs > PAGE_SIZE) {
		pr_warn("null_blk: invalid block size\n");
		pr_warn("null_blk: defaults block size to %lu\n", PAGE_SIZE);
		g_bs = PAGE_SIZE;
	}

	if (!is_power_of_2(g_zone_size)) {
		pr_err("null_blk: zone_size must be power-of-two\n");
		return -EINVAL;
	}

	if (g_queue_mode == NULL_Q_RQ) {
		pr_err("null_blk: legacy IO path no longer available\n");
		return -EINVAL;
	}
	if (g_queue_mode == NULL_Q_MQ && g_use_per_node_hctx) {
		if (g_submit_queues != nr_online_nodes) {
			pr_warn("null_blk: submit_queues param is set to %u.\n",
							nr_online_nodes);
			g_submit_queues = nr_online_nodes;
		}
	} else if (g_submit_queues > nr_cpu_ids)
		g_submit_queues = nr_cpu_ids;
	else if (g_submit_queues <= 0)
		g_submit_queues = 1;

	if (g_queue_mode == NULL_Q_MQ && shared_tags) {
		ret = null_init_tag_set(NULL, &tag_set);
		if (ret)
			return ret;
	}

	config_group_init(&nullb_subsys.su_group);
	mutex_init(&nullb_subsys.su_mutex);

	ret = configfs_register_subsystem(&nullb_subsys);
	if (ret)
		goto err_tagset;

	mutex_init(&lock);

	null_major = register_blkdev(0, "nullb");
	if (null_major < 0) {
		ret = null_major;
		goto err_conf;
	}

	for (i = 0; i < nr_devices; i++) {
		dev = null_alloc_dev();
		if (!dev) {
			ret = -ENOMEM;
			goto err_dev;
		}
		ret = null_add_dev(dev);
		if (ret) {
			null_free_dev(dev);
			goto err_dev;
		}
	}

	pr_info("null: module loaded\n");
	return 0;

err_dev:
	while (!list_empty(&nullb_list)) {
		nullb = list_entry(nullb_list.next, struct nullb, list);
		dev = nullb->dev;
		null_del_dev(nullb);
		null_free_dev(dev);
	}
	unregister_blkdev(null_major, "nullb");
err_conf:
	configfs_unregister_subsystem(&nullb_subsys);
err_tagset:
	if (g_queue_mode == NULL_Q_MQ && shared_tags)
		blk_mq_free_tag_set(&tag_set);
	return ret;
}

static void __exit null_exit(void)
{
	struct nullb *nullb;

	configfs_unregister_subsystem(&nullb_subsys);

	unregister_blkdev(null_major, "nullb");

	mutex_lock(&lock);
	while (!list_empty(&nullb_list)) {
		struct nullb_device *dev;

		nullb = list_entry(nullb_list.next, struct nullb, list);
		dev = nullb->dev;
		null_del_dev(nullb);
		null_free_dev(dev);
	}
	mutex_unlock(&lock);

	if (g_queue_mode == NULL_Q_MQ && shared_tags)
		blk_mq_free_tag_set(&tag_set);
}

module_init(null_init);
module_exit(null_exit);

MODULE_AUTHOR("Jens Axboe <axboe@kernel.dk>");
MODULE_LICENSE("GPL");<|MERGE_RESOLUTION|>--- conflicted
+++ resolved
@@ -1129,37 +1129,12 @@
 		blk_mq_start_stopped_hw_queues(q, true);
 }
 
-static bool cmd_report_zone(struct nullb *nullb, struct nullb_cmd *cmd)
-{
-	struct nullb_device *dev = cmd->nq->dev;
-
-	if (dev->queue_mode == NULL_Q_BIO) {
-		if (bio_op(cmd->bio) == REQ_OP_ZONE_REPORT) {
-			cmd->error = null_zone_report(nullb, cmd->bio);
-			return true;
-		}
-	} else {
-		if (req_op(cmd->rq) == REQ_OP_ZONE_REPORT) {
-			cmd->error = null_zone_report(nullb, cmd->rq->bio);
-			return true;
-		}
-	}
-
-	return false;
-}
-
 static blk_status_t null_handle_cmd(struct nullb_cmd *cmd)
 {
 	struct nullb_device *dev = cmd->nq->dev;
 	struct nullb *nullb = dev->nullb;
 	int err = 0;
 
-<<<<<<< HEAD
-	if (cmd_report_zone(nullb, cmd))
-		goto out;
-
-=======
->>>>>>> 0fd79184
 	if (test_bit(NULLB_DEV_FL_THROTTLED, &dev->flags)) {
 		struct request *rq = cmd->rq;
 
