// SPDX-License-Identifier: GPL-2.0-only
/* Copyright (C) 2009 Red Hat, Inc.
 * Copyright (C) 2006 Rusty Russell IBM Corporation
 *
 * Author: Michael S. Tsirkin <mst@redhat.com>
 *
 * Inspiration, some code, and most witty comments come from
 * Documentation/virtual/lguest/lguest.c, by Rusty Russell
 *
 * Generic code for virtio server in host kernel.
 */

#include <linux/eventfd.h>
#include <linux/vhost.h>
#include <linux/uio.h>
#include <linux/mm.h>
#include <linux/mmu_context.h>
#include <linux/miscdevice.h>
#include <linux/mutex.h>
#include <linux/poll.h>
#include <linux/file.h>
#include <linux/highmem.h>
#include <linux/slab.h>
#include <linux/vmalloc.h>
#include <linux/kthread.h>
#include <linux/cgroup.h>
#include <linux/module.h>
#include <linux/sort.h>
#include <linux/sched/mm.h>
#include <linux/sched/signal.h>
#include <linux/interval_tree_generic.h>
#include <linux/nospec.h>

#include "vhost.h"

static ushort max_mem_regions = 64;
module_param(max_mem_regions, ushort, 0444);
MODULE_PARM_DESC(max_mem_regions,
	"Maximum number of memory regions in memory map. (default: 64)");
static int max_iotlb_entries = 2048;
module_param(max_iotlb_entries, int, 0444);
MODULE_PARM_DESC(max_iotlb_entries,
	"Maximum number of iotlb entries. (default: 2048)");

enum {
	VHOST_MEMORY_F_LOG = 0x1,
};

#define vhost_used_event(vq) ((__virtio16 __user *)&vq->avail->ring[vq->num])
#define vhost_avail_event(vq) ((__virtio16 __user *)&vq->used->ring[vq->num])

INTERVAL_TREE_DEFINE(struct vhost_umem_node,
		     rb, __u64, __subtree_last,
		     START, LAST, static inline, vhost_umem_interval_tree);

#ifdef CONFIG_VHOST_CROSS_ENDIAN_LEGACY
static void vhost_disable_cross_endian(struct vhost_virtqueue *vq)
{
	vq->user_be = !virtio_legacy_is_little_endian();
}

static void vhost_enable_cross_endian_big(struct vhost_virtqueue *vq)
{
	vq->user_be = true;
}

static void vhost_enable_cross_endian_little(struct vhost_virtqueue *vq)
{
	vq->user_be = false;
}

static long vhost_set_vring_endian(struct vhost_virtqueue *vq, int __user *argp)
{
	struct vhost_vring_state s;

	if (vq->private_data)
		return -EBUSY;

	if (copy_from_user(&s, argp, sizeof(s)))
		return -EFAULT;

	if (s.num != VHOST_VRING_LITTLE_ENDIAN &&
	    s.num != VHOST_VRING_BIG_ENDIAN)
		return -EINVAL;

	if (s.num == VHOST_VRING_BIG_ENDIAN)
		vhost_enable_cross_endian_big(vq);
	else
		vhost_enable_cross_endian_little(vq);

	return 0;
}

static long vhost_get_vring_endian(struct vhost_virtqueue *vq, u32 idx,
				   int __user *argp)
{
	struct vhost_vring_state s = {
		.index = idx,
		.num = vq->user_be
	};

	if (copy_to_user(argp, &s, sizeof(s)))
		return -EFAULT;

	return 0;
}

static void vhost_init_is_le(struct vhost_virtqueue *vq)
{
	/* Note for legacy virtio: user_be is initialized at reset time
	 * according to the host endianness. If userspace does not set an
	 * explicit endianness, the default behavior is native endian, as
	 * expected by legacy virtio.
	 */
	vq->is_le = vhost_has_feature(vq, VIRTIO_F_VERSION_1) || !vq->user_be;
}
#else
static void vhost_disable_cross_endian(struct vhost_virtqueue *vq)
{
}

static long vhost_set_vring_endian(struct vhost_virtqueue *vq, int __user *argp)
{
	return -ENOIOCTLCMD;
}

static long vhost_get_vring_endian(struct vhost_virtqueue *vq, u32 idx,
				   int __user *argp)
{
	return -ENOIOCTLCMD;
}

static void vhost_init_is_le(struct vhost_virtqueue *vq)
{
	vq->is_le = vhost_has_feature(vq, VIRTIO_F_VERSION_1)
		|| virtio_legacy_is_little_endian();
}
#endif /* CONFIG_VHOST_CROSS_ENDIAN_LEGACY */

static void vhost_reset_is_le(struct vhost_virtqueue *vq)
{
	vhost_init_is_le(vq);
}

struct vhost_flush_struct {
	struct vhost_work work;
	struct completion wait_event;
};

static void vhost_flush_work(struct vhost_work *work)
{
	struct vhost_flush_struct *s;

	s = container_of(work, struct vhost_flush_struct, work);
	complete(&s->wait_event);
}

static void vhost_poll_func(struct file *file, wait_queue_head_t *wqh,
			    poll_table *pt)
{
	struct vhost_poll *poll;

	poll = container_of(pt, struct vhost_poll, table);
	poll->wqh = wqh;
	add_wait_queue(wqh, &poll->wait);
}

static int vhost_poll_wakeup(wait_queue_entry_t *wait, unsigned mode, int sync,
			     void *key)
{
	struct vhost_poll *poll = container_of(wait, struct vhost_poll, wait);

	if (!(key_to_poll(key) & poll->mask))
		return 0;

	vhost_poll_queue(poll);
	return 0;
}

void vhost_work_init(struct vhost_work *work, vhost_work_fn_t fn)
{
	clear_bit(VHOST_WORK_QUEUED, &work->flags);
	work->fn = fn;
}
EXPORT_SYMBOL_GPL(vhost_work_init);

/* Init poll structure */
void vhost_poll_init(struct vhost_poll *poll, vhost_work_fn_t fn,
		     __poll_t mask, struct vhost_dev *dev)
{
	init_waitqueue_func_entry(&poll->wait, vhost_poll_wakeup);
	init_poll_funcptr(&poll->table, vhost_poll_func);
	poll->mask = mask;
	poll->dev = dev;
	poll->wqh = NULL;

	vhost_work_init(&poll->work, fn);
}
EXPORT_SYMBOL_GPL(vhost_poll_init);

/* Start polling a file. We add ourselves to file's wait queue. The caller must
 * keep a reference to a file until after vhost_poll_stop is called. */
int vhost_poll_start(struct vhost_poll *poll, struct file *file)
{
	__poll_t mask;
	int ret = 0;

	if (poll->wqh)
		return 0;

	mask = vfs_poll(file, &poll->table);
	if (mask)
		vhost_poll_wakeup(&poll->wait, 0, 0, poll_to_key(mask));
	if (mask & EPOLLERR) {
		vhost_poll_stop(poll);
		ret = -EINVAL;
	}

	return ret;
}
EXPORT_SYMBOL_GPL(vhost_poll_start);

/* Stop polling a file. After this function returns, it becomes safe to drop the
 * file reference. You must also flush afterwards. */
void vhost_poll_stop(struct vhost_poll *poll)
{
	if (poll->wqh) {
		remove_wait_queue(poll->wqh, &poll->wait);
		poll->wqh = NULL;
	}
}
EXPORT_SYMBOL_GPL(vhost_poll_stop);

void vhost_work_flush(struct vhost_dev *dev, struct vhost_work *work)
{
	struct vhost_flush_struct flush;

	if (dev->worker) {
		init_completion(&flush.wait_event);
		vhost_work_init(&flush.work, vhost_flush_work);

		vhost_work_queue(dev, &flush.work);
		wait_for_completion(&flush.wait_event);
	}
}
EXPORT_SYMBOL_GPL(vhost_work_flush);

/* Flush any work that has been scheduled. When calling this, don't hold any
 * locks that are also used by the callback. */
void vhost_poll_flush(struct vhost_poll *poll)
{
	vhost_work_flush(poll->dev, &poll->work);
}
EXPORT_SYMBOL_GPL(vhost_poll_flush);

void vhost_work_queue(struct vhost_dev *dev, struct vhost_work *work)
{
	if (!dev->worker)
		return;

	if (!test_and_set_bit(VHOST_WORK_QUEUED, &work->flags)) {
		/* We can only add the work to the list after we're
		 * sure it was not in the list.
		 * test_and_set_bit() implies a memory barrier.
		 */
		llist_add(&work->node, &dev->work_list);
		wake_up_process(dev->worker);
	}
}
EXPORT_SYMBOL_GPL(vhost_work_queue);

/* A lockless hint for busy polling code to exit the loop */
bool vhost_has_work(struct vhost_dev *dev)
{
	return !llist_empty(&dev->work_list);
}
EXPORT_SYMBOL_GPL(vhost_has_work);

void vhost_poll_queue(struct vhost_poll *poll)
{
	vhost_work_queue(poll->dev, &poll->work);
}
EXPORT_SYMBOL_GPL(vhost_poll_queue);

static void __vhost_vq_meta_reset(struct vhost_virtqueue *vq)
{
	int j;

	for (j = 0; j < VHOST_NUM_ADDRS; j++)
		vq->meta_iotlb[j] = NULL;
}

static void vhost_vq_meta_reset(struct vhost_dev *d)
{
	int i;

	for (i = 0; i < d->nvqs; ++i)
		__vhost_vq_meta_reset(d->vqs[i]);
}

static void vhost_vq_reset(struct vhost_dev *dev,
			   struct vhost_virtqueue *vq)
{
	vq->num = 1;
	vq->desc = NULL;
	vq->avail = NULL;
	vq->used = NULL;
	vq->last_avail_idx = 0;
	vq->avail_idx = 0;
	vq->last_used_idx = 0;
	vq->signalled_used = 0;
	vq->signalled_used_valid = false;
	vq->used_flags = 0;
	vq->log_used = false;
	vq->log_addr = -1ull;
	vq->private_data = NULL;
	vq->acked_features = 0;
	vq->acked_backend_features = 0;
	vq->log_base = NULL;
	vq->error_ctx = NULL;
	vq->kick = NULL;
	vq->call_ctx = NULL;
	vq->log_ctx = NULL;
	vhost_reset_is_le(vq);
	vhost_disable_cross_endian(vq);
	vq->busyloop_timeout = 0;
	vq->umem = NULL;
	vq->iotlb = NULL;
	__vhost_vq_meta_reset(vq);
}

static int vhost_worker(void *data)
{
	struct vhost_dev *dev = data;
	struct vhost_work *work, *work_next;
	struct llist_node *node;
	mm_segment_t oldfs = get_fs();

	set_fs(USER_DS);
	use_mm(dev->mm);

	for (;;) {
		/* mb paired w/ kthread_stop */
		set_current_state(TASK_INTERRUPTIBLE);

		if (kthread_should_stop()) {
			__set_current_state(TASK_RUNNING);
			break;
		}

		node = llist_del_all(&dev->work_list);
		if (!node)
			schedule();

		node = llist_reverse_order(node);
		/* make sure flag is seen after deletion */
		smp_wmb();
		llist_for_each_entry_safe(work, work_next, node, node) {
			clear_bit(VHOST_WORK_QUEUED, &work->flags);
			__set_current_state(TASK_RUNNING);
			work->fn(work);
			if (need_resched())
				schedule();
		}
	}
	unuse_mm(dev->mm);
	set_fs(oldfs);
	return 0;
}

static void vhost_vq_free_iovecs(struct vhost_virtqueue *vq)
{
	kfree(vq->indirect);
	vq->indirect = NULL;
	kfree(vq->log);
	vq->log = NULL;
	kfree(vq->heads);
	vq->heads = NULL;
}

/* Helper to allocate iovec buffers for all vqs. */
static long vhost_dev_alloc_iovecs(struct vhost_dev *dev)
{
	struct vhost_virtqueue *vq;
	int i;

	for (i = 0; i < dev->nvqs; ++i) {
		vq = dev->vqs[i];
		vq->indirect = kmalloc_array(UIO_MAXIOV,
					     sizeof(*vq->indirect),
					     GFP_KERNEL);
		vq->log = kmalloc_array(dev->iov_limit, sizeof(*vq->log),
					GFP_KERNEL);
		vq->heads = kmalloc_array(dev->iov_limit, sizeof(*vq->heads),
					  GFP_KERNEL);
		if (!vq->indirect || !vq->log || !vq->heads)
			goto err_nomem;
	}
	return 0;

err_nomem:
	for (; i >= 0; --i)
		vhost_vq_free_iovecs(dev->vqs[i]);
	return -ENOMEM;
}

static void vhost_dev_free_iovecs(struct vhost_dev *dev)
{
	int i;

	for (i = 0; i < dev->nvqs; ++i)
		vhost_vq_free_iovecs(dev->vqs[i]);
}

bool vhost_exceeds_weight(struct vhost_virtqueue *vq,
			  int pkts, int total_len)
{
	struct vhost_dev *dev = vq->dev;

	if ((dev->byte_weight && total_len >= dev->byte_weight) ||
	    pkts >= dev->weight) {
		vhost_poll_queue(&vq->poll);
		return true;
	}

	return false;
}
EXPORT_SYMBOL_GPL(vhost_exceeds_weight);

void vhost_dev_init(struct vhost_dev *dev,
		    struct vhost_virtqueue **vqs, int nvqs,
		    int iov_limit, int weight, int byte_weight)
{
	struct vhost_virtqueue *vq;
	int i;

	dev->vqs = vqs;
	dev->nvqs = nvqs;
	mutex_init(&dev->mutex);
	dev->log_ctx = NULL;
	dev->umem = NULL;
	dev->iotlb = NULL;
	dev->mm = NULL;
	dev->worker = NULL;
	dev->iov_limit = iov_limit;
	dev->weight = weight;
	dev->byte_weight = byte_weight;
	init_llist_head(&dev->work_list);
	init_waitqueue_head(&dev->wait);
	INIT_LIST_HEAD(&dev->read_list);
	INIT_LIST_HEAD(&dev->pending_list);
	spin_lock_init(&dev->iotlb_lock);


	for (i = 0; i < dev->nvqs; ++i) {
		vq = dev->vqs[i];
		vq->log = NULL;
		vq->indirect = NULL;
		vq->heads = NULL;
		vq->dev = dev;
		mutex_init(&vq->mutex);
		vhost_vq_reset(dev, vq);
		if (vq->handle_kick)
			vhost_poll_init(&vq->poll, vq->handle_kick,
					EPOLLIN, dev);
	}
}
EXPORT_SYMBOL_GPL(vhost_dev_init);

/* Caller should have device mutex */
long vhost_dev_check_owner(struct vhost_dev *dev)
{
	/* Are you the owner? If not, I don't think you mean to do that */
	return dev->mm == current->mm ? 0 : -EPERM;
}
EXPORT_SYMBOL_GPL(vhost_dev_check_owner);

struct vhost_attach_cgroups_struct {
	struct vhost_work work;
	struct task_struct *owner;
	int ret;
};

static void vhost_attach_cgroups_work(struct vhost_work *work)
{
	struct vhost_attach_cgroups_struct *s;

	s = container_of(work, struct vhost_attach_cgroups_struct, work);
	s->ret = cgroup_attach_task_all(s->owner, current);
}

static int vhost_attach_cgroups(struct vhost_dev *dev)
{
	struct vhost_attach_cgroups_struct attach;

	attach.owner = current;
	vhost_work_init(&attach.work, vhost_attach_cgroups_work);
	vhost_work_queue(dev, &attach.work);
	vhost_work_flush(dev, &attach.work);
	return attach.ret;
}

/* Caller should have device mutex */
bool vhost_dev_has_owner(struct vhost_dev *dev)
{
	return dev->mm;
}
EXPORT_SYMBOL_GPL(vhost_dev_has_owner);

/* Caller should have device mutex */
long vhost_dev_set_owner(struct vhost_dev *dev)
{
	struct task_struct *worker;
	int err;

	/* Is there an owner already? */
	if (vhost_dev_has_owner(dev)) {
		err = -EBUSY;
		goto err_mm;
	}

	/* No owner, become one */
	dev->mm = get_task_mm(current);
	worker = kthread_create(vhost_worker, dev, "vhost-%d", current->pid);
	if (IS_ERR(worker)) {
		err = PTR_ERR(worker);
		goto err_worker;
	}

	dev->worker = worker;
	wake_up_process(worker);	/* avoid contributing to loadavg */

	err = vhost_attach_cgroups(dev);
	if (err)
		goto err_cgroup;

	err = vhost_dev_alloc_iovecs(dev);
	if (err)
		goto err_cgroup;

	return 0;
err_cgroup:
	kthread_stop(worker);
	dev->worker = NULL;
err_worker:
	if (dev->mm)
		mmput(dev->mm);
	dev->mm = NULL;
err_mm:
	return err;
}
EXPORT_SYMBOL_GPL(vhost_dev_set_owner);

struct vhost_umem *vhost_dev_reset_owner_prepare(void)
{
	return kvzalloc(sizeof(struct vhost_umem), GFP_KERNEL);
}
EXPORT_SYMBOL_GPL(vhost_dev_reset_owner_prepare);

/* Caller should have device mutex */
void vhost_dev_reset_owner(struct vhost_dev *dev, struct vhost_umem *umem)
{
	int i;

	vhost_dev_cleanup(dev);

	/* Restore memory to default empty mapping. */
	INIT_LIST_HEAD(&umem->umem_list);
	dev->umem = umem;
	/* We don't need VQ locks below since vhost_dev_cleanup makes sure
	 * VQs aren't running.
	 */
	for (i = 0; i < dev->nvqs; ++i)
		dev->vqs[i]->umem = umem;
}
EXPORT_SYMBOL_GPL(vhost_dev_reset_owner);

void vhost_dev_stop(struct vhost_dev *dev)
{
	int i;

	for (i = 0; i < dev->nvqs; ++i) {
		if (dev->vqs[i]->kick && dev->vqs[i]->handle_kick) {
			vhost_poll_stop(&dev->vqs[i]->poll);
			vhost_poll_flush(&dev->vqs[i]->poll);
		}
	}
}
EXPORT_SYMBOL_GPL(vhost_dev_stop);

static void vhost_umem_free(struct vhost_umem *umem,
			    struct vhost_umem_node *node)
{
	vhost_umem_interval_tree_remove(node, &umem->umem_tree);
	list_del(&node->link);
	kfree(node);
	umem->numem--;
}

static void vhost_umem_clean(struct vhost_umem *umem)
{
	struct vhost_umem_node *node, *tmp;

	if (!umem)
		return;

	list_for_each_entry_safe(node, tmp, &umem->umem_list, link)
		vhost_umem_free(umem, node);

	kvfree(umem);
}

static void vhost_clear_msg(struct vhost_dev *dev)
{
	struct vhost_msg_node *node, *n;

	spin_lock(&dev->iotlb_lock);

	list_for_each_entry_safe(node, n, &dev->read_list, node) {
		list_del(&node->node);
		kfree(node);
	}

	list_for_each_entry_safe(node, n, &dev->pending_list, node) {
		list_del(&node->node);
		kfree(node);
	}

	spin_unlock(&dev->iotlb_lock);
}

void vhost_dev_cleanup(struct vhost_dev *dev)
{
	int i;

	for (i = 0; i < dev->nvqs; ++i) {
		if (dev->vqs[i]->error_ctx)
			eventfd_ctx_put(dev->vqs[i]->error_ctx);
		if (dev->vqs[i]->kick)
			fput(dev->vqs[i]->kick);
		if (dev->vqs[i]->call_ctx)
			eventfd_ctx_put(dev->vqs[i]->call_ctx);
		vhost_vq_reset(dev, dev->vqs[i]);
	}
	vhost_dev_free_iovecs(dev);
	if (dev->log_ctx)
		eventfd_ctx_put(dev->log_ctx);
	dev->log_ctx = NULL;
	/* No one will access memory at this point */
	vhost_umem_clean(dev->umem);
	dev->umem = NULL;
	vhost_umem_clean(dev->iotlb);
	dev->iotlb = NULL;
	vhost_clear_msg(dev);
	wake_up_interruptible_poll(&dev->wait, EPOLLIN | EPOLLRDNORM);
	WARN_ON(!llist_empty(&dev->work_list));
	if (dev->worker) {
		kthread_stop(dev->worker);
		dev->worker = NULL;
	}
	if (dev->mm)
		mmput(dev->mm);
	dev->mm = NULL;
}
EXPORT_SYMBOL_GPL(vhost_dev_cleanup);

static bool log_access_ok(void __user *log_base, u64 addr, unsigned long sz)
{
	u64 a = addr / VHOST_PAGE_SIZE / 8;

	/* Make sure 64 bit math will not overflow. */
	if (a > ULONG_MAX - (unsigned long)log_base ||
	    a + (unsigned long)log_base > ULONG_MAX)
		return false;

	return access_ok(log_base + a,
			 (sz + VHOST_PAGE_SIZE * 8 - 1) / VHOST_PAGE_SIZE / 8);
}

static bool vhost_overflow(u64 uaddr, u64 size)
{
	/* Make sure 64 bit math will not overflow. */
	return uaddr > ULONG_MAX || size > ULONG_MAX || uaddr > ULONG_MAX - size;
}

/* Caller should have vq mutex and device mutex. */
static bool vq_memory_access_ok(void __user *log_base, struct vhost_umem *umem,
				int log_all)
{
	struct vhost_umem_node *node;

	if (!umem)
		return false;

	list_for_each_entry(node, &umem->umem_list, link) {
		unsigned long a = node->userspace_addr;

		if (vhost_overflow(node->userspace_addr, node->size))
			return false;


		if (!access_ok((void __user *)a,
				    node->size))
			return false;
		else if (log_all && !log_access_ok(log_base,
						   node->start,
						   node->size))
			return false;
	}
	return true;
}

static inline void __user *vhost_vq_meta_fetch(struct vhost_virtqueue *vq,
					       u64 addr, unsigned int size,
					       int type)
{
	const struct vhost_umem_node *node = vq->meta_iotlb[type];

	if (!node)
		return NULL;

	return (void *)(uintptr_t)(node->userspace_addr + addr - node->start);
}

/* Can we switch to this memory table? */
/* Caller should have device mutex but not vq mutex */
static bool memory_access_ok(struct vhost_dev *d, struct vhost_umem *umem,
			     int log_all)
{
	int i;

	for (i = 0; i < d->nvqs; ++i) {
		bool ok;
		bool log;

		mutex_lock(&d->vqs[i]->mutex);
		log = log_all || vhost_has_feature(d->vqs[i], VHOST_F_LOG_ALL);
		/* If ring is inactive, will check when it's enabled. */
		if (d->vqs[i]->private_data)
			ok = vq_memory_access_ok(d->vqs[i]->log_base,
						 umem, log);
		else
			ok = true;
		mutex_unlock(&d->vqs[i]->mutex);
		if (!ok)
			return false;
	}
	return true;
}

static int translate_desc(struct vhost_virtqueue *vq, u64 addr, u32 len,
			  struct iovec iov[], int iov_size, int access);

static int vhost_copy_to_user(struct vhost_virtqueue *vq, void __user *to,
			      const void *from, unsigned size)
{
	int ret;

	if (!vq->iotlb)
		return __copy_to_user(to, from, size);
	else {
		/* This function should be called after iotlb
		 * prefetch, which means we're sure that all vq
		 * could be access through iotlb. So -EAGAIN should
		 * not happen in this case.
		 */
		struct iov_iter t;
		void __user *uaddr = vhost_vq_meta_fetch(vq,
				     (u64)(uintptr_t)to, size,
				     VHOST_ADDR_USED);

		if (uaddr)
			return __copy_to_user(uaddr, from, size);

		ret = translate_desc(vq, (u64)(uintptr_t)to, size, vq->iotlb_iov,
				     ARRAY_SIZE(vq->iotlb_iov),
				     VHOST_ACCESS_WO);
		if (ret < 0)
			goto out;
		iov_iter_init(&t, WRITE, vq->iotlb_iov, ret, size);
		ret = copy_to_iter(from, size, &t);
		if (ret == size)
			ret = 0;
	}
out:
	return ret;
}

static int vhost_copy_from_user(struct vhost_virtqueue *vq, void *to,
				void __user *from, unsigned size)
{
	int ret;

	if (!vq->iotlb)
		return __copy_from_user(to, from, size);
	else {
		/* This function should be called after iotlb
		 * prefetch, which means we're sure that vq
		 * could be access through iotlb. So -EAGAIN should
		 * not happen in this case.
		 */
		void __user *uaddr = vhost_vq_meta_fetch(vq,
				     (u64)(uintptr_t)from, size,
				     VHOST_ADDR_DESC);
		struct iov_iter f;

		if (uaddr)
			return __copy_from_user(to, uaddr, size);

		ret = translate_desc(vq, (u64)(uintptr_t)from, size, vq->iotlb_iov,
				     ARRAY_SIZE(vq->iotlb_iov),
				     VHOST_ACCESS_RO);
		if (ret < 0) {
			vq_err(vq, "IOTLB translation failure: uaddr "
			       "%p size 0x%llx\n", from,
			       (unsigned long long) size);
			goto out;
		}
		iov_iter_init(&f, READ, vq->iotlb_iov, ret, size);
		ret = copy_from_iter(to, size, &f);
		if (ret == size)
			ret = 0;
	}

out:
	return ret;
}

static void __user *__vhost_get_user_slow(struct vhost_virtqueue *vq,
					  void __user *addr, unsigned int size,
					  int type)
{
	int ret;

	ret = translate_desc(vq, (u64)(uintptr_t)addr, size, vq->iotlb_iov,
			     ARRAY_SIZE(vq->iotlb_iov),
			     VHOST_ACCESS_RO);
	if (ret < 0) {
		vq_err(vq, "IOTLB translation failure: uaddr "
			"%p size 0x%llx\n", addr,
			(unsigned long long) size);
		return NULL;
	}

	if (ret != 1 || vq->iotlb_iov[0].iov_len != size) {
		vq_err(vq, "Non atomic userspace memory access: uaddr "
			"%p size 0x%llx\n", addr,
			(unsigned long long) size);
		return NULL;
	}

	return vq->iotlb_iov[0].iov_base;
}

/* This function should be called after iotlb
 * prefetch, which means we're sure that vq
 * could be access through iotlb. So -EAGAIN should
 * not happen in this case.
 */
static inline void __user *__vhost_get_user(struct vhost_virtqueue *vq,
					    void *addr, unsigned int size,
					    int type)
{
	void __user *uaddr = vhost_vq_meta_fetch(vq,
			     (u64)(uintptr_t)addr, size, type);
	if (uaddr)
		return uaddr;

	return __vhost_get_user_slow(vq, addr, size, type);
}

#define vhost_put_user(vq, x, ptr)		\
({ \
	int ret = -EFAULT; \
	if (!vq->iotlb) { \
		ret = __put_user(x, ptr); \
	} else { \
		__typeof__(ptr) to = \
			(__typeof__(ptr)) __vhost_get_user(vq, ptr,	\
					  sizeof(*ptr), VHOST_ADDR_USED); \
		if (to != NULL) \
			ret = __put_user(x, to); \
		else \
			ret = -EFAULT;	\
	} \
	ret; \
})

#define vhost_get_user(vq, x, ptr, type)		\
({ \
	int ret; \
	if (!vq->iotlb) { \
		ret = __get_user(x, ptr); \
	} else { \
		__typeof__(ptr) from = \
			(__typeof__(ptr)) __vhost_get_user(vq, ptr, \
							   sizeof(*ptr), \
							   type); \
		if (from != NULL) \
			ret = __get_user(x, from); \
		else \
			ret = -EFAULT; \
	} \
	ret; \
})

#define vhost_get_avail(vq, x, ptr) \
	vhost_get_user(vq, x, ptr, VHOST_ADDR_AVAIL)

#define vhost_get_used(vq, x, ptr) \
	vhost_get_user(vq, x, ptr, VHOST_ADDR_USED)

static void vhost_dev_lock_vqs(struct vhost_dev *d)
{
	int i = 0;
	for (i = 0; i < d->nvqs; ++i)
		mutex_lock_nested(&d->vqs[i]->mutex, i);
}

static void vhost_dev_unlock_vqs(struct vhost_dev *d)
{
	int i = 0;
	for (i = 0; i < d->nvqs; ++i)
		mutex_unlock(&d->vqs[i]->mutex);
}

static int vhost_new_umem_range(struct vhost_umem *umem,
				u64 start, u64 size, u64 end,
				u64 userspace_addr, int perm)
{
	struct vhost_umem_node *tmp, *node;
<<<<<<< HEAD

	if (!size)
		return -EFAULT;

=======

	if (!size)
		return -EFAULT;

>>>>>>> 4b972a01
	node = kmalloc(sizeof(*node), GFP_ATOMIC);
	if (!node)
		return -ENOMEM;

	if (umem->numem == max_iotlb_entries) {
		tmp = list_first_entry(&umem->umem_list, typeof(*tmp), link);
		vhost_umem_free(umem, tmp);
	}

	node->start = start;
	node->size = size;
	node->last = end;
	node->userspace_addr = userspace_addr;
	node->perm = perm;
	INIT_LIST_HEAD(&node->link);
	list_add_tail(&node->link, &umem->umem_list);
	vhost_umem_interval_tree_insert(node, &umem->umem_tree);
	umem->numem++;

	return 0;
}

static void vhost_del_umem_range(struct vhost_umem *umem,
				 u64 start, u64 end)
{
	struct vhost_umem_node *node;

	while ((node = vhost_umem_interval_tree_iter_first(&umem->umem_tree,
							   start, end)))
		vhost_umem_free(umem, node);
}

static void vhost_iotlb_notify_vq(struct vhost_dev *d,
				  struct vhost_iotlb_msg *msg)
{
	struct vhost_msg_node *node, *n;

	spin_lock(&d->iotlb_lock);

	list_for_each_entry_safe(node, n, &d->pending_list, node) {
		struct vhost_iotlb_msg *vq_msg = &node->msg.iotlb;
		if (msg->iova <= vq_msg->iova &&
		    msg->iova + msg->size - 1 >= vq_msg->iova &&
		    vq_msg->type == VHOST_IOTLB_MISS) {
			vhost_poll_queue(&node->vq->poll);
			list_del(&node->node);
			kfree(node);
		}
	}

	spin_unlock(&d->iotlb_lock);
}

static bool umem_access_ok(u64 uaddr, u64 size, int access)
{
	unsigned long a = uaddr;

	/* Make sure 64 bit math will not overflow. */
	if (vhost_overflow(uaddr, size))
		return false;

	if ((access & VHOST_ACCESS_RO) &&
	    !access_ok((void __user *)a, size))
		return false;
	if ((access & VHOST_ACCESS_WO) &&
	    !access_ok((void __user *)a, size))
		return false;
	return true;
}

static int vhost_process_iotlb_msg(struct vhost_dev *dev,
				   struct vhost_iotlb_msg *msg)
{
	int ret = 0;

	mutex_lock(&dev->mutex);
	vhost_dev_lock_vqs(dev);
	switch (msg->type) {
	case VHOST_IOTLB_UPDATE:
		if (!dev->iotlb) {
			ret = -EFAULT;
			break;
		}
		if (!umem_access_ok(msg->uaddr, msg->size, msg->perm)) {
			ret = -EFAULT;
			break;
		}
		vhost_vq_meta_reset(dev);
		if (vhost_new_umem_range(dev->iotlb, msg->iova, msg->size,
					 msg->iova + msg->size - 1,
					 msg->uaddr, msg->perm)) {
			ret = -ENOMEM;
			break;
		}
		vhost_iotlb_notify_vq(dev, msg);
		break;
	case VHOST_IOTLB_INVALIDATE:
		if (!dev->iotlb) {
			ret = -EFAULT;
			break;
		}
		vhost_vq_meta_reset(dev);
		vhost_del_umem_range(dev->iotlb, msg->iova,
				     msg->iova + msg->size - 1);
		break;
	default:
		ret = -EINVAL;
		break;
	}

	vhost_dev_unlock_vqs(dev);
	mutex_unlock(&dev->mutex);

	return ret;
}
ssize_t vhost_chr_write_iter(struct vhost_dev *dev,
			     struct iov_iter *from)
{
	struct vhost_iotlb_msg msg;
	size_t offset;
	int type, ret;

	ret = copy_from_iter(&type, sizeof(type), from);
	if (ret != sizeof(type)) {
		ret = -EINVAL;
		goto done;
	}

	switch (type) {
	case VHOST_IOTLB_MSG:
		/* There maybe a hole after type for V1 message type,
		 * so skip it here.
		 */
		offset = offsetof(struct vhost_msg, iotlb) - sizeof(int);
		break;
	case VHOST_IOTLB_MSG_V2:
		offset = sizeof(__u32);
		break;
	default:
		ret = -EINVAL;
		goto done;
	}

	iov_iter_advance(from, offset);
	ret = copy_from_iter(&msg, sizeof(msg), from);
	if (ret != sizeof(msg)) {
		ret = -EINVAL;
		goto done;
	}
	if (vhost_process_iotlb_msg(dev, &msg)) {
		ret = -EFAULT;
		goto done;
	}

	ret = (type == VHOST_IOTLB_MSG) ? sizeof(struct vhost_msg) :
	      sizeof(struct vhost_msg_v2);
done:
	return ret;
}
EXPORT_SYMBOL(vhost_chr_write_iter);

__poll_t vhost_chr_poll(struct file *file, struct vhost_dev *dev,
			    poll_table *wait)
{
	__poll_t mask = 0;

	poll_wait(file, &dev->wait, wait);

	if (!list_empty(&dev->read_list))
		mask |= EPOLLIN | EPOLLRDNORM;

	return mask;
}
EXPORT_SYMBOL(vhost_chr_poll);

ssize_t vhost_chr_read_iter(struct vhost_dev *dev, struct iov_iter *to,
			    int noblock)
{
	DEFINE_WAIT(wait);
	struct vhost_msg_node *node;
	ssize_t ret = 0;
	unsigned size = sizeof(struct vhost_msg);

	if (iov_iter_count(to) < size)
		return 0;

	while (1) {
		if (!noblock)
			prepare_to_wait(&dev->wait, &wait,
					TASK_INTERRUPTIBLE);

		node = vhost_dequeue_msg(dev, &dev->read_list);
		if (node)
			break;
		if (noblock) {
			ret = -EAGAIN;
			break;
		}
		if (signal_pending(current)) {
			ret = -ERESTARTSYS;
			break;
		}
		if (!dev->iotlb) {
			ret = -EBADFD;
			break;
		}

		schedule();
	}

	if (!noblock)
		finish_wait(&dev->wait, &wait);

	if (node) {
		struct vhost_iotlb_msg *msg;
		void *start = &node->msg;

		switch (node->msg.type) {
		case VHOST_IOTLB_MSG:
			size = sizeof(node->msg);
			msg = &node->msg.iotlb;
			break;
		case VHOST_IOTLB_MSG_V2:
			size = sizeof(node->msg_v2);
			msg = &node->msg_v2.iotlb;
			break;
		default:
			BUG();
			break;
		}

		ret = copy_to_iter(start, size, to);
		if (ret != size || msg->type != VHOST_IOTLB_MISS) {
			kfree(node);
			return ret;
		}
		vhost_enqueue_msg(dev, &dev->pending_list, node);
	}

	return ret;
}
EXPORT_SYMBOL_GPL(vhost_chr_read_iter);

static int vhost_iotlb_miss(struct vhost_virtqueue *vq, u64 iova, int access)
{
	struct vhost_dev *dev = vq->dev;
	struct vhost_msg_node *node;
	struct vhost_iotlb_msg *msg;
	bool v2 = vhost_backend_has_feature(vq, VHOST_BACKEND_F_IOTLB_MSG_V2);

	node = vhost_new_msg(vq, v2 ? VHOST_IOTLB_MSG_V2 : VHOST_IOTLB_MSG);
	if (!node)
		return -ENOMEM;

	if (v2) {
		node->msg_v2.type = VHOST_IOTLB_MSG_V2;
		msg = &node->msg_v2.iotlb;
	} else {
		msg = &node->msg.iotlb;
	}

	msg->type = VHOST_IOTLB_MISS;
	msg->iova = iova;
	msg->perm = access;

	vhost_enqueue_msg(dev, &dev->read_list, node);

	return 0;
}

static bool vq_access_ok(struct vhost_virtqueue *vq, unsigned int num,
			 struct vring_desc __user *desc,
			 struct vring_avail __user *avail,
			 struct vring_used __user *used)

{
	size_t s __maybe_unused = vhost_has_feature(vq, VIRTIO_RING_F_EVENT_IDX) ? 2 : 0;

	return access_ok(desc, num * sizeof *desc) &&
	       access_ok(avail,
			 sizeof *avail + num * sizeof *avail->ring + s) &&
	       access_ok(used,
			sizeof *used + num * sizeof *used->ring + s);
}

static void vhost_vq_meta_update(struct vhost_virtqueue *vq,
				 const struct vhost_umem_node *node,
				 int type)
{
	int access = (type == VHOST_ADDR_USED) ?
		     VHOST_ACCESS_WO : VHOST_ACCESS_RO;

	if (likely(node->perm & access))
		vq->meta_iotlb[type] = node;
}

static bool iotlb_access_ok(struct vhost_virtqueue *vq,
			    int access, u64 addr, u64 len, int type)
{
	const struct vhost_umem_node *node;
	struct vhost_umem *umem = vq->iotlb;
	u64 s = 0, size, orig_addr = addr, last = addr + len - 1;

	if (vhost_vq_meta_fetch(vq, addr, len, type))
		return true;

	while (len > s) {
		node = vhost_umem_interval_tree_iter_first(&umem->umem_tree,
							   addr,
							   last);
		if (node == NULL || node->start > addr) {
			vhost_iotlb_miss(vq, addr, access);
			return false;
		} else if (!(node->perm & access)) {
			/* Report the possible access violation by
			 * request another translation from userspace.
			 */
			return false;
		}

		size = node->size - addr + node->start;

		if (orig_addr == addr && size >= len)
			vhost_vq_meta_update(vq, node, type);

		s += size;
		addr += size;
	}

	return true;
}

int vq_iotlb_prefetch(struct vhost_virtqueue *vq)
{
	size_t s = vhost_has_feature(vq, VIRTIO_RING_F_EVENT_IDX) ? 2 : 0;
	unsigned int num = vq->num;

	if (!vq->iotlb)
		return 1;

	return iotlb_access_ok(vq, VHOST_ACCESS_RO, (u64)(uintptr_t)vq->desc,
			       num * sizeof(*vq->desc), VHOST_ADDR_DESC) &&
	       iotlb_access_ok(vq, VHOST_ACCESS_RO, (u64)(uintptr_t)vq->avail,
			       sizeof *vq->avail +
			       num * sizeof(*vq->avail->ring) + s,
			       VHOST_ADDR_AVAIL) &&
	       iotlb_access_ok(vq, VHOST_ACCESS_WO, (u64)(uintptr_t)vq->used,
			       sizeof *vq->used +
			       num * sizeof(*vq->used->ring) + s,
			       VHOST_ADDR_USED);
}
EXPORT_SYMBOL_GPL(vq_iotlb_prefetch);

/* Can we log writes? */
/* Caller should have device mutex but not vq mutex */
bool vhost_log_access_ok(struct vhost_dev *dev)
{
	return memory_access_ok(dev, dev->umem, 1);
}
EXPORT_SYMBOL_GPL(vhost_log_access_ok);

/* Verify access for write logging. */
/* Caller should have vq mutex and device mutex */
static bool vq_log_access_ok(struct vhost_virtqueue *vq,
			     void __user *log_base)
{
	size_t s = vhost_has_feature(vq, VIRTIO_RING_F_EVENT_IDX) ? 2 : 0;

	return vq_memory_access_ok(log_base, vq->umem,
				   vhost_has_feature(vq, VHOST_F_LOG_ALL)) &&
		(!vq->log_used || log_access_ok(log_base, vq->log_addr,
					sizeof *vq->used +
					vq->num * sizeof *vq->used->ring + s));
}

/* Can we start vq? */
/* Caller should have vq mutex and device mutex */
bool vhost_vq_access_ok(struct vhost_virtqueue *vq)
{
	if (!vq_log_access_ok(vq, vq->log_base))
		return false;

	/* Access validation occurs at prefetch time with IOTLB */
	if (vq->iotlb)
		return true;

	return vq_access_ok(vq, vq->num, vq->desc, vq->avail, vq->used);
}
EXPORT_SYMBOL_GPL(vhost_vq_access_ok);

static struct vhost_umem *vhost_umem_alloc(void)
{
	struct vhost_umem *umem = kvzalloc(sizeof(*umem), GFP_KERNEL);

	if (!umem)
		return NULL;

	umem->umem_tree = RB_ROOT_CACHED;
	umem->numem = 0;
	INIT_LIST_HEAD(&umem->umem_list);

	return umem;
}

static long vhost_set_memory(struct vhost_dev *d, struct vhost_memory __user *m)
{
	struct vhost_memory mem, *newmem;
	struct vhost_memory_region *region;
	struct vhost_umem *newumem, *oldumem;
	unsigned long size = offsetof(struct vhost_memory, regions);
	int i;

	if (copy_from_user(&mem, m, size))
		return -EFAULT;
	if (mem.padding)
		return -EOPNOTSUPP;
	if (mem.nregions > max_mem_regions)
		return -E2BIG;
	newmem = kvzalloc(struct_size(newmem, regions, mem.nregions),
			GFP_KERNEL);
	if (!newmem)
		return -ENOMEM;

	memcpy(newmem, &mem, size);
	if (copy_from_user(newmem->regions, m->regions,
			   mem.nregions * sizeof *m->regions)) {
		kvfree(newmem);
		return -EFAULT;
	}

	newumem = vhost_umem_alloc();
	if (!newumem) {
		kvfree(newmem);
		return -ENOMEM;
	}

	for (region = newmem->regions;
	     region < newmem->regions + mem.nregions;
	     region++) {
		if (vhost_new_umem_range(newumem,
					 region->guest_phys_addr,
					 region->memory_size,
					 region->guest_phys_addr +
					 region->memory_size - 1,
					 region->userspace_addr,
					 VHOST_ACCESS_RW))
			goto err;
	}

	if (!memory_access_ok(d, newumem, 0))
		goto err;

	oldumem = d->umem;
	d->umem = newumem;

	/* All memory accesses are done under some VQ mutex. */
	for (i = 0; i < d->nvqs; ++i) {
		mutex_lock(&d->vqs[i]->mutex);
		d->vqs[i]->umem = newumem;
		mutex_unlock(&d->vqs[i]->mutex);
	}

	kvfree(newmem);
	vhost_umem_clean(oldumem);
	return 0;

err:
	vhost_umem_clean(newumem);
	kvfree(newmem);
	return -EFAULT;
}

long vhost_vring_ioctl(struct vhost_dev *d, unsigned int ioctl, void __user *argp)
{
	struct file *eventfp, *filep = NULL;
	bool pollstart = false, pollstop = false;
	struct eventfd_ctx *ctx = NULL;
	u32 __user *idxp = argp;
	struct vhost_virtqueue *vq;
	struct vhost_vring_state s;
	struct vhost_vring_file f;
	struct vhost_vring_addr a;
	u32 idx;
	long r;

	r = get_user(idx, idxp);
	if (r < 0)
		return r;
	if (idx >= d->nvqs)
		return -ENOBUFS;

	idx = array_index_nospec(idx, d->nvqs);
	vq = d->vqs[idx];

	mutex_lock(&vq->mutex);

	switch (ioctl) {
	case VHOST_SET_VRING_NUM:
		/* Resizing ring with an active backend?
		 * You don't want to do that. */
		if (vq->private_data) {
			r = -EBUSY;
			break;
		}
		if (copy_from_user(&s, argp, sizeof s)) {
			r = -EFAULT;
			break;
		}
		if (!s.num || s.num > 0xffff || (s.num & (s.num - 1))) {
			r = -EINVAL;
			break;
		}
		vq->num = s.num;
		break;
	case VHOST_SET_VRING_BASE:
		/* Moving base with an active backend?
		 * You don't want to do that. */
		if (vq->private_data) {
			r = -EBUSY;
			break;
		}
		if (copy_from_user(&s, argp, sizeof s)) {
			r = -EFAULT;
			break;
		}
		if (s.num > 0xffff) {
			r = -EINVAL;
			break;
		}
		vq->last_avail_idx = s.num;
		/* Forget the cached index value. */
		vq->avail_idx = vq->last_avail_idx;
		break;
	case VHOST_GET_VRING_BASE:
		s.index = idx;
		s.num = vq->last_avail_idx;
		if (copy_to_user(argp, &s, sizeof s))
			r = -EFAULT;
		break;
	case VHOST_SET_VRING_ADDR:
		if (copy_from_user(&a, argp, sizeof a)) {
			r = -EFAULT;
			break;
		}
		if (a.flags & ~(0x1 << VHOST_VRING_F_LOG)) {
			r = -EOPNOTSUPP;
			break;
		}
		/* For 32bit, verify that the top 32bits of the user
		   data are set to zero. */
		if ((u64)(unsigned long)a.desc_user_addr != a.desc_user_addr ||
		    (u64)(unsigned long)a.used_user_addr != a.used_user_addr ||
		    (u64)(unsigned long)a.avail_user_addr != a.avail_user_addr) {
			r = -EFAULT;
			break;
		}

		/* Make sure it's safe to cast pointers to vring types. */
		BUILD_BUG_ON(__alignof__ *vq->avail > VRING_AVAIL_ALIGN_SIZE);
		BUILD_BUG_ON(__alignof__ *vq->used > VRING_USED_ALIGN_SIZE);
		if ((a.avail_user_addr & (VRING_AVAIL_ALIGN_SIZE - 1)) ||
		    (a.used_user_addr & (VRING_USED_ALIGN_SIZE - 1)) ||
		    (a.log_guest_addr & (VRING_USED_ALIGN_SIZE - 1))) {
			r = -EINVAL;
			break;
		}

		/* We only verify access here if backend is configured.
		 * If it is not, we don't as size might not have been setup.
		 * We will verify when backend is configured. */
		if (vq->private_data) {
			if (!vq_access_ok(vq, vq->num,
				(void __user *)(unsigned long)a.desc_user_addr,
				(void __user *)(unsigned long)a.avail_user_addr,
				(void __user *)(unsigned long)a.used_user_addr)) {
				r = -EINVAL;
				break;
			}

			/* Also validate log access for used ring if enabled. */
			if ((a.flags & (0x1 << VHOST_VRING_F_LOG)) &&
			    !log_access_ok(vq->log_base, a.log_guest_addr,
					   sizeof *vq->used +
					   vq->num * sizeof *vq->used->ring)) {
				r = -EINVAL;
				break;
			}
		}

		vq->log_used = !!(a.flags & (0x1 << VHOST_VRING_F_LOG));
		vq->desc = (void __user *)(unsigned long)a.desc_user_addr;
		vq->avail = (void __user *)(unsigned long)a.avail_user_addr;
		vq->log_addr = a.log_guest_addr;
		vq->used = (void __user *)(unsigned long)a.used_user_addr;
		break;
	case VHOST_SET_VRING_KICK:
		if (copy_from_user(&f, argp, sizeof f)) {
			r = -EFAULT;
			break;
		}
		eventfp = f.fd == -1 ? NULL : eventfd_fget(f.fd);
		if (IS_ERR(eventfp)) {
			r = PTR_ERR(eventfp);
			break;
		}
		if (eventfp != vq->kick) {
			pollstop = (filep = vq->kick) != NULL;
			pollstart = (vq->kick = eventfp) != NULL;
		} else
			filep = eventfp;
		break;
	case VHOST_SET_VRING_CALL:
		if (copy_from_user(&f, argp, sizeof f)) {
			r = -EFAULT;
			break;
		}
		ctx = f.fd == -1 ? NULL : eventfd_ctx_fdget(f.fd);
		if (IS_ERR(ctx)) {
			r = PTR_ERR(ctx);
			break;
		}
		swap(ctx, vq->call_ctx);
		break;
	case VHOST_SET_VRING_ERR:
		if (copy_from_user(&f, argp, sizeof f)) {
			r = -EFAULT;
			break;
		}
		ctx = f.fd == -1 ? NULL : eventfd_ctx_fdget(f.fd);
		if (IS_ERR(ctx)) {
			r = PTR_ERR(ctx);
			break;
		}
		swap(ctx, vq->error_ctx);
		break;
	case VHOST_SET_VRING_ENDIAN:
		r = vhost_set_vring_endian(vq, argp);
		break;
	case VHOST_GET_VRING_ENDIAN:
		r = vhost_get_vring_endian(vq, idx, argp);
		break;
	case VHOST_SET_VRING_BUSYLOOP_TIMEOUT:
		if (copy_from_user(&s, argp, sizeof(s))) {
			r = -EFAULT;
			break;
		}
		vq->busyloop_timeout = s.num;
		break;
	case VHOST_GET_VRING_BUSYLOOP_TIMEOUT:
		s.index = idx;
		s.num = vq->busyloop_timeout;
		if (copy_to_user(argp, &s, sizeof(s)))
			r = -EFAULT;
		break;
	default:
		r = -ENOIOCTLCMD;
	}

	if (pollstop && vq->handle_kick)
		vhost_poll_stop(&vq->poll);

	if (!IS_ERR_OR_NULL(ctx))
		eventfd_ctx_put(ctx);
	if (filep)
		fput(filep);

	if (pollstart && vq->handle_kick)
		r = vhost_poll_start(&vq->poll, vq->kick);

	mutex_unlock(&vq->mutex);

	if (pollstop && vq->handle_kick)
		vhost_poll_flush(&vq->poll);
	return r;
}
EXPORT_SYMBOL_GPL(vhost_vring_ioctl);

int vhost_init_device_iotlb(struct vhost_dev *d, bool enabled)
{
	struct vhost_umem *niotlb, *oiotlb;
	int i;

	niotlb = vhost_umem_alloc();
	if (!niotlb)
		return -ENOMEM;

	oiotlb = d->iotlb;
	d->iotlb = niotlb;

	for (i = 0; i < d->nvqs; ++i) {
		struct vhost_virtqueue *vq = d->vqs[i];

		mutex_lock(&vq->mutex);
		vq->iotlb = niotlb;
		__vhost_vq_meta_reset(vq);
		mutex_unlock(&vq->mutex);
	}

	vhost_umem_clean(oiotlb);

	return 0;
}
EXPORT_SYMBOL_GPL(vhost_init_device_iotlb);

/* Caller must have device mutex */
long vhost_dev_ioctl(struct vhost_dev *d, unsigned int ioctl, void __user *argp)
{
	struct eventfd_ctx *ctx;
	u64 p;
	long r;
	int i, fd;

	/* If you are not the owner, you can become one */
	if (ioctl == VHOST_SET_OWNER) {
		r = vhost_dev_set_owner(d);
		goto done;
	}

	/* You must be the owner to do anything else */
	r = vhost_dev_check_owner(d);
	if (r)
		goto done;

	switch (ioctl) {
	case VHOST_SET_MEM_TABLE:
		r = vhost_set_memory(d, argp);
		break;
	case VHOST_SET_LOG_BASE:
		if (copy_from_user(&p, argp, sizeof p)) {
			r = -EFAULT;
			break;
		}
		if ((u64)(unsigned long)p != p) {
			r = -EFAULT;
			break;
		}
		for (i = 0; i < d->nvqs; ++i) {
			struct vhost_virtqueue *vq;
			void __user *base = (void __user *)(unsigned long)p;
			vq = d->vqs[i];
			mutex_lock(&vq->mutex);
			/* If ring is inactive, will check when it's enabled. */
			if (vq->private_data && !vq_log_access_ok(vq, base))
				r = -EFAULT;
			else
				vq->log_base = base;
			mutex_unlock(&vq->mutex);
		}
		break;
	case VHOST_SET_LOG_FD:
		r = get_user(fd, (int __user *)argp);
		if (r < 0)
			break;
		ctx = fd == -1 ? NULL : eventfd_ctx_fdget(fd);
		if (IS_ERR(ctx)) {
			r = PTR_ERR(ctx);
			break;
		}
		swap(ctx, d->log_ctx);
		for (i = 0; i < d->nvqs; ++i) {
			mutex_lock(&d->vqs[i]->mutex);
			d->vqs[i]->log_ctx = d->log_ctx;
			mutex_unlock(&d->vqs[i]->mutex);
		}
		if (ctx)
			eventfd_ctx_put(ctx);
		break;
	default:
		r = -ENOIOCTLCMD;
		break;
	}
done:
	return r;
}
EXPORT_SYMBOL_GPL(vhost_dev_ioctl);

/* TODO: This is really inefficient.  We need something like get_user()
 * (instruction directly accesses the data, with an exception table entry
 * returning -EFAULT). See Documentation/x86/exception-tables.txt.
 */
static int set_bit_to_user(int nr, void __user *addr)
{
	unsigned long log = (unsigned long)addr;
	struct page *page;
	void *base;
	int bit = nr + (log % PAGE_SIZE) * 8;
	int r;

	r = get_user_pages_fast(log, 1, FOLL_WRITE, &page);
	if (r < 0)
		return r;
	BUG_ON(r != 1);
	base = kmap_atomic(page);
	set_bit(bit, base);
	kunmap_atomic(base);
	set_page_dirty_lock(page);
	put_page(page);
	return 0;
}

static int log_write(void __user *log_base,
		     u64 write_address, u64 write_length)
{
	u64 write_page = write_address / VHOST_PAGE_SIZE;
	int r;

	if (!write_length)
		return 0;
	write_length += write_address % VHOST_PAGE_SIZE;
	for (;;) {
		u64 base = (u64)(unsigned long)log_base;
		u64 log = base + write_page / 8;
		int bit = write_page % 8;
		if ((u64)(unsigned long)log != log)
			return -EFAULT;
		r = set_bit_to_user(bit, (void __user *)(unsigned long)log);
		if (r < 0)
			return r;
		if (write_length <= VHOST_PAGE_SIZE)
			break;
		write_length -= VHOST_PAGE_SIZE;
		write_page += 1;
	}
	return r;
}

static int log_write_hva(struct vhost_virtqueue *vq, u64 hva, u64 len)
{
	struct vhost_umem *umem = vq->umem;
	struct vhost_umem_node *u;
	u64 start, end, l, min;
	int r;
	bool hit = false;

	while (len) {
		min = len;
		/* More than one GPAs can be mapped into a single HVA. So
		 * iterate all possible umems here to be safe.
		 */
		list_for_each_entry(u, &umem->umem_list, link) {
			if (u->userspace_addr > hva - 1 + len ||
			    u->userspace_addr - 1 + u->size < hva)
				continue;
			start = max(u->userspace_addr, hva);
			end = min(u->userspace_addr - 1 + u->size,
				  hva - 1 + len);
			l = end - start + 1;
			r = log_write(vq->log_base,
				      u->start + start - u->userspace_addr,
				      l);
			if (r < 0)
				return r;
			hit = true;
			min = min(l, min);
		}

		if (!hit)
			return -EFAULT;

		len -= min;
		hva += min;
	}

	return 0;
}

static int log_used(struct vhost_virtqueue *vq, u64 used_offset, u64 len)
{
	struct iovec iov[64];
	int i, ret;

	if (!vq->iotlb)
		return log_write(vq->log_base, vq->log_addr + used_offset, len);

	ret = translate_desc(vq, (uintptr_t)vq->used + used_offset,
			     len, iov, 64, VHOST_ACCESS_WO);
	if (ret < 0)
		return ret;

	for (i = 0; i < ret; i++) {
		ret = log_write_hva(vq,	(uintptr_t)iov[i].iov_base,
				    iov[i].iov_len);
		if (ret)
			return ret;
	}

	return 0;
}

int vhost_log_write(struct vhost_virtqueue *vq, struct vhost_log *log,
		    unsigned int log_num, u64 len, struct iovec *iov, int count)
{
	int i, r;

	/* Make sure data written is seen before log. */
	smp_wmb();

	if (vq->iotlb) {
		for (i = 0; i < count; i++) {
			r = log_write_hva(vq, (uintptr_t)iov[i].iov_base,
					  iov[i].iov_len);
			if (r < 0)
				return r;
		}
		return 0;
	}

	for (i = 0; i < log_num; ++i) {
		u64 l = min(log[i].len, len);
		r = log_write(vq->log_base, log[i].addr, l);
		if (r < 0)
			return r;
		len -= l;
		if (!len) {
			if (vq->log_ctx)
				eventfd_signal(vq->log_ctx, 1);
			return 0;
		}
	}
	/* Length written exceeds what we have stored. This is a bug. */
	BUG();
	return 0;
}
EXPORT_SYMBOL_GPL(vhost_log_write);

static int vhost_update_used_flags(struct vhost_virtqueue *vq)
{
	void __user *used;
	if (vhost_put_user(vq, cpu_to_vhost16(vq, vq->used_flags),
			   &vq->used->flags) < 0)
		return -EFAULT;
	if (unlikely(vq->log_used)) {
		/* Make sure the flag is seen before log. */
		smp_wmb();
		/* Log used flag write. */
		used = &vq->used->flags;
		log_used(vq, (used - (void __user *)vq->used),
			 sizeof vq->used->flags);
		if (vq->log_ctx)
			eventfd_signal(vq->log_ctx, 1);
	}
	return 0;
}

static int vhost_update_avail_event(struct vhost_virtqueue *vq, u16 avail_event)
{
	if (vhost_put_user(vq, cpu_to_vhost16(vq, vq->avail_idx),
			   vhost_avail_event(vq)))
		return -EFAULT;
	if (unlikely(vq->log_used)) {
		void __user *used;
		/* Make sure the event is seen before log. */
		smp_wmb();
		/* Log avail event write */
		used = vhost_avail_event(vq);
		log_used(vq, (used - (void __user *)vq->used),
			 sizeof *vhost_avail_event(vq));
		if (vq->log_ctx)
			eventfd_signal(vq->log_ctx, 1);
	}
	return 0;
}

int vhost_vq_init_access(struct vhost_virtqueue *vq)
{
	__virtio16 last_used_idx;
	int r;
	bool is_le = vq->is_le;

	if (!vq->private_data)
		return 0;

	vhost_init_is_le(vq);

	r = vhost_update_used_flags(vq);
	if (r)
		goto err;
	vq->signalled_used_valid = false;
	if (!vq->iotlb &&
	    !access_ok(&vq->used->idx, sizeof vq->used->idx)) {
		r = -EFAULT;
		goto err;
	}
	r = vhost_get_used(vq, last_used_idx, &vq->used->idx);
	if (r) {
		vq_err(vq, "Can't access used idx at %p\n",
		       &vq->used->idx);
		goto err;
	}
	vq->last_used_idx = vhost16_to_cpu(vq, last_used_idx);
	return 0;

err:
	vq->is_le = is_le;
	return r;
}
EXPORT_SYMBOL_GPL(vhost_vq_init_access);

static int translate_desc(struct vhost_virtqueue *vq, u64 addr, u32 len,
			  struct iovec iov[], int iov_size, int access)
{
	const struct vhost_umem_node *node;
	struct vhost_dev *dev = vq->dev;
	struct vhost_umem *umem = dev->iotlb ? dev->iotlb : dev->umem;
	struct iovec *_iov;
	u64 s = 0;
	int ret = 0;

	while ((u64)len > s) {
		u64 size;
		if (unlikely(ret >= iov_size)) {
			ret = -ENOBUFS;
			break;
		}

		node = vhost_umem_interval_tree_iter_first(&umem->umem_tree,
							addr, addr + len - 1);
		if (node == NULL || node->start > addr) {
			if (umem != dev->iotlb) {
				ret = -EFAULT;
				break;
			}
			ret = -EAGAIN;
			break;
		} else if (!(node->perm & access)) {
			ret = -EPERM;
			break;
		}

		_iov = iov + ret;
		size = node->size - addr + node->start;
		_iov->iov_len = min((u64)len - s, size);
		_iov->iov_base = (void __user *)(unsigned long)
			(node->userspace_addr + addr - node->start);
		s += size;
		addr += size;
		++ret;
	}

	if (ret == -EAGAIN)
		vhost_iotlb_miss(vq, addr, access);
	return ret;
}

/* Each buffer in the virtqueues is actually a chain of descriptors.  This
 * function returns the next descriptor in the chain,
 * or -1U if we're at the end. */
static unsigned next_desc(struct vhost_virtqueue *vq, struct vring_desc *desc)
{
	unsigned int next;

	/* If this descriptor says it doesn't chain, we're done. */
	if (!(desc->flags & cpu_to_vhost16(vq, VRING_DESC_F_NEXT)))
		return -1U;

	/* Check they're not leading us off end of descriptors. */
	next = vhost16_to_cpu(vq, READ_ONCE(desc->next));
	return next;
}

static int get_indirect(struct vhost_virtqueue *vq,
			struct iovec iov[], unsigned int iov_size,
			unsigned int *out_num, unsigned int *in_num,
			struct vhost_log *log, unsigned int *log_num,
			struct vring_desc *indirect)
{
	struct vring_desc desc;
	unsigned int i = 0, count, found = 0;
	u32 len = vhost32_to_cpu(vq, indirect->len);
	struct iov_iter from;
	int ret, access;

	/* Sanity check */
	if (unlikely(len % sizeof desc)) {
		vq_err(vq, "Invalid length in indirect descriptor: "
		       "len 0x%llx not multiple of 0x%zx\n",
		       (unsigned long long)len,
		       sizeof desc);
		return -EINVAL;
	}

	ret = translate_desc(vq, vhost64_to_cpu(vq, indirect->addr), len, vq->indirect,
			     UIO_MAXIOV, VHOST_ACCESS_RO);
	if (unlikely(ret < 0)) {
		if (ret != -EAGAIN)
			vq_err(vq, "Translation failure %d in indirect.\n", ret);
		return ret;
	}
	iov_iter_init(&from, READ, vq->indirect, ret, len);

	/* We will use the result as an address to read from, so most
	 * architectures only need a compiler barrier here. */
	read_barrier_depends();

	count = len / sizeof desc;
	/* Buffers are chained via a 16 bit next field, so
	 * we can have at most 2^16 of these. */
	if (unlikely(count > USHRT_MAX + 1)) {
		vq_err(vq, "Indirect buffer length too big: %d\n",
		       indirect->len);
		return -E2BIG;
	}

	do {
		unsigned iov_count = *in_num + *out_num;
		if (unlikely(++found > count)) {
			vq_err(vq, "Loop detected: last one at %u "
			       "indirect size %u\n",
			       i, count);
			return -EINVAL;
		}
		if (unlikely(!copy_from_iter_full(&desc, sizeof(desc), &from))) {
			vq_err(vq, "Failed indirect descriptor: idx %d, %zx\n",
			       i, (size_t)vhost64_to_cpu(vq, indirect->addr) + i * sizeof desc);
			return -EINVAL;
		}
		if (unlikely(desc.flags & cpu_to_vhost16(vq, VRING_DESC_F_INDIRECT))) {
			vq_err(vq, "Nested indirect descriptor: idx %d, %zx\n",
			       i, (size_t)vhost64_to_cpu(vq, indirect->addr) + i * sizeof desc);
			return -EINVAL;
		}

		if (desc.flags & cpu_to_vhost16(vq, VRING_DESC_F_WRITE))
			access = VHOST_ACCESS_WO;
		else
			access = VHOST_ACCESS_RO;

		ret = translate_desc(vq, vhost64_to_cpu(vq, desc.addr),
				     vhost32_to_cpu(vq, desc.len), iov + iov_count,
				     iov_size - iov_count, access);
		if (unlikely(ret < 0)) {
			if (ret != -EAGAIN)
				vq_err(vq, "Translation failure %d indirect idx %d\n",
					ret, i);
			return ret;
		}
		/* If this is an input descriptor, increment that count. */
		if (access == VHOST_ACCESS_WO) {
			*in_num += ret;
			if (unlikely(log)) {
				log[*log_num].addr = vhost64_to_cpu(vq, desc.addr);
				log[*log_num].len = vhost32_to_cpu(vq, desc.len);
				++*log_num;
			}
		} else {
			/* If it's an output descriptor, they're all supposed
			 * to come before any input descriptors. */
			if (unlikely(*in_num)) {
				vq_err(vq, "Indirect descriptor "
				       "has out after in: idx %d\n", i);
				return -EINVAL;
			}
			*out_num += ret;
		}
	} while ((i = next_desc(vq, &desc)) != -1);
	return 0;
}

/* This looks in the virtqueue and for the first available buffer, and converts
 * it to an iovec for convenient access.  Since descriptors consist of some
 * number of output then some number of input descriptors, it's actually two
 * iovecs, but we pack them into one and note how many of each there were.
 *
 * This function returns the descriptor number found, or vq->num (which is
 * never a valid descriptor number) if none was found.  A negative code is
 * returned on error. */
int vhost_get_vq_desc(struct vhost_virtqueue *vq,
		      struct iovec iov[], unsigned int iov_size,
		      unsigned int *out_num, unsigned int *in_num,
		      struct vhost_log *log, unsigned int *log_num)
{
	struct vring_desc desc;
	unsigned int i, head, found = 0;
	u16 last_avail_idx;
	__virtio16 avail_idx;
	__virtio16 ring_head;
	int ret, access;

	/* Check it isn't doing very strange things with descriptor numbers. */
	last_avail_idx = vq->last_avail_idx;

	if (vq->avail_idx == vq->last_avail_idx) {
		if (unlikely(vhost_get_avail(vq, avail_idx, &vq->avail->idx))) {
			vq_err(vq, "Failed to access avail idx at %p\n",
				&vq->avail->idx);
			return -EFAULT;
		}
		vq->avail_idx = vhost16_to_cpu(vq, avail_idx);

		if (unlikely((u16)(vq->avail_idx - last_avail_idx) > vq->num)) {
			vq_err(vq, "Guest moved used index from %u to %u",
				last_avail_idx, vq->avail_idx);
			return -EFAULT;
		}

		/* If there's nothing new since last we looked, return
		 * invalid.
		 */
		if (vq->avail_idx == last_avail_idx)
			return vq->num;

		/* Only get avail ring entries after they have been
		 * exposed by guest.
		 */
		smp_rmb();
	}

	/* Grab the next descriptor number they're advertising, and increment
	 * the index we've seen. */
	if (unlikely(vhost_get_avail(vq, ring_head,
		     &vq->avail->ring[last_avail_idx & (vq->num - 1)]))) {
		vq_err(vq, "Failed to read head: idx %d address %p\n",
		       last_avail_idx,
		       &vq->avail->ring[last_avail_idx % vq->num]);
		return -EFAULT;
	}

	head = vhost16_to_cpu(vq, ring_head);

	/* If their number is silly, that's an error. */
	if (unlikely(head >= vq->num)) {
		vq_err(vq, "Guest says index %u > %u is available",
		       head, vq->num);
		return -EINVAL;
	}

	/* When we start there are none of either input nor output. */
	*out_num = *in_num = 0;
	if (unlikely(log))
		*log_num = 0;

	i = head;
	do {
		unsigned iov_count = *in_num + *out_num;
		if (unlikely(i >= vq->num)) {
			vq_err(vq, "Desc index is %u > %u, head = %u",
			       i, vq->num, head);
			return -EINVAL;
		}
		if (unlikely(++found > vq->num)) {
			vq_err(vq, "Loop detected: last one at %u "
			       "vq size %u head %u\n",
			       i, vq->num, head);
			return -EINVAL;
		}
		ret = vhost_copy_from_user(vq, &desc, vq->desc + i,
					   sizeof desc);
		if (unlikely(ret)) {
			vq_err(vq, "Failed to get descriptor: idx %d addr %p\n",
			       i, vq->desc + i);
			return -EFAULT;
		}
		if (desc.flags & cpu_to_vhost16(vq, VRING_DESC_F_INDIRECT)) {
			ret = get_indirect(vq, iov, iov_size,
					   out_num, in_num,
					   log, log_num, &desc);
			if (unlikely(ret < 0)) {
				if (ret != -EAGAIN)
					vq_err(vq, "Failure detected "
						"in indirect descriptor at idx %d\n", i);
				return ret;
			}
			continue;
		}

		if (desc.flags & cpu_to_vhost16(vq, VRING_DESC_F_WRITE))
			access = VHOST_ACCESS_WO;
		else
			access = VHOST_ACCESS_RO;
		ret = translate_desc(vq, vhost64_to_cpu(vq, desc.addr),
				     vhost32_to_cpu(vq, desc.len), iov + iov_count,
				     iov_size - iov_count, access);
		if (unlikely(ret < 0)) {
			if (ret != -EAGAIN)
				vq_err(vq, "Translation failure %d descriptor idx %d\n",
					ret, i);
			return ret;
		}
		if (access == VHOST_ACCESS_WO) {
			/* If this is an input descriptor,
			 * increment that count. */
			*in_num += ret;
			if (unlikely(log)) {
				log[*log_num].addr = vhost64_to_cpu(vq, desc.addr);
				log[*log_num].len = vhost32_to_cpu(vq, desc.len);
				++*log_num;
			}
		} else {
			/* If it's an output descriptor, they're all supposed
			 * to come before any input descriptors. */
			if (unlikely(*in_num)) {
				vq_err(vq, "Descriptor has out after in: "
				       "idx %d\n", i);
				return -EINVAL;
			}
			*out_num += ret;
		}
	} while ((i = next_desc(vq, &desc)) != -1);

	/* On success, increment avail index. */
	vq->last_avail_idx++;

	/* Assume notifications from guest are disabled at this point,
	 * if they aren't we would need to update avail_event index. */
	BUG_ON(!(vq->used_flags & VRING_USED_F_NO_NOTIFY));
	return head;
}
EXPORT_SYMBOL_GPL(vhost_get_vq_desc);

/* Reverse the effect of vhost_get_vq_desc. Useful for error handling. */
void vhost_discard_vq_desc(struct vhost_virtqueue *vq, int n)
{
	vq->last_avail_idx -= n;
}
EXPORT_SYMBOL_GPL(vhost_discard_vq_desc);

/* After we've used one of their buffers, we tell them about it.  We'll then
 * want to notify the guest, using eventfd. */
int vhost_add_used(struct vhost_virtqueue *vq, unsigned int head, int len)
{
	struct vring_used_elem heads = {
		cpu_to_vhost32(vq, head),
		cpu_to_vhost32(vq, len)
	};

	return vhost_add_used_n(vq, &heads, 1);
}
EXPORT_SYMBOL_GPL(vhost_add_used);

static int __vhost_add_used_n(struct vhost_virtqueue *vq,
			    struct vring_used_elem *heads,
			    unsigned count)
{
	struct vring_used_elem __user *used;
	u16 old, new;
	int start;

	start = vq->last_used_idx & (vq->num - 1);
	used = vq->used->ring + start;
	if (count == 1) {
		if (vhost_put_user(vq, heads[0].id, &used->id)) {
			vq_err(vq, "Failed to write used id");
			return -EFAULT;
		}
		if (vhost_put_user(vq, heads[0].len, &used->len)) {
			vq_err(vq, "Failed to write used len");
			return -EFAULT;
		}
	} else if (vhost_copy_to_user(vq, used, heads, count * sizeof *used)) {
		vq_err(vq, "Failed to write used");
		return -EFAULT;
	}
	if (unlikely(vq->log_used)) {
		/* Make sure data is seen before log. */
		smp_wmb();
		/* Log used ring entry write. */
		log_used(vq, ((void __user *)used - (void __user *)vq->used),
			 count * sizeof *used);
	}
	old = vq->last_used_idx;
	new = (vq->last_used_idx += count);
	/* If the driver never bothers to signal in a very long while,
	 * used index might wrap around. If that happens, invalidate
	 * signalled_used index we stored. TODO: make sure driver
	 * signals at least once in 2^16 and remove this. */
	if (unlikely((u16)(new - vq->signalled_used) < (u16)(new - old)))
		vq->signalled_used_valid = false;
	return 0;
}

/* After we've used one of their buffers, we tell them about it.  We'll then
 * want to notify the guest, using eventfd. */
int vhost_add_used_n(struct vhost_virtqueue *vq, struct vring_used_elem *heads,
		     unsigned count)
{
	int start, n, r;

	start = vq->last_used_idx & (vq->num - 1);
	n = vq->num - start;
	if (n < count) {
		r = __vhost_add_used_n(vq, heads, n);
		if (r < 0)
			return r;
		heads += n;
		count -= n;
	}
	r = __vhost_add_used_n(vq, heads, count);

	/* Make sure buffer is written before we update index. */
	smp_wmb();
	if (vhost_put_user(vq, cpu_to_vhost16(vq, vq->last_used_idx),
			   &vq->used->idx)) {
		vq_err(vq, "Failed to increment used idx");
		return -EFAULT;
	}
	if (unlikely(vq->log_used)) {
		/* Make sure used idx is seen before log. */
		smp_wmb();
		/* Log used index update. */
		log_used(vq, offsetof(struct vring_used, idx),
			 sizeof vq->used->idx);
		if (vq->log_ctx)
			eventfd_signal(vq->log_ctx, 1);
	}
	return r;
}
EXPORT_SYMBOL_GPL(vhost_add_used_n);

static bool vhost_notify(struct vhost_dev *dev, struct vhost_virtqueue *vq)
{
	__u16 old, new;
	__virtio16 event;
	bool v;
	/* Flush out used index updates. This is paired
	 * with the barrier that the Guest executes when enabling
	 * interrupts. */
	smp_mb();

	if (vhost_has_feature(vq, VIRTIO_F_NOTIFY_ON_EMPTY) &&
	    unlikely(vq->avail_idx == vq->last_avail_idx))
		return true;

	if (!vhost_has_feature(vq, VIRTIO_RING_F_EVENT_IDX)) {
		__virtio16 flags;
		if (vhost_get_avail(vq, flags, &vq->avail->flags)) {
			vq_err(vq, "Failed to get flags");
			return true;
		}
		return !(flags & cpu_to_vhost16(vq, VRING_AVAIL_F_NO_INTERRUPT));
	}
	old = vq->signalled_used;
	v = vq->signalled_used_valid;
	new = vq->signalled_used = vq->last_used_idx;
	vq->signalled_used_valid = true;

	if (unlikely(!v))
		return true;

	if (vhost_get_avail(vq, event, vhost_used_event(vq))) {
		vq_err(vq, "Failed to get used event idx");
		return true;
	}
	return vring_need_event(vhost16_to_cpu(vq, event), new, old);
}

/* This actually signals the guest, using eventfd. */
void vhost_signal(struct vhost_dev *dev, struct vhost_virtqueue *vq)
{
	/* Signal the Guest tell them we used something up. */
	if (vq->call_ctx && vhost_notify(dev, vq))
		eventfd_signal(vq->call_ctx, 1);
}
EXPORT_SYMBOL_GPL(vhost_signal);

/* And here's the combo meal deal.  Supersize me! */
void vhost_add_used_and_signal(struct vhost_dev *dev,
			       struct vhost_virtqueue *vq,
			       unsigned int head, int len)
{
	vhost_add_used(vq, head, len);
	vhost_signal(dev, vq);
}
EXPORT_SYMBOL_GPL(vhost_add_used_and_signal);

/* multi-buffer version of vhost_add_used_and_signal */
void vhost_add_used_and_signal_n(struct vhost_dev *dev,
				 struct vhost_virtqueue *vq,
				 struct vring_used_elem *heads, unsigned count)
{
	vhost_add_used_n(vq, heads, count);
	vhost_signal(dev, vq);
}
EXPORT_SYMBOL_GPL(vhost_add_used_and_signal_n);

/* return true if we're sure that avaiable ring is empty */
bool vhost_vq_avail_empty(struct vhost_dev *dev, struct vhost_virtqueue *vq)
{
	__virtio16 avail_idx;
	int r;

	if (vq->avail_idx != vq->last_avail_idx)
		return false;

	r = vhost_get_avail(vq, avail_idx, &vq->avail->idx);
	if (unlikely(r))
		return false;
	vq->avail_idx = vhost16_to_cpu(vq, avail_idx);

	return vq->avail_idx == vq->last_avail_idx;
}
EXPORT_SYMBOL_GPL(vhost_vq_avail_empty);

/* OK, now we need to know about added descriptors. */
bool vhost_enable_notify(struct vhost_dev *dev, struct vhost_virtqueue *vq)
{
	__virtio16 avail_idx;
	int r;

	if (!(vq->used_flags & VRING_USED_F_NO_NOTIFY))
		return false;
	vq->used_flags &= ~VRING_USED_F_NO_NOTIFY;
	if (!vhost_has_feature(vq, VIRTIO_RING_F_EVENT_IDX)) {
		r = vhost_update_used_flags(vq);
		if (r) {
			vq_err(vq, "Failed to enable notification at %p: %d\n",
			       &vq->used->flags, r);
			return false;
		}
	} else {
		r = vhost_update_avail_event(vq, vq->avail_idx);
		if (r) {
			vq_err(vq, "Failed to update avail event index at %p: %d\n",
			       vhost_avail_event(vq), r);
			return false;
		}
	}
	/* They could have slipped one in as we were doing that: make
	 * sure it's written, then check again. */
	smp_mb();
	r = vhost_get_avail(vq, avail_idx, &vq->avail->idx);
	if (r) {
		vq_err(vq, "Failed to check avail idx at %p: %d\n",
		       &vq->avail->idx, r);
		return false;
	}

	return vhost16_to_cpu(vq, avail_idx) != vq->avail_idx;
}
EXPORT_SYMBOL_GPL(vhost_enable_notify);

/* We don't need to be notified again. */
void vhost_disable_notify(struct vhost_dev *dev, struct vhost_virtqueue *vq)
{
	int r;

	if (vq->used_flags & VRING_USED_F_NO_NOTIFY)
		return;
	vq->used_flags |= VRING_USED_F_NO_NOTIFY;
	if (!vhost_has_feature(vq, VIRTIO_RING_F_EVENT_IDX)) {
		r = vhost_update_used_flags(vq);
		if (r)
			vq_err(vq, "Failed to enable notification at %p: %d\n",
			       &vq->used->flags, r);
	}
}
EXPORT_SYMBOL_GPL(vhost_disable_notify);

/* Create a new message. */
struct vhost_msg_node *vhost_new_msg(struct vhost_virtqueue *vq, int type)
{
	struct vhost_msg_node *node = kmalloc(sizeof *node, GFP_KERNEL);
	if (!node)
		return NULL;

	/* Make sure all padding within the structure is initialized. */
	memset(&node->msg, 0, sizeof node->msg);
	node->vq = vq;
	node->msg.type = type;
	return node;
}
EXPORT_SYMBOL_GPL(vhost_new_msg);

void vhost_enqueue_msg(struct vhost_dev *dev, struct list_head *head,
		       struct vhost_msg_node *node)
{
	spin_lock(&dev->iotlb_lock);
	list_add_tail(&node->node, head);
	spin_unlock(&dev->iotlb_lock);

	wake_up_interruptible_poll(&dev->wait, EPOLLIN | EPOLLRDNORM);
}
EXPORT_SYMBOL_GPL(vhost_enqueue_msg);

struct vhost_msg_node *vhost_dequeue_msg(struct vhost_dev *dev,
					 struct list_head *head)
{
	struct vhost_msg_node *node = NULL;

	spin_lock(&dev->iotlb_lock);
	if (!list_empty(head)) {
		node = list_first_entry(head, struct vhost_msg_node,
					node);
		list_del(&node->node);
	}
	spin_unlock(&dev->iotlb_lock);

	return node;
}
EXPORT_SYMBOL_GPL(vhost_dequeue_msg);


static int __init vhost_init(void)
{
	return 0;
}

static void __exit vhost_exit(void)
{
}

module_init(vhost_init);
module_exit(vhost_exit);

MODULE_VERSION("0.0.1");
MODULE_LICENSE("GPL v2");
MODULE_AUTHOR("Michael S. Tsirkin");
MODULE_DESCRIPTION("Host kernel accelerator for virtio");<|MERGE_RESOLUTION|>--- conflicted
+++ resolved
@@ -929,17 +929,10 @@
 				u64 userspace_addr, int perm)
 {
 	struct vhost_umem_node *tmp, *node;
-<<<<<<< HEAD
 
 	if (!size)
 		return -EFAULT;
 
-=======
-
-	if (!size)
-		return -EFAULT;
-
->>>>>>> 4b972a01
 	node = kmalloc(sizeof(*node), GFP_ATOMIC);
 	if (!node)
 		return -ENOMEM;
