--- conflicted
+++ resolved
@@ -244,7 +244,6 @@
 		rcar_i2c_write(priv, ICCCR, priv->icccr);
 	} else {
 		u32 icccr2 = CDFD | HLSE | SME;
-<<<<<<< HEAD
 
 		if (priv->flags & ID_P_FMPLUS)
 			icccr2 |= FMPE;
@@ -256,18 +255,6 @@
 		rcar_i2c_write(priv, ICLPR, priv->scld);
 		rcar_i2c_write(priv, ICFBSCR, TCYC17);
 	}
-=======
-
-		if (priv->flags & ID_P_FMPLUS)
-			icccr2 |= FMPE;
-
-		rcar_i2c_write(priv, ICCCR2, icccr2);
-		rcar_i2c_write(priv, ICCCR, priv->icccr);
-		rcar_i2c_write(priv, ICMPR, priv->smd);
-		rcar_i2c_write(priv, ICHPR, priv->schd);
-		rcar_i2c_write(priv, ICLPR, priv->scld);
-		rcar_i2c_write(priv, ICFBSCR, TCYC17);
-	}
 }
 
 static void rcar_i2c_reset_slave(struct rcar_i2c_priv *priv)
@@ -276,7 +263,6 @@
 	rcar_i2c_write(priv, ICSSR, 0);
 	rcar_i2c_write(priv, ICSCR, SDBS);
 	rcar_i2c_write(priv, ICSAR, 0); /* Gen2: must be 0 if not using slave */
->>>>>>> 0c383648
 }
 
 static int rcar_i2c_bus_barrier(struct rcar_i2c_priv *priv)
@@ -929,17 +915,10 @@
 
 	/* Gen3+ needs a reset. That also allows RXDMA once */
 	if (priv->devtype >= I2C_RCAR_GEN3) {
-<<<<<<< HEAD
-		priv->flags &= ~ID_P_NO_RXDMA;
-		ret = rcar_i2c_do_reset(priv);
-		if (ret)
-			goto out;
-=======
 		ret = rcar_i2c_do_reset(priv);
 		if (ret)
 			goto out;
 		priv->flags &= ~ID_P_NO_RXDMA;
->>>>>>> 0c383648
 	}
 
 	rcar_i2c_init(priv);
@@ -1200,10 +1179,7 @@
 	if (of_property_read_bool(dev->of_node, "smbus"))
 		priv->flags |= ID_P_HOST_NOTIFY;
 
-<<<<<<< HEAD
-=======
 	/* R-Car Gen3+ needs a reset before every transfer */
->>>>>>> 0c383648
 	if (priv->devtype >= I2C_RCAR_GEN3) {
 		priv->rstc = devm_reset_control_get_exclusive(&pdev->dev, NULL);
 		if (IS_ERR(priv->rstc)) {
@@ -1214,12 +1190,9 @@
 		ret = reset_control_status(priv->rstc);
 		if (ret < 0)
 			goto out_pm_put;
-<<<<<<< HEAD
-=======
 
 		/* hard reset disturbs HostNotify local target, so disable it */
 		priv->flags &= ~ID_P_HOST_NOTIFY;
->>>>>>> 0c383648
 	}
 
 	ret = platform_get_irq(pdev, 0);
