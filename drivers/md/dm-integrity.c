--- conflicted
+++ resolved
@@ -3804,11 +3804,7 @@
 	unsigned extra_args;
 	struct dm_arg_set as;
 	static const struct dm_arg _args[] = {
-<<<<<<< HEAD
-		{0, 15, "Invalid number of feature args"},
-=======
 		{0, 16, "Invalid number of feature args"},
->>>>>>> 0969db0d
 	};
 	unsigned journal_sectors, interleave_sectors, buffer_sectors, journal_watermark, sync_msec;
 	bool should_write_sb;
