--- conflicted
+++ resolved
@@ -124,28 +124,6 @@
 	struct list_head list;
 };
 
-<<<<<<< HEAD
-struct imx_media_ipu_internal_sd_pdata {
-	char sd_name[V4L2_SUBDEV_NAME_SIZE];
-	u32 grp_id;
-	int ipu_id;
-};
-
-struct imx_media_async_subdev {
-	/* the base asd - must be first in this struct */
-	struct v4l2_async_subdev asd;
-	/* the platform device of IPU-internal subdevs */
-	struct platform_device *pdev;
-};
-
-static inline struct imx_media_async_subdev *
-to_imx_media_asd(struct v4l2_async_subdev *asd)
-{
-	return container_of(asd, struct imx_media_async_subdev, asd);
-}
-
-=======
->>>>>>> 6fb08f1a
 struct imx_media_dev {
 	struct media_device md;
 	struct v4l2_device  v4l2_dev;
@@ -253,17 +231,9 @@
 void imx_media_fim_free(struct imx_media_fim *fim);
 
 /* imx-media-internal-sd.c */
-<<<<<<< HEAD
-int imx_media_add_ipu_internal_subdevs(struct imx_media_dev *imxmd,
-				       int ipu_id);
-int imx_media_create_ipu_internal_links(struct imx_media_dev *imxmd,
-					struct v4l2_subdev *sd);
-void imx_media_remove_ipu_internal_subdevs(struct imx_media_dev *imxmd);
-=======
 int imx_media_register_ipu_internal_subdevs(struct imx_media_dev *imxmd,
 					    struct v4l2_subdev *csi);
 void imx_media_unregister_ipu_internal_subdevs(struct imx_media_dev *imxmd);
->>>>>>> 6fb08f1a
 
 /* imx-media-of.c */
 int imx_media_add_of_subdevs(struct imx_media_dev *dev,
@@ -294,8 +264,7 @@
 imx_media_capture_device_init(struct device *dev, struct v4l2_subdev *src_sd,
 			      int pad);
 void imx_media_capture_device_remove(struct imx_media_video_dev *vdev);
-int imx_media_capture_device_register(struct imx_media_dev *md,
-				      struct imx_media_video_dev *vdev);
+int imx_media_capture_device_register(struct imx_media_video_dev *vdev);
 void imx_media_capture_device_unregister(struct imx_media_video_dev *vdev);
 struct imx_media_buffer *
 imx_media_capture_device_next_buf(struct imx_media_video_dev *vdev);
