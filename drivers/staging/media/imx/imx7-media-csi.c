--- conflicted
+++ resolved
@@ -1108,21 +1108,7 @@
 	if (ret < 0)
 		return ret;
 
-<<<<<<< HEAD
 	return imx_media_capture_device_register(csi->vdev);
-=======
-	ret = imx_media_capture_device_register(csi->imxmd, csi->vdev);
-	if (ret < 0)
-		return ret;
-
-	ret = imx_media_add_video_device(csi->imxmd, csi->vdev);
-	if (ret < 0) {
-		imx_media_capture_device_unregister(csi->vdev);
-		return ret;
-	}
-
-	return 0;
->>>>>>> 3729fe2b
 }
 
 static void imx7_csi_unregistered(struct v4l2_subdev *sd)
