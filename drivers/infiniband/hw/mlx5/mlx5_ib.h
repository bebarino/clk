--- conflicted
+++ resolved
@@ -1279,10 +1279,6 @@
 			size_t *out_mad_size, u16 *out_mad_pkey_index);
 int mlx5_ib_alloc_xrcd(struct ib_xrcd *xrcd, struct ib_udata *udata);
 int mlx5_ib_dealloc_xrcd(struct ib_xrcd *xrcd, struct ib_udata *udata);
-<<<<<<< HEAD
-int mlx5_ib_get_buf_offset(u64 addr, int page_shift, u32 *offset);
-=======
->>>>>>> 356006a6
 int mlx5_query_ext_port_caps(struct mlx5_ib_dev *dev, u8 port);
 int mlx5_query_mad_ifc_smp_attr_node_info(struct ib_device *ibdev,
 					  struct ib_smp *out_mad);
@@ -1348,11 +1344,7 @@
 int mlx5_ib_advise_mr_prefetch(struct ib_pd *pd,
 			       enum ib_uverbs_advise_mr_advice advice,
 			       u32 flags, struct ib_sge *sg_list, u32 num_sge);
-<<<<<<< HEAD
-int mlx5_ib_init_odp_mr(struct mlx5_ib_mr *mr, bool enable);
-=======
 int mlx5_ib_init_odp_mr(struct mlx5_ib_mr *mr);
->>>>>>> 356006a6
 #else /* CONFIG_INFINIBAND_ON_DEMAND_PAGING */
 static inline void mlx5_ib_internal_fill_odp_caps(struct mlx5_ib_dev *dev)
 {
@@ -1374,11 +1366,7 @@
 {
 	return -EOPNOTSUPP;
 }
-<<<<<<< HEAD
-static inline int mlx5_ib_init_odp_mr(struct mlx5_ib_mr *mr, bool enable)
-=======
 static inline int mlx5_ib_init_odp_mr(struct mlx5_ib_mr *mr)
->>>>>>> 356006a6
 {
 	return -EOPNOTSUPP;
 }
