--- conflicted
+++ resolved
@@ -214,13 +214,8 @@
 	return 0;
 }
 
-<<<<<<< HEAD
-static void set_extend_sge(struct hns_roce_qp *qp, const struct ib_send_wr *wr,
-			   unsigned int *sge_ind, unsigned int valid_num_sge)
-=======
 static void set_extend_sge(struct hns_roce_qp *qp, struct ib_sge *sge,
 			   unsigned int *sge_ind, unsigned int cnt)
->>>>>>> 356006a6
 {
 	struct hns_roce_v2_wqe_data_seg *dseg;
 	unsigned int idx = *sge_ind;
@@ -340,12 +335,8 @@
 			}
 		}
 
-<<<<<<< HEAD
-		set_extend_sge(qp, wr, sge_ind, valid_num_sge);
-=======
 		set_extend_sge(qp, wr->sg_list + i, sge_ind,
 			       valid_num_sge - HNS_ROCE_SGE_IN_WQE);
->>>>>>> 356006a6
 	}
 
 	roce_set_field(rc_sq_wqe->byte_16,
@@ -427,8 +418,6 @@
 	return 0;
 }
 
-<<<<<<< HEAD
-=======
 static int fill_ud_av(struct hns_roce_v2_ud_send_wqe *ud_sq_wqe,
 		      struct hns_roce_ah *ah)
 {
@@ -467,7 +456,6 @@
 	return 0;
 }
 
->>>>>>> 356006a6
 static inline int set_ud_wqe(struct hns_roce_qp *qp,
 			     const struct ib_send_wr *wr,
 			     void *wqe, unsigned int *sge_idx,
@@ -478,11 +466,6 @@
 	unsigned int curr_idx = *sge_idx;
 	unsigned int valid_num_sge;
 	u32 msg_len = 0;
-<<<<<<< HEAD
-	bool loopback;
-	u8 *smac;
-=======
->>>>>>> 356006a6
 	int ret;
 
 	valid_num_sge = calc_wr_sge_num(wr, &msg_len);
@@ -492,34 +475,8 @@
 	if (WARN_ON(ret))
 		return ret;
 
-<<<<<<< HEAD
-	roce_set_field(ud_sq_wqe->dmac, V2_UD_SEND_WQE_DMAC_0_M,
-		       V2_UD_SEND_WQE_DMAC_0_S, ah->av.mac[0]);
-	roce_set_field(ud_sq_wqe->dmac, V2_UD_SEND_WQE_DMAC_1_M,
-		       V2_UD_SEND_WQE_DMAC_1_S, ah->av.mac[1]);
-	roce_set_field(ud_sq_wqe->dmac, V2_UD_SEND_WQE_DMAC_2_M,
-		       V2_UD_SEND_WQE_DMAC_2_S, ah->av.mac[2]);
-	roce_set_field(ud_sq_wqe->dmac, V2_UD_SEND_WQE_DMAC_3_M,
-		       V2_UD_SEND_WQE_DMAC_3_S, ah->av.mac[3]);
-	roce_set_field(ud_sq_wqe->byte_48, V2_UD_SEND_WQE_BYTE_48_DMAC_4_M,
-		       V2_UD_SEND_WQE_BYTE_48_DMAC_4_S, ah->av.mac[4]);
-	roce_set_field(ud_sq_wqe->byte_48, V2_UD_SEND_WQE_BYTE_48_DMAC_5_M,
-		       V2_UD_SEND_WQE_BYTE_48_DMAC_5_S, ah->av.mac[5]);
-
-	/* MAC loopback */
-	smac = (u8 *)hr_dev->dev_addr[qp->port];
-	loopback = ether_addr_equal_unaligned(ah->av.mac, smac) ? 1 : 0;
-
-	roce_set_bit(ud_sq_wqe->byte_40,
-		     V2_UD_SEND_WQE_BYTE_40_LBI_S, loopback);
-
 	ud_sq_wqe->msg_len = cpu_to_le32(msg_len);
 
-	/* Set sig attr */
-=======
-	ud_sq_wqe->msg_len = cpu_to_le32(msg_len);
-
->>>>>>> 356006a6
 	roce_set_bit(ud_sq_wqe->byte_4, V2_UD_SEND_WQE_BYTE_4_CQE_S,
 		     !!(wr->send_flags & IB_SEND_SIGNALED));
 
@@ -537,11 +494,6 @@
 		       V2_UD_SEND_WQE_BYTE_20_MSG_START_SGE_IDX_S,
 		       curr_idx & (qp->sge.sge_cnt - 1));
 
-<<<<<<< HEAD
-	roce_set_field(ud_sq_wqe->byte_24, V2_UD_SEND_WQE_BYTE_24_UDPSPN_M,
-		       V2_UD_SEND_WQE_BYTE_24_UDPSPN_S, ah->av.udp_sport);
-=======
->>>>>>> 356006a6
 	ud_sq_wqe->qkey = cpu_to_le32(ud_wr(wr)->remote_qkey & 0x80000000 ?
 			  qp->qkey : ud_wr(wr)->remote_qkey);
 	roce_set_field(ud_sq_wqe->byte_32, V2_UD_SEND_WQE_BYTE_32_DQPN_M,
@@ -638,12 +590,6 @@
 	roce_set_bit(rc_sq_wqe->byte_4, V2_RC_SEND_WQE_BYTE_4_CQE_S,
 		     (wr->send_flags & IB_SEND_SIGNALED) ? 1 : 0);
 
-<<<<<<< HEAD
-	roce_set_bit(rc_sq_wqe->byte_4, V2_RC_SEND_WQE_BYTE_4_OWNER_S,
-		     owner_bit);
-
-=======
->>>>>>> 356006a6
 	if (wr->opcode == IB_WR_ATOMIC_CMP_AND_SWP ||
 	    wr->opcode == IB_WR_ATOMIC_FETCH_AND_ADD)
 		set_atomic_seg(wr, rc_sq_wqe, valid_num_sge);
@@ -1961,8 +1907,6 @@
 		caps->ceqe_size = HNS_ROCE_V3_EQE_SIZE;
 		caps->cqe_sz = HNS_ROCE_V3_CQE_SIZE;
 		caps->qpc_sz = HNS_ROCE_V3_QPC_SZ;
-<<<<<<< HEAD
-=======
 		caps->sccc_sz = HNS_ROCE_V3_SCCC_SZ;
 		caps->gmv_entry_sz = HNS_ROCE_V3_GMV_ENTRY_SZ;
 		caps->gmv_entry_num = caps->gmv_bt_num * (PAGE_SIZE /
@@ -1972,7 +1916,6 @@
 		caps->gmv_buf_pg_sz = 0;
 		caps->gid_table_len[0] = caps->gmv_bt_num * (HNS_HW_PAGE_SIZE /
 					 caps->gmv_entry_sz);
->>>>>>> 356006a6
 	}
 }
 
@@ -2199,8 +2142,6 @@
 		caps->cqe_sz = HNS_ROCE_V3_CQE_SIZE;
 		caps->qpc_sz = HNS_ROCE_V3_QPC_SZ;
 		caps->sccc_sz = HNS_ROCE_V3_SCCC_SZ;
-<<<<<<< HEAD
-=======
 		caps->gmv_entry_sz = HNS_ROCE_V3_GMV_ENTRY_SZ;
 		caps->gmv_entry_num = caps->gmv_bt_num * (PAGE_SIZE /
 						    caps->gmv_entry_sz);
@@ -2209,7 +2150,6 @@
 		caps->gmv_buf_pg_sz = 0;
 		caps->gid_table_len[0] = caps->gmv_bt_num *
 				(HNS_HW_PAGE_SIZE / caps->gmv_entry_sz);
->>>>>>> 356006a6
 	}
 
 	calc_pg_sz(caps->num_qps, caps->qpc_sz, caps->qpc_hop_num,
@@ -3228,12 +3168,9 @@
 		       V2_CQC_BYTE_8_CQE_SIZE_S, hr_cq->cqe_size ==
 		       HNS_ROCE_V3_CQE_SIZE ? 1 : 0);
 
-<<<<<<< HEAD
-=======
 	if (hr_dev->caps.flags & HNS_ROCE_CAP_FLAG_STASH)
 		hr_reg_enable(cq_context, CQC_STASH);
 
->>>>>>> 356006a6
 	cq_context->cqe_cur_blk_addr = cpu_to_le32(to_hr_hw_page_addr(mtts[0]));
 
 	roce_set_field(cq_context->byte_16_hop_addr,
@@ -5137,19 +5074,11 @@
 					      V2_QPC_BYTE_28_AT_M,
 					      V2_QPC_BYTE_28_AT_S);
 	qp_attr->retry_cnt = roce_get_field(context.byte_212_lsn,
-<<<<<<< HEAD
-					    V2_QPC_BYTE_212_RETRY_CNT_M,
-					    V2_QPC_BYTE_212_RETRY_CNT_S);
-	qp_attr->rnr_retry = roce_get_field(context.byte_244_rnr_rxack,
-					    V2_QPC_BYTE_244_RNR_CNT_M,
-					    V2_QPC_BYTE_244_RNR_CNT_S);
-=======
 					    V2_QPC_BYTE_212_RETRY_NUM_INIT_M,
 					    V2_QPC_BYTE_212_RETRY_NUM_INIT_S);
 	qp_attr->rnr_retry = roce_get_field(context.byte_244_rnr_rxack,
 					    V2_QPC_BYTE_244_RNR_NUM_INIT_M,
 					    V2_QPC_BYTE_244_RNR_NUM_INIT_S);
->>>>>>> 356006a6
 
 done:
 	qp_attr->cur_qp_state = qp_attr->qp_state;
