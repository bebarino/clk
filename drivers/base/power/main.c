--- conflicted
+++ resolved
@@ -2051,11 +2051,7 @@
 void __suspend_report_result(const char *function, void *fn, int ret)
 {
 	if (ret)
-<<<<<<< HEAD
-		printk(KERN_ERR "%s(): %pS returns %d\n", function, fn, ret);
-=======
 		pr_err("%s(): %pS returns %d\n", function, fn, ret);
->>>>>>> 2ac5a3bf
 }
 EXPORT_SYMBOL_GPL(__suspend_report_result);
 
