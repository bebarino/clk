// SPDX-License-Identifier: GPL-2.0
/*
 * Driver for the Aardvark PCIe controller, used on Marvell Armada
 * 3700.
 *
 * Copyright (C) 2016 Marvell
 *
 * Author: Hezi Shahmoon <hezi.shahmoon@marvell.com>
 */

#include <linux/delay.h>
#include <linux/gpio/consumer.h>
#include <linux/interrupt.h>
#include <linux/irq.h>
#include <linux/irqdomain.h>
#include <linux/kernel.h>
#include <linux/module.h>
#include <linux/pci.h>
#include <linux/pci-ecam.h>
#include <linux/init.h>
#include <linux/phy/phy.h>
#include <linux/platform_device.h>
#include <linux/msi.h>
#include <linux/of_address.h>
#include <linux/of_gpio.h>
#include <linux/of_pci.h>

#include "../pci.h"
#include "../pci-bridge-emul.h"

/* PCIe core registers */
#define PCIE_CORE_DEV_ID_REG					0x0
#define PCIE_CORE_CMD_STATUS_REG				0x4
#define PCIE_CORE_DEV_REV_REG					0x8
#define PCIE_CORE_PCIEXP_CAP					0xc0
#define PCIE_CORE_ERR_CAPCTL_REG				0x118
#define     PCIE_CORE_ERR_CAPCTL_ECRC_CHK_TX			BIT(5)
#define     PCIE_CORE_ERR_CAPCTL_ECRC_CHK_TX_EN			BIT(6)
#define     PCIE_CORE_ERR_CAPCTL_ECRC_CHCK			BIT(7)
#define     PCIE_CORE_ERR_CAPCTL_ECRC_CHCK_RCV			BIT(8)
#define     PCIE_CORE_INT_A_ASSERT_ENABLE			1
#define     PCIE_CORE_INT_B_ASSERT_ENABLE			2
#define     PCIE_CORE_INT_C_ASSERT_ENABLE			3
#define     PCIE_CORE_INT_D_ASSERT_ENABLE			4
/* PIO registers base address and register offsets */
#define PIO_BASE_ADDR				0x4000
#define PIO_CTRL				(PIO_BASE_ADDR + 0x0)
#define   PIO_CTRL_TYPE_MASK			GENMASK(3, 0)
#define   PIO_CTRL_ADDR_WIN_DISABLE		BIT(24)
#define PIO_STAT				(PIO_BASE_ADDR + 0x4)
#define   PIO_COMPLETION_STATUS_SHIFT		7
#define   PIO_COMPLETION_STATUS_MASK		GENMASK(9, 7)
#define   PIO_COMPLETION_STATUS_OK		0
#define   PIO_COMPLETION_STATUS_UR		1
#define   PIO_COMPLETION_STATUS_CRS		2
#define   PIO_COMPLETION_STATUS_CA		4
#define   PIO_NON_POSTED_REQ			BIT(10)
#define   PIO_ERR_STATUS			BIT(11)
#define PIO_ADDR_LS				(PIO_BASE_ADDR + 0x8)
#define PIO_ADDR_MS				(PIO_BASE_ADDR + 0xc)
#define PIO_WR_DATA				(PIO_BASE_ADDR + 0x10)
#define PIO_WR_DATA_STRB			(PIO_BASE_ADDR + 0x14)
#define PIO_RD_DATA				(PIO_BASE_ADDR + 0x18)
#define PIO_START				(PIO_BASE_ADDR + 0x1c)
#define PIO_ISR					(PIO_BASE_ADDR + 0x20)
#define PIO_ISRM				(PIO_BASE_ADDR + 0x24)

/* Aardvark Control registers */
#define CONTROL_BASE_ADDR			0x4800
#define PCIE_CORE_CTRL0_REG			(CONTROL_BASE_ADDR + 0x0)
#define     PCIE_GEN_SEL_MSK			0x3
#define     PCIE_GEN_SEL_SHIFT			0x0
#define     SPEED_GEN_1				0
#define     SPEED_GEN_2				1
#define     SPEED_GEN_3				2
#define     IS_RC_MSK				1
#define     IS_RC_SHIFT				2
#define     LANE_CNT_MSK			0x18
#define     LANE_CNT_SHIFT			0x3
#define     LANE_COUNT_1			(0 << LANE_CNT_SHIFT)
#define     LANE_COUNT_2			(1 << LANE_CNT_SHIFT)
#define     LANE_COUNT_4			(2 << LANE_CNT_SHIFT)
#define     LANE_COUNT_8			(3 << LANE_CNT_SHIFT)
#define     LINK_TRAINING_EN			BIT(6)
#define     LEGACY_INTA				BIT(28)
#define     LEGACY_INTB				BIT(29)
#define     LEGACY_INTC				BIT(30)
#define     LEGACY_INTD				BIT(31)
#define PCIE_CORE_CTRL1_REG			(CONTROL_BASE_ADDR + 0x4)
#define     HOT_RESET_GEN			BIT(0)
#define PCIE_CORE_CTRL2_REG			(CONTROL_BASE_ADDR + 0x8)
#define     PCIE_CORE_CTRL2_RESERVED		0x7
#define     PCIE_CORE_CTRL2_TD_ENABLE		BIT(4)
#define     PCIE_CORE_CTRL2_STRICT_ORDER_ENABLE	BIT(5)
#define     PCIE_CORE_CTRL2_OB_WIN_ENABLE	BIT(6)
#define     PCIE_CORE_CTRL2_MSI_ENABLE		BIT(10)
#define PCIE_CORE_REF_CLK_REG			(CONTROL_BASE_ADDR + 0x14)
#define     PCIE_CORE_REF_CLK_TX_ENABLE		BIT(1)
#define     PCIE_CORE_REF_CLK_RX_ENABLE		BIT(2)
#define PCIE_MSG_LOG_REG			(CONTROL_BASE_ADDR + 0x30)
#define PCIE_ISR0_REG				(CONTROL_BASE_ADDR + 0x40)
#define PCIE_MSG_PM_PME_MASK			BIT(7)
#define PCIE_ISR0_MASK_REG			(CONTROL_BASE_ADDR + 0x44)
#define     PCIE_ISR0_MSI_INT_PENDING		BIT(24)
#define     PCIE_ISR0_INTX_ASSERT(val)		BIT(16 + (val))
#define     PCIE_ISR0_INTX_DEASSERT(val)	BIT(20 + (val))
#define     PCIE_ISR0_ALL_MASK			GENMASK(31, 0)
#define PCIE_ISR1_REG				(CONTROL_BASE_ADDR + 0x48)
#define PCIE_ISR1_MASK_REG			(CONTROL_BASE_ADDR + 0x4C)
#define     PCIE_ISR1_POWER_STATE_CHANGE	BIT(4)
#define     PCIE_ISR1_FLUSH			BIT(5)
#define     PCIE_ISR1_INTX_ASSERT(val)		BIT(8 + (val))
#define     PCIE_ISR1_ALL_MASK			GENMASK(31, 0)
#define PCIE_MSI_ADDR_LOW_REG			(CONTROL_BASE_ADDR + 0x50)
#define PCIE_MSI_ADDR_HIGH_REG			(CONTROL_BASE_ADDR + 0x54)
#define PCIE_MSI_STATUS_REG			(CONTROL_BASE_ADDR + 0x58)
#define PCIE_MSI_MASK_REG			(CONTROL_BASE_ADDR + 0x5C)
#define     PCIE_MSI_ALL_MASK			GENMASK(31, 0)
#define PCIE_MSI_PAYLOAD_REG			(CONTROL_BASE_ADDR + 0x9C)
#define     PCIE_MSI_DATA_MASK			GENMASK(15, 0)

/* PCIe window configuration */
#define OB_WIN_BASE_ADDR			0x4c00
#define OB_WIN_BLOCK_SIZE			0x20
#define OB_WIN_COUNT				8
#define OB_WIN_REG_ADDR(win, offset)		(OB_WIN_BASE_ADDR + \
						 OB_WIN_BLOCK_SIZE * (win) + \
						 (offset))
#define OB_WIN_MATCH_LS(win)			OB_WIN_REG_ADDR(win, 0x00)
#define     OB_WIN_ENABLE			BIT(0)
#define OB_WIN_MATCH_MS(win)			OB_WIN_REG_ADDR(win, 0x04)
#define OB_WIN_REMAP_LS(win)			OB_WIN_REG_ADDR(win, 0x08)
#define OB_WIN_REMAP_MS(win)			OB_WIN_REG_ADDR(win, 0x0c)
#define OB_WIN_MASK_LS(win)			OB_WIN_REG_ADDR(win, 0x10)
#define OB_WIN_MASK_MS(win)			OB_WIN_REG_ADDR(win, 0x14)
#define OB_WIN_ACTIONS(win)			OB_WIN_REG_ADDR(win, 0x18)
#define OB_WIN_DEFAULT_ACTIONS			(OB_WIN_ACTIONS(OB_WIN_COUNT-1) + 0x4)
#define     OB_WIN_FUNC_NUM_MASK		GENMASK(31, 24)
#define     OB_WIN_FUNC_NUM_SHIFT		24
#define     OB_WIN_FUNC_NUM_ENABLE		BIT(23)
#define     OB_WIN_BUS_NUM_BITS_MASK		GENMASK(22, 20)
#define     OB_WIN_BUS_NUM_BITS_SHIFT		20
#define     OB_WIN_MSG_CODE_ENABLE		BIT(22)
#define     OB_WIN_MSG_CODE_MASK		GENMASK(21, 14)
#define     OB_WIN_MSG_CODE_SHIFT		14
#define     OB_WIN_MSG_PAYLOAD_LEN		BIT(12)
#define     OB_WIN_ATTR_ENABLE			BIT(11)
#define     OB_WIN_ATTR_TC_MASK			GENMASK(10, 8)
#define     OB_WIN_ATTR_TC_SHIFT		8
#define     OB_WIN_ATTR_RELAXED			BIT(7)
#define     OB_WIN_ATTR_NOSNOOP			BIT(6)
#define     OB_WIN_ATTR_POISON			BIT(5)
#define     OB_WIN_ATTR_IDO			BIT(4)
#define     OB_WIN_TYPE_MASK			GENMASK(3, 0)
#define     OB_WIN_TYPE_SHIFT			0
#define     OB_WIN_TYPE_MEM			0x0
#define     OB_WIN_TYPE_IO			0x4
#define     OB_WIN_TYPE_CONFIG_TYPE0		0x8
#define     OB_WIN_TYPE_CONFIG_TYPE1		0x9
#define     OB_WIN_TYPE_MSG			0xc

/* LMI registers base address and register offsets */
#define LMI_BASE_ADDR				0x6000
#define CFG_REG					(LMI_BASE_ADDR + 0x0)
#define     LTSSM_SHIFT				24
#define     LTSSM_MASK				0x3f
#define     RC_BAR_CONFIG			0x300

/* LTSSM values in CFG_REG */
enum {
	LTSSM_DETECT_QUIET			= 0x0,
	LTSSM_DETECT_ACTIVE			= 0x1,
	LTSSM_POLLING_ACTIVE			= 0x2,
	LTSSM_POLLING_COMPLIANCE		= 0x3,
	LTSSM_POLLING_CONFIGURATION		= 0x4,
	LTSSM_CONFIG_LINKWIDTH_START		= 0x5,
	LTSSM_CONFIG_LINKWIDTH_ACCEPT		= 0x6,
	LTSSM_CONFIG_LANENUM_ACCEPT		= 0x7,
	LTSSM_CONFIG_LANENUM_WAIT		= 0x8,
	LTSSM_CONFIG_COMPLETE			= 0x9,
	LTSSM_CONFIG_IDLE			= 0xa,
	LTSSM_RECOVERY_RCVR_LOCK		= 0xb,
	LTSSM_RECOVERY_SPEED			= 0xc,
	LTSSM_RECOVERY_RCVR_CFG			= 0xd,
	LTSSM_RECOVERY_IDLE			= 0xe,
	LTSSM_L0				= 0x10,
	LTSSM_RX_L0S_ENTRY			= 0x11,
	LTSSM_RX_L0S_IDLE			= 0x12,
	LTSSM_RX_L0S_FTS			= 0x13,
	LTSSM_TX_L0S_ENTRY			= 0x14,
	LTSSM_TX_L0S_IDLE			= 0x15,
	LTSSM_TX_L0S_FTS			= 0x16,
	LTSSM_L1_ENTRY				= 0x17,
	LTSSM_L1_IDLE				= 0x18,
	LTSSM_L2_IDLE				= 0x19,
	LTSSM_L2_TRANSMIT_WAKE			= 0x1a,
	LTSSM_DISABLED				= 0x20,
	LTSSM_LOOPBACK_ENTRY_MASTER		= 0x21,
	LTSSM_LOOPBACK_ACTIVE_MASTER		= 0x22,
	LTSSM_LOOPBACK_EXIT_MASTER		= 0x23,
	LTSSM_LOOPBACK_ENTRY_SLAVE		= 0x24,
	LTSSM_LOOPBACK_ACTIVE_SLAVE		= 0x25,
	LTSSM_LOOPBACK_EXIT_SLAVE		= 0x26,
	LTSSM_HOT_RESET				= 0x27,
	LTSSM_RECOVERY_EQUALIZATION_PHASE0	= 0x28,
	LTSSM_RECOVERY_EQUALIZATION_PHASE1	= 0x29,
	LTSSM_RECOVERY_EQUALIZATION_PHASE2	= 0x2a,
	LTSSM_RECOVERY_EQUALIZATION_PHASE3	= 0x2b,
};

#define VENDOR_ID_REG				(LMI_BASE_ADDR + 0x44)

/* PCIe core controller registers */
#define CTRL_CORE_BASE_ADDR			0x18000
#define CTRL_CONFIG_REG				(CTRL_CORE_BASE_ADDR + 0x0)
#define     CTRL_MODE_SHIFT			0x0
#define     CTRL_MODE_MASK			0x1
#define     PCIE_CORE_MODE_DIRECT		0x0
#define     PCIE_CORE_MODE_COMMAND		0x1

/* PCIe Central Interrupts Registers */
#define CENTRAL_INT_BASE_ADDR			0x1b000
#define HOST_CTRL_INT_STATUS_REG		(CENTRAL_INT_BASE_ADDR + 0x0)
#define HOST_CTRL_INT_MASK_REG			(CENTRAL_INT_BASE_ADDR + 0x4)
#define     PCIE_IRQ_CMDQ_INT			BIT(0)
#define     PCIE_IRQ_MSI_STATUS_INT		BIT(1)
#define     PCIE_IRQ_CMD_SENT_DONE		BIT(3)
#define     PCIE_IRQ_DMA_INT			BIT(4)
#define     PCIE_IRQ_IB_DXFERDONE		BIT(5)
#define     PCIE_IRQ_OB_DXFERDONE		BIT(6)
#define     PCIE_IRQ_OB_RXFERDONE		BIT(7)
#define     PCIE_IRQ_COMPQ_INT			BIT(12)
#define     PCIE_IRQ_DIR_RD_DDR_DET		BIT(13)
#define     PCIE_IRQ_DIR_WR_DDR_DET		BIT(14)
#define     PCIE_IRQ_CORE_INT			BIT(16)
#define     PCIE_IRQ_CORE_INT_PIO		BIT(17)
#define     PCIE_IRQ_DPMU_INT			BIT(18)
#define     PCIE_IRQ_PCIE_MIS_INT		BIT(19)
#define     PCIE_IRQ_MSI_INT1_DET		BIT(20)
#define     PCIE_IRQ_MSI_INT2_DET		BIT(21)
#define     PCIE_IRQ_RC_DBELL_DET		BIT(22)
#define     PCIE_IRQ_EP_STATUS			BIT(23)
#define     PCIE_IRQ_ALL_MASK			GENMASK(31, 0)
#define     PCIE_IRQ_ENABLE_INTS_MASK		PCIE_IRQ_CORE_INT

/* Transaction types */
#define PCIE_CONFIG_RD_TYPE0			0x8
#define PCIE_CONFIG_RD_TYPE1			0x9
#define PCIE_CONFIG_WR_TYPE0			0xa
#define PCIE_CONFIG_WR_TYPE1			0xb

#define PIO_RETRY_CNT			750000 /* 1.5 s */
#define PIO_RETRY_DELAY			2 /* 2 us*/

#define LINK_WAIT_MAX_RETRIES		10
#define LINK_WAIT_USLEEP_MIN		90000
#define LINK_WAIT_USLEEP_MAX		100000
#define RETRAIN_WAIT_MAX_RETRIES	10
#define RETRAIN_WAIT_USLEEP_US		2000

#define MSI_IRQ_NUM			32

#define CFG_RD_CRS_VAL			0xffff0001

struct advk_pcie {
	struct platform_device *pdev;
	void __iomem *base;
	struct {
		phys_addr_t match;
		phys_addr_t remap;
		phys_addr_t mask;
		u32 actions;
	} wins[OB_WIN_COUNT];
	u8 wins_count;
	struct irq_domain *irq_domain;
	struct irq_chip irq_chip;
	raw_spinlock_t irq_lock;
	struct irq_domain *msi_domain;
	struct irq_domain *msi_inner_domain;
	struct irq_chip msi_bottom_irq_chip;
	struct irq_chip msi_irq_chip;
	struct msi_domain_info msi_domain_info;
	DECLARE_BITMAP(msi_used, MSI_IRQ_NUM);
	struct mutex msi_used_lock;
	u16 msi_msg;
	int link_gen;
	struct pci_bridge_emul bridge;
	struct gpio_desc *reset_gpio;
	struct phy *phy;
};

static inline void advk_writel(struct advk_pcie *pcie, u32 val, u64 reg)
{
	writel(val, pcie->base + reg);
}

static inline u32 advk_readl(struct advk_pcie *pcie, u64 reg)
{
	return readl(pcie->base + reg);
}

static u8 advk_pcie_ltssm_state(struct advk_pcie *pcie)
{
	u32 val;
	u8 ltssm_state;

	val = advk_readl(pcie, CFG_REG);
	ltssm_state = (val >> LTSSM_SHIFT) & LTSSM_MASK;
	return ltssm_state;
}

static inline bool advk_pcie_link_up(struct advk_pcie *pcie)
{
	/* check if LTSSM is in normal operation - some L* state */
	u8 ltssm_state = advk_pcie_ltssm_state(pcie);
	return ltssm_state >= LTSSM_L0 && ltssm_state < LTSSM_DISABLED;
}

static inline bool advk_pcie_link_active(struct advk_pcie *pcie)
{
	/*
	 * According to PCIe Base specification 3.0, Table 4-14: Link
	 * Status Mapped to the LTSSM, and 4.2.6.3.6 Configuration.Idle
	 * is Link Up mapped to LTSSM Configuration.Idle, Recovery, L0,
	 * L0s, L1 and L2 states. And according to 3.2.1. Data Link
	 * Control and Management State Machine Rules is DL Up status
	 * reported in DL Active state.
	 */
	u8 ltssm_state = advk_pcie_ltssm_state(pcie);
	return ltssm_state >= LTSSM_CONFIG_IDLE && ltssm_state < LTSSM_DISABLED;
}

static inline bool advk_pcie_link_training(struct advk_pcie *pcie)
{
	/*
	 * According to PCIe Base specification 3.0, Table 4-14: Link
	 * Status Mapped to the LTSSM is Link Training mapped to LTSSM
	 * Configuration and Recovery states.
	 */
	u8 ltssm_state = advk_pcie_ltssm_state(pcie);
	return ((ltssm_state >= LTSSM_CONFIG_LINKWIDTH_START &&
		 ltssm_state < LTSSM_L0) ||
		(ltssm_state >= LTSSM_RECOVERY_EQUALIZATION_PHASE0 &&
		 ltssm_state <= LTSSM_RECOVERY_EQUALIZATION_PHASE3));
}

static int advk_pcie_wait_for_link(struct advk_pcie *pcie)
{
	int retries;

	/* check if the link is up or not */
	for (retries = 0; retries < LINK_WAIT_MAX_RETRIES; retries++) {
		if (advk_pcie_link_up(pcie))
			return 0;

		usleep_range(LINK_WAIT_USLEEP_MIN, LINK_WAIT_USLEEP_MAX);
	}

	return -ETIMEDOUT;
}

static void advk_pcie_wait_for_retrain(struct advk_pcie *pcie)
{
	size_t retries;

	for (retries = 0; retries < RETRAIN_WAIT_MAX_RETRIES; ++retries) {
		if (advk_pcie_link_training(pcie))
			break;
		udelay(RETRAIN_WAIT_USLEEP_US);
	}
}

static void advk_pcie_issue_perst(struct advk_pcie *pcie)
{
	if (!pcie->reset_gpio)
		return;

	/* 10ms delay is needed for some cards */
	dev_info(&pcie->pdev->dev, "issuing PERST via reset GPIO for 10ms\n");
	gpiod_set_value_cansleep(pcie->reset_gpio, 1);
	usleep_range(10000, 11000);
	gpiod_set_value_cansleep(pcie->reset_gpio, 0);
}

static void advk_pcie_train_link(struct advk_pcie *pcie)
{
	struct device *dev = &pcie->pdev->dev;
	u32 reg;
	int ret;

	/*
	 * Setup PCIe rev / gen compliance based on device tree property
	 * 'max-link-speed' which also forces maximal link speed.
	 */
	reg = advk_readl(pcie, PCIE_CORE_CTRL0_REG);
	reg &= ~PCIE_GEN_SEL_MSK;
	if (pcie->link_gen == 3)
		reg |= SPEED_GEN_3;
	else if (pcie->link_gen == 2)
		reg |= SPEED_GEN_2;
	else
		reg |= SPEED_GEN_1;
	advk_writel(pcie, reg, PCIE_CORE_CTRL0_REG);

	/*
	 * Set maximal link speed value also into PCIe Link Control 2 register.
	 * Armada 3700 Functional Specification says that default value is based
	 * on SPEED_GEN but tests showed that default value is always 8.0 GT/s.
	 */
	reg = advk_readl(pcie, PCIE_CORE_PCIEXP_CAP + PCI_EXP_LNKCTL2);
	reg &= ~PCI_EXP_LNKCTL2_TLS;
	if (pcie->link_gen == 3)
		reg |= PCI_EXP_LNKCTL2_TLS_8_0GT;
	else if (pcie->link_gen == 2)
		reg |= PCI_EXP_LNKCTL2_TLS_5_0GT;
	else
		reg |= PCI_EXP_LNKCTL2_TLS_2_5GT;
	advk_writel(pcie, reg, PCIE_CORE_PCIEXP_CAP + PCI_EXP_LNKCTL2);

	/* Enable link training after selecting PCIe generation */
	reg = advk_readl(pcie, PCIE_CORE_CTRL0_REG);
	reg |= LINK_TRAINING_EN;
	advk_writel(pcie, reg, PCIE_CORE_CTRL0_REG);

	/*
	 * Reset PCIe card via PERST# signal. Some cards are not detected
	 * during link training when they are in some non-initial state.
	 */
	advk_pcie_issue_perst(pcie);

	/*
	 * PERST# signal could have been asserted by pinctrl subsystem before
	 * probe() callback has been called or issued explicitly by reset gpio
	 * function advk_pcie_issue_perst(), making the endpoint going into
	 * fundamental reset. As required by PCI Express spec (PCI Express
	 * Base Specification, REV. 4.0 PCI Express, February 19 2014, 6.6.1
	 * Conventional Reset) a delay for at least 100ms after such a reset
	 * before sending a Configuration Request to the device is needed.
	 * So wait until PCIe link is up. Function advk_pcie_wait_for_link()
	 * waits for link at least 900ms.
	 */
	ret = advk_pcie_wait_for_link(pcie);
	if (ret < 0)
		dev_err(dev, "link never came up\n");
	else
		dev_info(dev, "link up\n");
}

/*
 * Set PCIe address window register which could be used for memory
 * mapping.
 */
static void advk_pcie_set_ob_win(struct advk_pcie *pcie, u8 win_num,
				 phys_addr_t match, phys_addr_t remap,
				 phys_addr_t mask, u32 actions)
{
	advk_writel(pcie, OB_WIN_ENABLE |
			  lower_32_bits(match), OB_WIN_MATCH_LS(win_num));
	advk_writel(pcie, upper_32_bits(match), OB_WIN_MATCH_MS(win_num));
	advk_writel(pcie, lower_32_bits(remap), OB_WIN_REMAP_LS(win_num));
	advk_writel(pcie, upper_32_bits(remap), OB_WIN_REMAP_MS(win_num));
	advk_writel(pcie, lower_32_bits(mask), OB_WIN_MASK_LS(win_num));
	advk_writel(pcie, upper_32_bits(mask), OB_WIN_MASK_MS(win_num));
	advk_writel(pcie, actions, OB_WIN_ACTIONS(win_num));
}

static void advk_pcie_disable_ob_win(struct advk_pcie *pcie, u8 win_num)
{
	advk_writel(pcie, 0, OB_WIN_MATCH_LS(win_num));
	advk_writel(pcie, 0, OB_WIN_MATCH_MS(win_num));
	advk_writel(pcie, 0, OB_WIN_REMAP_LS(win_num));
	advk_writel(pcie, 0, OB_WIN_REMAP_MS(win_num));
	advk_writel(pcie, 0, OB_WIN_MASK_LS(win_num));
	advk_writel(pcie, 0, OB_WIN_MASK_MS(win_num));
	advk_writel(pcie, 0, OB_WIN_ACTIONS(win_num));
}

static void advk_pcie_setup_hw(struct advk_pcie *pcie)
{
	u32 reg;
	int i;

	/*
	 * Configure PCIe Reference clock. Direction is from the PCIe
	 * controller to the endpoint card, so enable transmitting of
	 * Reference clock differential signal off-chip and disable
	 * receiving off-chip differential signal.
	 */
	reg = advk_readl(pcie, PCIE_CORE_REF_CLK_REG);
	reg |= PCIE_CORE_REF_CLK_TX_ENABLE;
	reg &= ~PCIE_CORE_REF_CLK_RX_ENABLE;
	advk_writel(pcie, reg, PCIE_CORE_REF_CLK_REG);

	/* Set to Direct mode */
	reg = advk_readl(pcie, CTRL_CONFIG_REG);
	reg &= ~(CTRL_MODE_MASK << CTRL_MODE_SHIFT);
	reg |= ((PCIE_CORE_MODE_DIRECT & CTRL_MODE_MASK) << CTRL_MODE_SHIFT);
	advk_writel(pcie, reg, CTRL_CONFIG_REG);

	/* Set PCI global control register to RC mode */
	reg = advk_readl(pcie, PCIE_CORE_CTRL0_REG);
	reg |= (IS_RC_MSK << IS_RC_SHIFT);
	advk_writel(pcie, reg, PCIE_CORE_CTRL0_REG);

	/*
	 * Replace incorrect PCI vendor id value 0x1b4b by correct value 0x11ab.
	 * VENDOR_ID_REG contains vendor id in low 16 bits and subsystem vendor
	 * id in high 16 bits. Updating this register changes readback value of
	 * read-only vendor id bits in PCIE_CORE_DEV_ID_REG register. Workaround
	 * for erratum 4.1: "The value of device and vendor ID is incorrect".
	 */
	reg = (PCI_VENDOR_ID_MARVELL << 16) | PCI_VENDOR_ID_MARVELL;
	advk_writel(pcie, reg, VENDOR_ID_REG);

	/*
	 * Change Class Code of PCI Bridge device to PCI Bridge (0x600400),
	 * because the default value is Mass storage controller (0x010400).
	 *
	 * Note that this Aardvark PCI Bridge does not have compliant Type 1
	 * Configuration Space and it even cannot be accessed via Aardvark's
	 * PCI config space access method. Something like config space is
	 * available in internal Aardvark registers starting at offset 0x0
	 * and is reported as Type 0. In range 0x10 - 0x34 it has totally
	 * different registers.
	 *
	 * Therefore driver uses emulation of PCI Bridge which emulates
	 * access to configuration space via internal Aardvark registers or
	 * emulated configuration buffer.
	 */
	reg = advk_readl(pcie, PCIE_CORE_DEV_REV_REG);
	reg &= ~0xffffff00;
	reg |= (PCI_CLASS_BRIDGE_PCI << 8) << 8;
	advk_writel(pcie, reg, PCIE_CORE_DEV_REV_REG);

	/* Disable Root Bridge I/O space, memory space and bus mastering */
	reg = advk_readl(pcie, PCIE_CORE_CMD_STATUS_REG);
	reg &= ~(PCI_COMMAND_IO | PCI_COMMAND_MEMORY | PCI_COMMAND_MASTER);
	advk_writel(pcie, reg, PCIE_CORE_CMD_STATUS_REG);

	/* Set Advanced Error Capabilities and Control PF0 register */
	reg = PCIE_CORE_ERR_CAPCTL_ECRC_CHK_TX |
		PCIE_CORE_ERR_CAPCTL_ECRC_CHK_TX_EN |
		PCIE_CORE_ERR_CAPCTL_ECRC_CHCK |
		PCIE_CORE_ERR_CAPCTL_ECRC_CHCK_RCV;
	advk_writel(pcie, reg, PCIE_CORE_ERR_CAPCTL_REG);

	/* Set PCIe Device Control register */
	reg = advk_readl(pcie, PCIE_CORE_PCIEXP_CAP + PCI_EXP_DEVCTL);
	reg &= ~PCI_EXP_DEVCTL_RELAX_EN;
	reg &= ~PCI_EXP_DEVCTL_NOSNOOP_EN;
	reg &= ~PCI_EXP_DEVCTL_PAYLOAD;
	reg &= ~PCI_EXP_DEVCTL_READRQ;
	reg |= PCI_EXP_DEVCTL_PAYLOAD_512B;
	reg |= PCI_EXP_DEVCTL_READRQ_512B;
	advk_writel(pcie, reg, PCIE_CORE_PCIEXP_CAP + PCI_EXP_DEVCTL);

	/* Program PCIe Control 2 to disable strict ordering */
	reg = PCIE_CORE_CTRL2_RESERVED |
		PCIE_CORE_CTRL2_TD_ENABLE;
	advk_writel(pcie, reg, PCIE_CORE_CTRL2_REG);

	/* Set lane X1 */
	reg = advk_readl(pcie, PCIE_CORE_CTRL0_REG);
	reg &= ~LANE_CNT_MSK;
	reg |= LANE_COUNT_1;
	advk_writel(pcie, reg, PCIE_CORE_CTRL0_REG);

	/* Enable MSI */
	reg = advk_readl(pcie, PCIE_CORE_CTRL2_REG);
	reg |= PCIE_CORE_CTRL2_MSI_ENABLE;
	advk_writel(pcie, reg, PCIE_CORE_CTRL2_REG);

	/* Clear all interrupts */
	advk_writel(pcie, PCIE_MSI_ALL_MASK, PCIE_MSI_STATUS_REG);
	advk_writel(pcie, PCIE_ISR0_ALL_MASK, PCIE_ISR0_REG);
	advk_writel(pcie, PCIE_ISR1_ALL_MASK, PCIE_ISR1_REG);
	advk_writel(pcie, PCIE_IRQ_ALL_MASK, HOST_CTRL_INT_STATUS_REG);

	/* Disable All ISR0/1 Sources */
	reg = PCIE_ISR0_ALL_MASK;
	reg &= ~PCIE_ISR0_MSI_INT_PENDING;
	advk_writel(pcie, reg, PCIE_ISR0_MASK_REG);

	advk_writel(pcie, PCIE_ISR1_ALL_MASK, PCIE_ISR1_MASK_REG);

	/* Unmask all MSIs */
	advk_writel(pcie, ~(u32)PCIE_MSI_ALL_MASK, PCIE_MSI_MASK_REG);

	/* Enable summary interrupt for GIC SPI source */
	reg = PCIE_IRQ_ALL_MASK & (~PCIE_IRQ_ENABLE_INTS_MASK);
	advk_writel(pcie, reg, HOST_CTRL_INT_MASK_REG);

	/*
	 * Enable AXI address window location generation:
	 * When it is enabled, the default outbound window
	 * configurations (Default User Field: 0xD0074CFC)
	 * are used to transparent address translation for
	 * the outbound transactions. Thus, PCIe address
	 * windows are not required for transparent memory
	 * access when default outbound window configuration
	 * is set for memory access.
	 */
	reg = advk_readl(pcie, PCIE_CORE_CTRL2_REG);
	reg |= PCIE_CORE_CTRL2_OB_WIN_ENABLE;
	advk_writel(pcie, reg, PCIE_CORE_CTRL2_REG);

	/*
	 * Set memory access in Default User Field so it
	 * is not required to configure PCIe address for
	 * transparent memory access.
	 */
	advk_writel(pcie, OB_WIN_TYPE_MEM, OB_WIN_DEFAULT_ACTIONS);

	/*
	 * Bypass the address window mapping for PIO:
	 * Since PIO access already contains all required
	 * info over AXI interface by PIO registers, the
	 * address window is not required.
	 */
	reg = advk_readl(pcie, PIO_CTRL);
	reg |= PIO_CTRL_ADDR_WIN_DISABLE;
	advk_writel(pcie, reg, PIO_CTRL);

	/*
	 * Configure PCIe address windows for non-memory or
	 * non-transparent access as by default PCIe uses
	 * transparent memory access.
	 */
	for (i = 0; i < pcie->wins_count; i++)
		advk_pcie_set_ob_win(pcie, i,
				     pcie->wins[i].match, pcie->wins[i].remap,
				     pcie->wins[i].mask, pcie->wins[i].actions);

	/* Disable remaining PCIe outbound windows */
	for (i = pcie->wins_count; i < OB_WIN_COUNT; i++)
		advk_pcie_disable_ob_win(pcie, i);

	advk_pcie_train_link(pcie);
}

static int advk_pcie_check_pio_status(struct advk_pcie *pcie, bool allow_crs, u32 *val)
{
	struct device *dev = &pcie->pdev->dev;
	u32 reg;
	unsigned int status;
	char *strcomp_status, *str_posted;
	int ret;

	reg = advk_readl(pcie, PIO_STAT);
	status = (reg & PIO_COMPLETION_STATUS_MASK) >>
		PIO_COMPLETION_STATUS_SHIFT;

	/*
	 * According to HW spec, the PIO status check sequence as below:
	 * 1) even if COMPLETION_STATUS(bit9:7) indicates successful,
	 *    it still needs to check Error Status(bit11), only when this bit
	 *    indicates no error happen, the operation is successful.
	 * 2) value Unsupported Request(1) of COMPLETION_STATUS(bit9:7) only
	 *    means a PIO write error, and for PIO read it is successful with
	 *    a read value of 0xFFFFFFFF.
	 * 3) value Completion Retry Status(CRS) of COMPLETION_STATUS(bit9:7)
	 *    only means a PIO write error, and for PIO read it is successful
	 *    with a read value of 0xFFFF0001.
	 * 4) value Completer Abort (CA) of COMPLETION_STATUS(bit9:7) means
	 *    error for both PIO read and PIO write operation.
	 * 5) other errors are indicated as 'unknown'.
	 */
	switch (status) {
	case PIO_COMPLETION_STATUS_OK:
		if (reg & PIO_ERR_STATUS) {
			strcomp_status = "COMP_ERR";
			ret = -EFAULT;
			break;
		}
		/* Get the read result */
		if (val)
			*val = advk_readl(pcie, PIO_RD_DATA);
		/* No error */
		strcomp_status = NULL;
		ret = 0;
		break;
	case PIO_COMPLETION_STATUS_UR:
		strcomp_status = "UR";
		ret = -EOPNOTSUPP;
		break;
	case PIO_COMPLETION_STATUS_CRS:
		if (allow_crs && val) {
			/* PCIe r4.0, sec 2.3.2, says:
			 * If CRS Software Visibility is enabled:
			 * For a Configuration Read Request that includes both
			 * bytes of the Vendor ID field of a device Function's
			 * Configuration Space Header, the Root Complex must
			 * complete the Request to the host by returning a
			 * read-data value of 0001h for the Vendor ID field and
			 * all '1's for any additional bytes included in the
			 * request.
			 *
			 * So CRS in this case is not an error status.
			 */
			*val = CFG_RD_CRS_VAL;
			strcomp_status = NULL;
			ret = 0;
			break;
		}
		/* PCIe r4.0, sec 2.3.2, says:
		 * If CRS Software Visibility is not enabled, the Root Complex
		 * must re-issue the Configuration Request as a new Request.
		 * If CRS Software Visibility is enabled: For a Configuration
		 * Write Request or for any other Configuration Read Request,
		 * the Root Complex must re-issue the Configuration Request as
		 * a new Request.
		 * A Root Complex implementation may choose to limit the number
		 * of Configuration Request/CRS Completion Status loops before
		 * determining that something is wrong with the target of the
		 * Request and taking appropriate action, e.g., complete the
		 * Request to the host as a failed transaction.
		 *
		 * So return -EAGAIN and caller (pci-aardvark.c driver) will
		 * re-issue request again up to the PIO_RETRY_CNT retries.
		 */
		strcomp_status = "CRS";
		ret = -EAGAIN;
		break;
	case PIO_COMPLETION_STATUS_CA:
		strcomp_status = "CA";
		ret = -ECANCELED;
		break;
	default:
		strcomp_status = "Unknown";
		ret = -EINVAL;
		break;
	}

	if (!strcomp_status)
		return ret;

	if (reg & PIO_NON_POSTED_REQ)
		str_posted = "Non-posted";
	else
		str_posted = "Posted";

	dev_dbg(dev, "%s PIO Response Status: %s, %#x @ %#x\n",
		str_posted, strcomp_status, reg, advk_readl(pcie, PIO_ADDR_LS));

	return ret;
}

static int advk_pcie_wait_pio(struct advk_pcie *pcie)
{
	struct device *dev = &pcie->pdev->dev;
	int i;

	for (i = 1; i <= PIO_RETRY_CNT; i++) {
		u32 start, isr;

		start = advk_readl(pcie, PIO_START);
		isr = advk_readl(pcie, PIO_ISR);
		if (!start && isr)
			return i;
		udelay(PIO_RETRY_DELAY);
	}

	dev_err(dev, "PIO read/write transfer time out\n");
	return -ETIMEDOUT;
}

static pci_bridge_emul_read_status_t
advk_pci_bridge_emul_base_conf_read(struct pci_bridge_emul *bridge,
				    int reg, u32 *value)
{
	struct advk_pcie *pcie = bridge->data;

	switch (reg) {
	case PCI_COMMAND:
		*value = advk_readl(pcie, PCIE_CORE_CMD_STATUS_REG);
		return PCI_BRIDGE_EMUL_HANDLED;

	case PCI_INTERRUPT_LINE: {
		/*
		 * From the whole 32bit register we support reading from HW only
		 * one bit: PCI_BRIDGE_CTL_BUS_RESET.
		 * Other bits are retrieved only from emulated config buffer.
		 */
		__le32 *cfgspace = (__le32 *)&bridge->conf;
		u32 val = le32_to_cpu(cfgspace[PCI_INTERRUPT_LINE / 4]);
		if (advk_readl(pcie, PCIE_CORE_CTRL1_REG) & HOT_RESET_GEN)
			val |= PCI_BRIDGE_CTL_BUS_RESET << 16;
		else
			val &= ~(PCI_BRIDGE_CTL_BUS_RESET << 16);
		*value = val;
		return PCI_BRIDGE_EMUL_HANDLED;
	}

	default:
		return PCI_BRIDGE_EMUL_NOT_HANDLED;
	}
}

static void
advk_pci_bridge_emul_base_conf_write(struct pci_bridge_emul *bridge,
				     int reg, u32 old, u32 new, u32 mask)
{
	struct advk_pcie *pcie = bridge->data;

	switch (reg) {
	case PCI_COMMAND:
		advk_writel(pcie, new, PCIE_CORE_CMD_STATUS_REG);
		break;

	case PCI_INTERRUPT_LINE:
		if (mask & (PCI_BRIDGE_CTL_BUS_RESET << 16)) {
			u32 val = advk_readl(pcie, PCIE_CORE_CTRL1_REG);
			if (new & (PCI_BRIDGE_CTL_BUS_RESET << 16))
				val |= HOT_RESET_GEN;
			else
				val &= ~HOT_RESET_GEN;
			advk_writel(pcie, val, PCIE_CORE_CTRL1_REG);
		}
		break;

	default:
		break;
	}
}

static pci_bridge_emul_read_status_t
advk_pci_bridge_emul_pcie_conf_read(struct pci_bridge_emul *bridge,
				    int reg, u32 *value)
{
	struct advk_pcie *pcie = bridge->data;


	switch (reg) {
	case PCI_EXP_SLTCTL:
		*value = PCI_EXP_SLTSTA_PDS << 16;
		return PCI_BRIDGE_EMUL_HANDLED;

	case PCI_EXP_RTCTL: {
		u32 val = advk_readl(pcie, PCIE_ISR0_MASK_REG);
		*value = (val & PCIE_MSG_PM_PME_MASK) ? 0 : PCI_EXP_RTCTL_PMEIE;
		*value |= le16_to_cpu(bridge->pcie_conf.rootctl) & PCI_EXP_RTCTL_CRSSVE;
		*value |= PCI_EXP_RTCAP_CRSVIS << 16;
		return PCI_BRIDGE_EMUL_HANDLED;
	}

	case PCI_EXP_RTSTA: {
		u32 isr0 = advk_readl(pcie, PCIE_ISR0_REG);
		u32 msglog = advk_readl(pcie, PCIE_MSG_LOG_REG);
		*value = (isr0 & PCIE_MSG_PM_PME_MASK) << 16 | (msglog >> 16);
		return PCI_BRIDGE_EMUL_HANDLED;
	}

	case PCI_EXP_LNKCAP: {
		u32 val = advk_readl(pcie, PCIE_CORE_PCIEXP_CAP + reg);
		/*
		 * PCI_EXP_LNKCAP_DLLLARC bit is hardwired in aardvark HW to 0.
		 * But support for PCI_EXP_LNKSTA_DLLLA is emulated via ltssm
		 * state so explicitly enable PCI_EXP_LNKCAP_DLLLARC flag.
		 */
		val |= PCI_EXP_LNKCAP_DLLLARC;
		*value = val;
		return PCI_BRIDGE_EMUL_HANDLED;
	}

	case PCI_EXP_LNKCTL: {
		/* u32 contains both PCI_EXP_LNKCTL and PCI_EXP_LNKSTA */
		u32 val = advk_readl(pcie, PCIE_CORE_PCIEXP_CAP + reg) &
			~(PCI_EXP_LNKSTA_LT << 16);
		if (advk_pcie_link_training(pcie))
			val |= (PCI_EXP_LNKSTA_LT << 16);
		if (advk_pcie_link_active(pcie))
			val |= (PCI_EXP_LNKSTA_DLLLA << 16);
		*value = val;
		return PCI_BRIDGE_EMUL_HANDLED;
	}

	case PCI_EXP_DEVCAP:
	case PCI_EXP_DEVCTL:
<<<<<<< HEAD
=======
	case PCI_EXP_DEVCAP2:
	case PCI_EXP_DEVCTL2:
	case PCI_EXP_LNKCAP2:
	case PCI_EXP_LNKCTL2:
>>>>>>> 754e0b0e
		*value = advk_readl(pcie, PCIE_CORE_PCIEXP_CAP + reg);
		return PCI_BRIDGE_EMUL_HANDLED;

	default:
		return PCI_BRIDGE_EMUL_NOT_HANDLED;
	}

}

static void
advk_pci_bridge_emul_pcie_conf_write(struct pci_bridge_emul *bridge,
				     int reg, u32 old, u32 new, u32 mask)
{
	struct advk_pcie *pcie = bridge->data;

	switch (reg) {
	case PCI_EXP_LNKCTL:
		advk_writel(pcie, new, PCIE_CORE_PCIEXP_CAP + reg);
		if (new & PCI_EXP_LNKCTL_RL)
			advk_pcie_wait_for_retrain(pcie);
		break;

	case PCI_EXP_RTCTL: {
		/* Only mask/unmask PME interrupt */
		u32 val = advk_readl(pcie, PCIE_ISR0_MASK_REG) &
			~PCIE_MSG_PM_PME_MASK;
		if ((new & PCI_EXP_RTCTL_PMEIE) == 0)
			val |= PCIE_MSG_PM_PME_MASK;
		advk_writel(pcie, val, PCIE_ISR0_MASK_REG);
		break;
	}

	case PCI_EXP_RTSTA:
		new = (new & PCI_EXP_RTSTA_PME) >> 9;
		advk_writel(pcie, new, PCIE_ISR0_REG);
		break;

	case PCI_EXP_DEVCTL:
	case PCI_EXP_DEVCTL2:
	case PCI_EXP_LNKCTL2:
		advk_writel(pcie, new, PCIE_CORE_PCIEXP_CAP + reg);
		break;

	default:
		break;
	}
}

static struct pci_bridge_emul_ops advk_pci_bridge_emul_ops = {
	.read_base = advk_pci_bridge_emul_base_conf_read,
	.write_base = advk_pci_bridge_emul_base_conf_write,
	.read_pcie = advk_pci_bridge_emul_pcie_conf_read,
	.write_pcie = advk_pci_bridge_emul_pcie_conf_write,
};

/*
 * Initialize the configuration space of the PCI-to-PCI bridge
 * associated with the given PCIe interface.
 */
static int advk_sw_pci_bridge_init(struct advk_pcie *pcie)
{
	struct pci_bridge_emul *bridge = &pcie->bridge;

	bridge->conf.vendor =
		cpu_to_le16(advk_readl(pcie, PCIE_CORE_DEV_ID_REG) & 0xffff);
	bridge->conf.device =
		cpu_to_le16(advk_readl(pcie, PCIE_CORE_DEV_ID_REG) >> 16);
	bridge->conf.class_revision =
		cpu_to_le32(advk_readl(pcie, PCIE_CORE_DEV_REV_REG) & 0xff);

	/* Support 32 bits I/O addressing */
	bridge->conf.iobase = PCI_IO_RANGE_TYPE_32;
	bridge->conf.iolimit = PCI_IO_RANGE_TYPE_32;

	/* Support 64 bits memory pref */
	bridge->conf.pref_mem_base = cpu_to_le16(PCI_PREF_RANGE_TYPE_64);
	bridge->conf.pref_mem_limit = cpu_to_le16(PCI_PREF_RANGE_TYPE_64);

	/* Support interrupt A for MSI feature */
	bridge->conf.intpin = PCIE_CORE_INT_A_ASSERT_ENABLE;

<<<<<<< HEAD
=======
	/* Aardvark HW provides PCIe Capability structure in version 2 */
	bridge->pcie_conf.cap = cpu_to_le16(2);

>>>>>>> 754e0b0e
	/* Indicates supports for Completion Retry Status */
	bridge->pcie_conf.rootcap = cpu_to_le16(PCI_EXP_RTCAP_CRSVIS);

	bridge->has_pcie = true;
	bridge->data = pcie;
	bridge->ops = &advk_pci_bridge_emul_ops;

	return pci_bridge_emul_init(bridge, 0);
}

static bool advk_pcie_valid_device(struct advk_pcie *pcie, struct pci_bus *bus,
				  int devfn)
{
	if (pci_is_root_bus(bus) && PCI_SLOT(devfn) != 0)
		return false;

	/*
	 * If the link goes down after we check for link-up, nothing bad
	 * happens but the config access times out.
	 */
	if (!pci_is_root_bus(bus) && !advk_pcie_link_up(pcie))
		return false;

	return true;
}

static bool advk_pcie_pio_is_running(struct advk_pcie *pcie)
{
	struct device *dev = &pcie->pdev->dev;

	/*
	 * Trying to start a new PIO transfer when previous has not completed
	 * cause External Abort on CPU which results in kernel panic:
	 *
	 *     SError Interrupt on CPU0, code 0xbf000002 -- SError
	 *     Kernel panic - not syncing: Asynchronous SError Interrupt
	 *
	 * Functions advk_pcie_rd_conf() and advk_pcie_wr_conf() are protected
	 * by raw_spin_lock_irqsave() at pci_lock_config() level to prevent
	 * concurrent calls at the same time. But because PIO transfer may take
	 * about 1.5s when link is down or card is disconnected, it means that
	 * advk_pcie_wait_pio() does not always have to wait for completion.
	 *
	 * Some versions of ARM Trusted Firmware handles this External Abort at
	 * EL3 level and mask it to prevent kernel panic. Relevant TF-A commit:
	 * https://git.trustedfirmware.org/TF-A/trusted-firmware-a.git/commit/?id=3c7dcdac5c50
	 */
	if (advk_readl(pcie, PIO_START)) {
		dev_err(dev, "Previous PIO read/write transfer is still running\n");
		return true;
	}

	return false;
}

static int advk_pcie_rd_conf(struct pci_bus *bus, u32 devfn,
			     int where, int size, u32 *val)
{
	struct advk_pcie *pcie = bus->sysdata;
	int retry_count;
	bool allow_crs;
	u32 reg;
	int ret;

	if (!advk_pcie_valid_device(pcie, bus, devfn))
		return PCIBIOS_DEVICE_NOT_FOUND;

	if (pci_is_root_bus(bus))
		return pci_bridge_emul_conf_read(&pcie->bridge, where,
						 size, val);

	/*
	 * Completion Retry Status is possible to return only when reading all
	 * 4 bytes from PCI_VENDOR_ID and PCI_DEVICE_ID registers at once and
	 * CRSSVE flag on Root Bridge is enabled.
	 */
	allow_crs = (where == PCI_VENDOR_ID) && (size == 4) &&
		    (le16_to_cpu(pcie->bridge.pcie_conf.rootctl) &
		     PCI_EXP_RTCTL_CRSSVE);

	if (advk_pcie_pio_is_running(pcie))
		goto try_crs;

	/* Program the control register */
	reg = advk_readl(pcie, PIO_CTRL);
	reg &= ~PIO_CTRL_TYPE_MASK;
	if (pci_is_root_bus(bus->parent))
		reg |= PCIE_CONFIG_RD_TYPE0;
	else
		reg |= PCIE_CONFIG_RD_TYPE1;
	advk_writel(pcie, reg, PIO_CTRL);

	/* Program the address registers */
	reg = ALIGN_DOWN(PCIE_ECAM_OFFSET(bus->number, devfn, where), 4);
	advk_writel(pcie, reg, PIO_ADDR_LS);
	advk_writel(pcie, 0, PIO_ADDR_MS);

	/* Program the data strobe */
	advk_writel(pcie, 0xf, PIO_WR_DATA_STRB);

	retry_count = 0;
	do {
		/* Clear PIO DONE ISR and start the transfer */
		advk_writel(pcie, 1, PIO_ISR);
		advk_writel(pcie, 1, PIO_START);

		ret = advk_pcie_wait_pio(pcie);
		if (ret < 0)
			goto try_crs;

		retry_count += ret;

		/* Check PIO status and get the read result */
		ret = advk_pcie_check_pio_status(pcie, allow_crs, val);
	} while (ret == -EAGAIN && retry_count < PIO_RETRY_CNT);

	if (ret < 0)
		goto fail;

	if (size == 1)
		*val = (*val >> (8 * (where & 3))) & 0xff;
	else if (size == 2)
		*val = (*val >> (8 * (where & 3))) & 0xffff;

	return PCIBIOS_SUCCESSFUL;

try_crs:
	/*
	 * If it is possible, return Completion Retry Status so that caller
	 * tries to issue the request again instead of failing.
	 */
	if (allow_crs) {
		*val = CFG_RD_CRS_VAL;
		return PCIBIOS_SUCCESSFUL;
	}

fail:
	*val = 0xffffffff;
	return PCIBIOS_SET_FAILED;
}

static int advk_pcie_wr_conf(struct pci_bus *bus, u32 devfn,
				int where, int size, u32 val)
{
	struct advk_pcie *pcie = bus->sysdata;
	u32 reg;
	u32 data_strobe = 0x0;
	int retry_count;
	int offset;
	int ret;

	if (!advk_pcie_valid_device(pcie, bus, devfn))
		return PCIBIOS_DEVICE_NOT_FOUND;

	if (pci_is_root_bus(bus))
		return pci_bridge_emul_conf_write(&pcie->bridge, where,
						  size, val);

	if (where % size)
		return PCIBIOS_SET_FAILED;

	if (advk_pcie_pio_is_running(pcie))
		return PCIBIOS_SET_FAILED;

	/* Program the control register */
	reg = advk_readl(pcie, PIO_CTRL);
	reg &= ~PIO_CTRL_TYPE_MASK;
	if (pci_is_root_bus(bus->parent))
		reg |= PCIE_CONFIG_WR_TYPE0;
	else
		reg |= PCIE_CONFIG_WR_TYPE1;
	advk_writel(pcie, reg, PIO_CTRL);

	/* Program the address registers */
	reg = ALIGN_DOWN(PCIE_ECAM_OFFSET(bus->number, devfn, where), 4);
	advk_writel(pcie, reg, PIO_ADDR_LS);
	advk_writel(pcie, 0, PIO_ADDR_MS);

	/* Calculate the write strobe */
	offset      = where & 0x3;
	reg         = val << (8 * offset);
	data_strobe = GENMASK(size - 1, 0) << offset;

	/* Program the data register */
	advk_writel(pcie, reg, PIO_WR_DATA);

	/* Program the data strobe */
	advk_writel(pcie, data_strobe, PIO_WR_DATA_STRB);

	retry_count = 0;
	do {
		/* Clear PIO DONE ISR and start the transfer */
		advk_writel(pcie, 1, PIO_ISR);
		advk_writel(pcie, 1, PIO_START);

		ret = advk_pcie_wait_pio(pcie);
		if (ret < 0)
			return PCIBIOS_SET_FAILED;

		retry_count += ret;

		ret = advk_pcie_check_pio_status(pcie, false, NULL);
	} while (ret == -EAGAIN && retry_count < PIO_RETRY_CNT);

	return ret < 0 ? PCIBIOS_SET_FAILED : PCIBIOS_SUCCESSFUL;
}

static struct pci_ops advk_pcie_ops = {
	.read = advk_pcie_rd_conf,
	.write = advk_pcie_wr_conf,
};

static void advk_msi_irq_compose_msi_msg(struct irq_data *data,
					 struct msi_msg *msg)
{
	struct advk_pcie *pcie = irq_data_get_irq_chip_data(data);
	phys_addr_t msi_msg = virt_to_phys(&pcie->msi_msg);

	msg->address_lo = lower_32_bits(msi_msg);
	msg->address_hi = upper_32_bits(msi_msg);
	msg->data = data->irq;
}

static int advk_msi_set_affinity(struct irq_data *irq_data,
				 const struct cpumask *mask, bool force)
{
	return -EINVAL;
}

static int advk_msi_irq_domain_alloc(struct irq_domain *domain,
				     unsigned int virq,
				     unsigned int nr_irqs, void *args)
{
	struct advk_pcie *pcie = domain->host_data;
	int hwirq, i;

	mutex_lock(&pcie->msi_used_lock);
	hwirq = bitmap_find_next_zero_area(pcie->msi_used, MSI_IRQ_NUM,
					   0, nr_irqs, 0);
	if (hwirq >= MSI_IRQ_NUM) {
		mutex_unlock(&pcie->msi_used_lock);
		return -ENOSPC;
	}

	bitmap_set(pcie->msi_used, hwirq, nr_irqs);
	mutex_unlock(&pcie->msi_used_lock);

	for (i = 0; i < nr_irqs; i++)
		irq_domain_set_info(domain, virq + i, hwirq + i,
				    &pcie->msi_bottom_irq_chip,
				    domain->host_data, handle_simple_irq,
				    NULL, NULL);

	return 0;
}

static void advk_msi_irq_domain_free(struct irq_domain *domain,
				     unsigned int virq, unsigned int nr_irqs)
{
	struct irq_data *d = irq_domain_get_irq_data(domain, virq);
	struct advk_pcie *pcie = domain->host_data;

	mutex_lock(&pcie->msi_used_lock);
	bitmap_clear(pcie->msi_used, d->hwirq, nr_irqs);
	mutex_unlock(&pcie->msi_used_lock);
}

static const struct irq_domain_ops advk_msi_domain_ops = {
	.alloc = advk_msi_irq_domain_alloc,
	.free = advk_msi_irq_domain_free,
};

static void advk_pcie_irq_mask(struct irq_data *d)
{
	struct advk_pcie *pcie = d->domain->host_data;
	irq_hw_number_t hwirq = irqd_to_hwirq(d);
	unsigned long flags;
	u32 mask;

	raw_spin_lock_irqsave(&pcie->irq_lock, flags);
	mask = advk_readl(pcie, PCIE_ISR1_MASK_REG);
	mask |= PCIE_ISR1_INTX_ASSERT(hwirq);
	advk_writel(pcie, mask, PCIE_ISR1_MASK_REG);
	raw_spin_unlock_irqrestore(&pcie->irq_lock, flags);
}

static void advk_pcie_irq_unmask(struct irq_data *d)
{
	struct advk_pcie *pcie = d->domain->host_data;
	irq_hw_number_t hwirq = irqd_to_hwirq(d);
	unsigned long flags;
	u32 mask;

	raw_spin_lock_irqsave(&pcie->irq_lock, flags);
	mask = advk_readl(pcie, PCIE_ISR1_MASK_REG);
	mask &= ~PCIE_ISR1_INTX_ASSERT(hwirq);
	advk_writel(pcie, mask, PCIE_ISR1_MASK_REG);
	raw_spin_unlock_irqrestore(&pcie->irq_lock, flags);
}

static int advk_pcie_irq_map(struct irq_domain *h,
			     unsigned int virq, irq_hw_number_t hwirq)
{
	struct advk_pcie *pcie = h->host_data;

	advk_pcie_irq_mask(irq_get_irq_data(virq));
	irq_set_status_flags(virq, IRQ_LEVEL);
	irq_set_chip_and_handler(virq, &pcie->irq_chip,
				 handle_level_irq);
	irq_set_chip_data(virq, pcie);

	return 0;
}

static const struct irq_domain_ops advk_pcie_irq_domain_ops = {
	.map = advk_pcie_irq_map,
	.xlate = irq_domain_xlate_onecell,
};

static int advk_pcie_init_msi_irq_domain(struct advk_pcie *pcie)
{
	struct device *dev = &pcie->pdev->dev;
	struct device_node *node = dev->of_node;
	struct irq_chip *bottom_ic, *msi_ic;
	struct msi_domain_info *msi_di;
	phys_addr_t msi_msg_phys;

	mutex_init(&pcie->msi_used_lock);

	bottom_ic = &pcie->msi_bottom_irq_chip;

	bottom_ic->name = "MSI";
	bottom_ic->irq_compose_msi_msg = advk_msi_irq_compose_msi_msg;
	bottom_ic->irq_set_affinity = advk_msi_set_affinity;

	msi_ic = &pcie->msi_irq_chip;
	msi_ic->name = "advk-MSI";

	msi_di = &pcie->msi_domain_info;
	msi_di->flags = MSI_FLAG_USE_DEF_DOM_OPS | MSI_FLAG_USE_DEF_CHIP_OPS |
		MSI_FLAG_MULTI_PCI_MSI;
	msi_di->chip = msi_ic;

	msi_msg_phys = virt_to_phys(&pcie->msi_msg);

	advk_writel(pcie, lower_32_bits(msi_msg_phys),
		    PCIE_MSI_ADDR_LOW_REG);
	advk_writel(pcie, upper_32_bits(msi_msg_phys),
		    PCIE_MSI_ADDR_HIGH_REG);

	pcie->msi_inner_domain =
		irq_domain_add_linear(NULL, MSI_IRQ_NUM,
				      &advk_msi_domain_ops, pcie);
	if (!pcie->msi_inner_domain)
		return -ENOMEM;

	pcie->msi_domain =
		pci_msi_create_irq_domain(of_node_to_fwnode(node),
					  msi_di, pcie->msi_inner_domain);
	if (!pcie->msi_domain) {
		irq_domain_remove(pcie->msi_inner_domain);
		return -ENOMEM;
	}

	return 0;
}

static void advk_pcie_remove_msi_irq_domain(struct advk_pcie *pcie)
{
	irq_domain_remove(pcie->msi_domain);
	irq_domain_remove(pcie->msi_inner_domain);
}

static int advk_pcie_init_irq_domain(struct advk_pcie *pcie)
{
	struct device *dev = &pcie->pdev->dev;
	struct device_node *node = dev->of_node;
	struct device_node *pcie_intc_node;
	struct irq_chip *irq_chip;
	int ret = 0;

	raw_spin_lock_init(&pcie->irq_lock);

	pcie_intc_node =  of_get_next_child(node, NULL);
	if (!pcie_intc_node) {
		dev_err(dev, "No PCIe Intc node found\n");
		return -ENODEV;
	}

	irq_chip = &pcie->irq_chip;

	irq_chip->name = devm_kasprintf(dev, GFP_KERNEL, "%s-irq",
					dev_name(dev));
	if (!irq_chip->name) {
		ret = -ENOMEM;
		goto out_put_node;
	}

	irq_chip->irq_mask = advk_pcie_irq_mask;
	irq_chip->irq_mask_ack = advk_pcie_irq_mask;
	irq_chip->irq_unmask = advk_pcie_irq_unmask;

	pcie->irq_domain =
		irq_domain_add_linear(pcie_intc_node, PCI_NUM_INTX,
				      &advk_pcie_irq_domain_ops, pcie);
	if (!pcie->irq_domain) {
		dev_err(dev, "Failed to get a INTx IRQ domain\n");
		ret = -ENOMEM;
		goto out_put_node;
	}

out_put_node:
	of_node_put(pcie_intc_node);
	return ret;
}

static void advk_pcie_remove_irq_domain(struct advk_pcie *pcie)
{
	irq_domain_remove(pcie->irq_domain);
}

static void advk_pcie_handle_msi(struct advk_pcie *pcie)
{
	u32 msi_val, msi_mask, msi_status, msi_idx;
	u16 msi_data;

	msi_mask = advk_readl(pcie, PCIE_MSI_MASK_REG);
	msi_val = advk_readl(pcie, PCIE_MSI_STATUS_REG);
	msi_status = msi_val & ((~msi_mask) & PCIE_MSI_ALL_MASK);

	for (msi_idx = 0; msi_idx < MSI_IRQ_NUM; msi_idx++) {
		if (!(BIT(msi_idx) & msi_status))
			continue;

		/*
		 * msi_idx contains bits [4:0] of the msi_data and msi_data
		 * contains 16bit MSI interrupt number
		 */
		advk_writel(pcie, BIT(msi_idx), PCIE_MSI_STATUS_REG);
		msi_data = advk_readl(pcie, PCIE_MSI_PAYLOAD_REG) & PCIE_MSI_DATA_MASK;
		generic_handle_irq(msi_data);
	}

	advk_writel(pcie, PCIE_ISR0_MSI_INT_PENDING,
		    PCIE_ISR0_REG);
}

static void advk_pcie_handle_int(struct advk_pcie *pcie)
{
	u32 isr0_val, isr0_mask, isr0_status;
	u32 isr1_val, isr1_mask, isr1_status;
	int i;

	isr0_val = advk_readl(pcie, PCIE_ISR0_REG);
	isr0_mask = advk_readl(pcie, PCIE_ISR0_MASK_REG);
	isr0_status = isr0_val & ((~isr0_mask) & PCIE_ISR0_ALL_MASK);

	isr1_val = advk_readl(pcie, PCIE_ISR1_REG);
	isr1_mask = advk_readl(pcie, PCIE_ISR1_MASK_REG);
	isr1_status = isr1_val & ((~isr1_mask) & PCIE_ISR1_ALL_MASK);

	/* Process MSI interrupts */
	if (isr0_status & PCIE_ISR0_MSI_INT_PENDING)
		advk_pcie_handle_msi(pcie);

	/* Process legacy interrupts */
	for (i = 0; i < PCI_NUM_INTX; i++) {
		if (!(isr1_status & PCIE_ISR1_INTX_ASSERT(i)))
			continue;

		advk_writel(pcie, PCIE_ISR1_INTX_ASSERT(i),
			    PCIE_ISR1_REG);

		generic_handle_domain_irq(pcie->irq_domain, i);
	}
}

static irqreturn_t advk_pcie_irq_handler(int irq, void *arg)
{
	struct advk_pcie *pcie = arg;
	u32 status;

	status = advk_readl(pcie, HOST_CTRL_INT_STATUS_REG);
	if (!(status & PCIE_IRQ_CORE_INT))
		return IRQ_NONE;

	advk_pcie_handle_int(pcie);

	/* Clear interrupt */
	advk_writel(pcie, PCIE_IRQ_CORE_INT, HOST_CTRL_INT_STATUS_REG);

	return IRQ_HANDLED;
}

static void __maybe_unused advk_pcie_disable_phy(struct advk_pcie *pcie)
{
	phy_power_off(pcie->phy);
	phy_exit(pcie->phy);
}

static int advk_pcie_enable_phy(struct advk_pcie *pcie)
{
	int ret;

	if (!pcie->phy)
		return 0;

	ret = phy_init(pcie->phy);
	if (ret)
		return ret;

	ret = phy_set_mode(pcie->phy, PHY_MODE_PCIE);
	if (ret) {
		phy_exit(pcie->phy);
		return ret;
	}

	ret = phy_power_on(pcie->phy);
	if (ret == -EOPNOTSUPP) {
		dev_warn(&pcie->pdev->dev, "PHY unsupported by firmware\n");
	} else if (ret) {
		phy_exit(pcie->phy);
		return ret;
	}

	return 0;
}

static int advk_pcie_setup_phy(struct advk_pcie *pcie)
{
	struct device *dev = &pcie->pdev->dev;
	struct device_node *node = dev->of_node;
	int ret = 0;

	pcie->phy = devm_of_phy_get(dev, node, NULL);
	if (IS_ERR(pcie->phy) && (PTR_ERR(pcie->phy) == -EPROBE_DEFER))
		return PTR_ERR(pcie->phy);

	/* Old bindings miss the PHY handle */
	if (IS_ERR(pcie->phy)) {
		dev_warn(dev, "PHY unavailable (%ld)\n", PTR_ERR(pcie->phy));
		pcie->phy = NULL;
		return 0;
	}

	ret = advk_pcie_enable_phy(pcie);
	if (ret)
		dev_err(dev, "Failed to initialize PHY (%d)\n", ret);

	return ret;
}

static int advk_pcie_probe(struct platform_device *pdev)
{
	struct device *dev = &pdev->dev;
	struct advk_pcie *pcie;
	struct pci_host_bridge *bridge;
	struct resource_entry *entry;
	int ret, irq;

	bridge = devm_pci_alloc_host_bridge(dev, sizeof(struct advk_pcie));
	if (!bridge)
		return -ENOMEM;

	pcie = pci_host_bridge_priv(bridge);
	pcie->pdev = pdev;
	platform_set_drvdata(pdev, pcie);

	resource_list_for_each_entry(entry, &bridge->windows) {
		resource_size_t start = entry->res->start;
		resource_size_t size = resource_size(entry->res);
		unsigned long type = resource_type(entry->res);
		u64 win_size;

		/*
		 * Aardvark hardware allows to configure also PCIe window
		 * for config type 0 and type 1 mapping, but driver uses
		 * only PIO for issuing configuration transfers which does
		 * not use PCIe window configuration.
		 */
		if (type != IORESOURCE_MEM && type != IORESOURCE_IO)
			continue;

		/*
		 * Skip transparent memory resources. Default outbound access
		 * configuration is set to transparent memory access so it
		 * does not need window configuration.
		 */
		if (type == IORESOURCE_MEM && entry->offset == 0)
			continue;

		/*
		 * The n-th PCIe window is configured by tuple (match, remap, mask)
		 * and an access to address A uses this window if A matches the
		 * match with given mask.
		 * So every PCIe window size must be a power of two and every start
		 * address must be aligned to window size. Minimal size is 64 KiB
		 * because lower 16 bits of mask must be zero. Remapped address
		 * may have set only bits from the mask.
		 */
		while (pcie->wins_count < OB_WIN_COUNT && size > 0) {
			/* Calculate the largest aligned window size */
			win_size = (1ULL << (fls64(size)-1)) |
				   (start ? (1ULL << __ffs64(start)) : 0);
			win_size = 1ULL << __ffs64(win_size);
			if (win_size < 0x10000)
				break;

			dev_dbg(dev,
				"Configuring PCIe window %d: [0x%llx-0x%llx] as %lu\n",
				pcie->wins_count, (unsigned long long)start,
				(unsigned long long)start + win_size, type);

			if (type == IORESOURCE_IO) {
				pcie->wins[pcie->wins_count].actions = OB_WIN_TYPE_IO;
				pcie->wins[pcie->wins_count].match = pci_pio_to_address(start);
			} else {
				pcie->wins[pcie->wins_count].actions = OB_WIN_TYPE_MEM;
				pcie->wins[pcie->wins_count].match = start;
			}
			pcie->wins[pcie->wins_count].remap = start - entry->offset;
			pcie->wins[pcie->wins_count].mask = ~(win_size - 1);

			if (pcie->wins[pcie->wins_count].remap & (win_size - 1))
				break;

			start += win_size;
			size -= win_size;
			pcie->wins_count++;
		}

		if (size > 0) {
			dev_err(&pcie->pdev->dev,
				"Invalid PCIe region [0x%llx-0x%llx]\n",
				(unsigned long long)entry->res->start,
				(unsigned long long)entry->res->end + 1);
			return -EINVAL;
		}
	}

	pcie->base = devm_platform_ioremap_resource(pdev, 0);
	if (IS_ERR(pcie->base))
		return PTR_ERR(pcie->base);

	irq = platform_get_irq(pdev, 0);
	if (irq < 0)
		return irq;

	ret = devm_request_irq(dev, irq, advk_pcie_irq_handler,
			       IRQF_SHARED | IRQF_NO_THREAD, "advk-pcie",
			       pcie);
	if (ret) {
		dev_err(dev, "Failed to register interrupt\n");
		return ret;
	}

	pcie->reset_gpio = devm_gpiod_get_from_of_node(dev, dev->of_node,
						       "reset-gpios", 0,
						       GPIOD_OUT_LOW,
						       "pcie1-reset");
	ret = PTR_ERR_OR_ZERO(pcie->reset_gpio);
	if (ret) {
		if (ret == -ENOENT) {
			pcie->reset_gpio = NULL;
		} else {
			if (ret != -EPROBE_DEFER)
				dev_err(dev, "Failed to get reset-gpio: %i\n",
					ret);
			return ret;
		}
	}

	ret = of_pci_get_max_link_speed(dev->of_node);
	if (ret <= 0 || ret > 3)
		pcie->link_gen = 3;
	else
		pcie->link_gen = ret;

	ret = advk_pcie_setup_phy(pcie);
	if (ret)
		return ret;

	advk_pcie_setup_hw(pcie);

	ret = advk_sw_pci_bridge_init(pcie);
	if (ret) {
		dev_err(dev, "Failed to register emulated root PCI bridge\n");
		return ret;
	}

	ret = advk_pcie_init_irq_domain(pcie);
	if (ret) {
		dev_err(dev, "Failed to initialize irq\n");
		return ret;
	}

	ret = advk_pcie_init_msi_irq_domain(pcie);
	if (ret) {
		dev_err(dev, "Failed to initialize irq\n");
		advk_pcie_remove_irq_domain(pcie);
		return ret;
	}

	bridge->sysdata = pcie;
	bridge->ops = &advk_pcie_ops;

	ret = pci_host_probe(bridge);
	if (ret < 0) {
		advk_pcie_remove_msi_irq_domain(pcie);
		advk_pcie_remove_irq_domain(pcie);
		return ret;
	}

	return 0;
}

static int advk_pcie_remove(struct platform_device *pdev)
{
	struct advk_pcie *pcie = platform_get_drvdata(pdev);
	struct pci_host_bridge *bridge = pci_host_bridge_from_priv(pcie);
	u32 val;
	int i;

	/* Remove PCI bus with all devices */
	pci_lock_rescan_remove();
	pci_stop_root_bus(bridge->bus);
	pci_remove_root_bus(bridge->bus);
	pci_unlock_rescan_remove();

	/* Disable Root Bridge I/O space, memory space and bus mastering */
	val = advk_readl(pcie, PCIE_CORE_CMD_STATUS_REG);
	val &= ~(PCI_COMMAND_IO | PCI_COMMAND_MEMORY | PCI_COMMAND_MASTER);
	advk_writel(pcie, val, PCIE_CORE_CMD_STATUS_REG);

	/* Disable MSI */
	val = advk_readl(pcie, PCIE_CORE_CTRL2_REG);
	val &= ~PCIE_CORE_CTRL2_MSI_ENABLE;
	advk_writel(pcie, val, PCIE_CORE_CTRL2_REG);

	/* Clear MSI address */
	advk_writel(pcie, 0, PCIE_MSI_ADDR_LOW_REG);
	advk_writel(pcie, 0, PCIE_MSI_ADDR_HIGH_REG);

	/* Mask all interrupts */
	advk_writel(pcie, PCIE_MSI_ALL_MASK, PCIE_MSI_MASK_REG);
	advk_writel(pcie, PCIE_ISR0_ALL_MASK, PCIE_ISR0_MASK_REG);
	advk_writel(pcie, PCIE_ISR1_ALL_MASK, PCIE_ISR1_MASK_REG);
	advk_writel(pcie, PCIE_IRQ_ALL_MASK, HOST_CTRL_INT_MASK_REG);

	/* Clear all interrupts */
	advk_writel(pcie, PCIE_MSI_ALL_MASK, PCIE_MSI_STATUS_REG);
	advk_writel(pcie, PCIE_ISR0_ALL_MASK, PCIE_ISR0_REG);
	advk_writel(pcie, PCIE_ISR1_ALL_MASK, PCIE_ISR1_REG);
	advk_writel(pcie, PCIE_IRQ_ALL_MASK, HOST_CTRL_INT_STATUS_REG);

	/* Remove IRQ domains */
	advk_pcie_remove_msi_irq_domain(pcie);
	advk_pcie_remove_irq_domain(pcie);

	/* Free config space for emulated root bridge */
	pci_bridge_emul_cleanup(&pcie->bridge);

	/* Assert PERST# signal which prepares PCIe card for power down */
	if (pcie->reset_gpio)
		gpiod_set_value_cansleep(pcie->reset_gpio, 1);

	/* Disable link training */
	val = advk_readl(pcie, PCIE_CORE_CTRL0_REG);
	val &= ~LINK_TRAINING_EN;
	advk_writel(pcie, val, PCIE_CORE_CTRL0_REG);

	/* Disable outbound address windows mapping */
	for (i = 0; i < OB_WIN_COUNT; i++)
		advk_pcie_disable_ob_win(pcie, i);

	/* Disable phy */
	advk_pcie_disable_phy(pcie);

	return 0;
}

static const struct of_device_id advk_pcie_of_match_table[] = {
	{ .compatible = "marvell,armada-3700-pcie", },
	{},
};
MODULE_DEVICE_TABLE(of, advk_pcie_of_match_table);

static struct platform_driver advk_pcie_driver = {
	.driver = {
		.name = "advk-pcie",
		.of_match_table = advk_pcie_of_match_table,
	},
	.probe = advk_pcie_probe,
	.remove = advk_pcie_remove,
};
module_platform_driver(advk_pcie_driver);

MODULE_DESCRIPTION("Aardvark PCIe controller");
MODULE_LICENSE("GPL v2");<|MERGE_RESOLUTION|>--- conflicted
+++ resolved
@@ -876,13 +876,10 @@
 
 	case PCI_EXP_DEVCAP:
 	case PCI_EXP_DEVCTL:
-<<<<<<< HEAD
-=======
 	case PCI_EXP_DEVCAP2:
 	case PCI_EXP_DEVCTL2:
 	case PCI_EXP_LNKCAP2:
 	case PCI_EXP_LNKCTL2:
->>>>>>> 754e0b0e
 		*value = advk_readl(pcie, PCIE_CORE_PCIEXP_CAP + reg);
 		return PCI_BRIDGE_EMUL_HANDLED;
 
@@ -964,12 +961,9 @@
 	/* Support interrupt A for MSI feature */
 	bridge->conf.intpin = PCIE_CORE_INT_A_ASSERT_ENABLE;
 
-<<<<<<< HEAD
-=======
 	/* Aardvark HW provides PCIe Capability structure in version 2 */
 	bridge->pcie_conf.cap = cpu_to_le16(2);
 
->>>>>>> 754e0b0e
 	/* Indicates supports for Completion Retry Status */
 	bridge->pcie_conf.rootcap = cpu_to_le16(PCI_EXP_RTCAP_CRSVIS);
 
