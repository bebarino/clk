// SPDX-License-Identifier: GPL-2.0
/*
 * PCIe host controller driver for HiSilicon STB SoCs
 *
 * Copyright (C) 2016-2017 HiSilicon Co., Ltd. http://www.hisilicon.com
 *
 * Authors: Ruqiang Ju <juruqiang@hisilicon.com>
 *          Jianguo Sun <sunjianguo1@huawei.com>
 */

#include <linux/clk.h>
#include <linux/delay.h>
#include <linux/interrupt.h>
#include <linux/kernel.h>
#include <linux/module.h>
#include <linux/of.h>
#include <linux/of_gpio.h>
#include <linux/pci.h>
#include <linux/phy/phy.h>
#include <linux/platform_device.h>
#include <linux/resource.h>
#include <linux/reset.h>

#include "pcie-designware.h"

#define to_histb_pcie(x)	dev_get_drvdata((x)->dev)

#define PCIE_SYS_CTRL0			0x0000
#define PCIE_SYS_CTRL1			0x0004
#define PCIE_SYS_CTRL7			0x001C
#define PCIE_SYS_CTRL13			0x0034
#define PCIE_SYS_CTRL15			0x003C
#define PCIE_SYS_CTRL16			0x0040
#define PCIE_SYS_CTRL17			0x0044

#define PCIE_SYS_STAT0			0x0100
#define PCIE_SYS_STAT4			0x0110

#define PCIE_RDLH_LINK_UP		BIT(5)
#define PCIE_XMLH_LINK_UP		BIT(15)
#define PCIE_ELBI_SLV_DBI_ENABLE	BIT(21)
#define PCIE_APP_LTSSM_ENABLE		BIT(11)

#define PCIE_DEVICE_TYPE_MASK		GENMASK(31, 28)
#define PCIE_WM_EP			0
#define PCIE_WM_LEGACY			BIT(1)
#define PCIE_WM_RC			BIT(30)

#define PCIE_LTSSM_STATE_MASK		GENMASK(5, 0)
#define PCIE_LTSSM_STATE_ACTIVE		0x11

struct histb_pcie {
	struct dw_pcie *pci;
	struct clk *aux_clk;
	struct clk *pipe_clk;
	struct clk *sys_clk;
	struct clk *bus_clk;
	struct phy *phy;
	struct reset_control *soft_reset;
	struct reset_control *sys_reset;
	struct reset_control *bus_reset;
	void __iomem *ctrl;
	int reset_gpio;
	struct regulator *vpcie;
};

static u32 histb_pcie_readl(struct histb_pcie *histb_pcie, u32 reg)
{
	return readl(histb_pcie->ctrl + reg);
}

static void histb_pcie_writel(struct histb_pcie *histb_pcie, u32 reg, u32 val)
{
	writel(val, histb_pcie->ctrl + reg);
}

static void histb_pcie_dbi_w_mode(struct pcie_port *pp, bool enable)
{
	struct dw_pcie *pci = to_dw_pcie_from_pp(pp);
	struct histb_pcie *hipcie = to_histb_pcie(pci);
	u32 val;

	val = histb_pcie_readl(hipcie, PCIE_SYS_CTRL0);
	if (enable)
		val |= PCIE_ELBI_SLV_DBI_ENABLE;
	else
		val &= ~PCIE_ELBI_SLV_DBI_ENABLE;
	histb_pcie_writel(hipcie, PCIE_SYS_CTRL0, val);
}

static void histb_pcie_dbi_r_mode(struct pcie_port *pp, bool enable)
{
	struct dw_pcie *pci = to_dw_pcie_from_pp(pp);
	struct histb_pcie *hipcie = to_histb_pcie(pci);
	u32 val;

	val = histb_pcie_readl(hipcie, PCIE_SYS_CTRL1);
	if (enable)
		val |= PCIE_ELBI_SLV_DBI_ENABLE;
	else
		val &= ~PCIE_ELBI_SLV_DBI_ENABLE;
	histb_pcie_writel(hipcie, PCIE_SYS_CTRL1, val);
}

static u32 histb_pcie_read_dbi(struct dw_pcie *pci, void __iomem *base,
			       u32 reg, size_t size)
{
	u32 val;

	histb_pcie_dbi_r_mode(&pci->pp, true);
	dw_pcie_read(base + reg, size, &val);
	histb_pcie_dbi_r_mode(&pci->pp, false);

	return val;
}

static void histb_pcie_write_dbi(struct dw_pcie *pci, void __iomem *base,
				 u32 reg, size_t size, u32 val)
{
	histb_pcie_dbi_w_mode(&pci->pp, true);
	dw_pcie_write(base + reg, size, val);
	histb_pcie_dbi_w_mode(&pci->pp, false);
}

static int histb_pcie_rd_own_conf(struct pci_bus *bus, unsigned int devfn,
				  int where, int size, u32 *val)
{
	struct dw_pcie *pci = to_dw_pcie_from_pp(bus->sysdata);

	if (PCI_SLOT(devfn)) {
		*val = ~0;
		return PCIBIOS_DEVICE_NOT_FOUND;
	}

	*val = dw_pcie_read_dbi(pci, where, size);
	return PCIBIOS_SUCCESSFUL;
}

static int histb_pcie_wr_own_conf(struct pci_bus *bus, unsigned int devfn,
				  int where, int size, u32 val)
{
	struct dw_pcie *pci = to_dw_pcie_from_pp(bus->sysdata);

	if (PCI_SLOT(devfn))
		return PCIBIOS_DEVICE_NOT_FOUND;

	dw_pcie_write_dbi(pci, where, size, val);
	return PCIBIOS_SUCCESSFUL;
}

static struct pci_ops histb_pci_ops = {
	.read = histb_pcie_rd_own_conf,
	.write = histb_pcie_wr_own_conf,
};

static int histb_pcie_link_up(struct dw_pcie *pci)
{
	struct histb_pcie *hipcie = to_histb_pcie(pci);
	u32 regval;
	u32 status;

	regval = histb_pcie_readl(hipcie, PCIE_SYS_STAT0);
	status = histb_pcie_readl(hipcie, PCIE_SYS_STAT4);
	status &= PCIE_LTSSM_STATE_MASK;
	if ((regval & PCIE_XMLH_LINK_UP) && (regval & PCIE_RDLH_LINK_UP) &&
	    (status == PCIE_LTSSM_STATE_ACTIVE))
		return 1;

	return 0;
}

static int histb_pcie_start_link(struct dw_pcie *pci)
{
	struct histb_pcie *hipcie = to_histb_pcie(pci);
	u32 regval;

	/* assert LTSSM enable */
	regval = histb_pcie_readl(hipcie, PCIE_SYS_CTRL7);
	regval |= PCIE_APP_LTSSM_ENABLE;
	histb_pcie_writel(hipcie, PCIE_SYS_CTRL7, regval);

	return 0;
}

static int histb_pcie_host_init(struct pcie_port *pp)
{
<<<<<<< HEAD
	pp->bridge->ops = &histb_pci_ops;

	histb_pcie_establish_link(pp);
	dw_pcie_msi_init(pp);
=======
	struct dw_pcie *pci = to_dw_pcie_from_pp(pp);
	struct histb_pcie *hipcie = to_histb_pcie(pci);
	u32 regval;

	pp->bridge->ops = &histb_pci_ops;

	/* PCIe RC work mode */
	regval = histb_pcie_readl(hipcie, PCIE_SYS_CTRL0);
	regval &= ~PCIE_DEVICE_TYPE_MASK;
	regval |= PCIE_WM_RC;
	histb_pcie_writel(hipcie, PCIE_SYS_CTRL0, regval);
>>>>>>> 356006a6

	return 0;
}

static const struct dw_pcie_host_ops histb_pcie_host_ops = {
	.host_init = histb_pcie_host_init,
};

static void histb_pcie_host_disable(struct histb_pcie *hipcie)
{
	reset_control_assert(hipcie->soft_reset);
	reset_control_assert(hipcie->sys_reset);
	reset_control_assert(hipcie->bus_reset);

	clk_disable_unprepare(hipcie->aux_clk);
	clk_disable_unprepare(hipcie->pipe_clk);
	clk_disable_unprepare(hipcie->sys_clk);
	clk_disable_unprepare(hipcie->bus_clk);

	if (gpio_is_valid(hipcie->reset_gpio))
		gpio_set_value_cansleep(hipcie->reset_gpio, 0);

	if (hipcie->vpcie)
		regulator_disable(hipcie->vpcie);
}

static int histb_pcie_host_enable(struct pcie_port *pp)
{
	struct dw_pcie *pci = to_dw_pcie_from_pp(pp);
	struct histb_pcie *hipcie = to_histb_pcie(pci);
	struct device *dev = pci->dev;
	int ret;

	/* power on PCIe device if have */
	if (hipcie->vpcie) {
		ret = regulator_enable(hipcie->vpcie);
		if (ret) {
			dev_err(dev, "failed to enable regulator: %d\n", ret);
			return ret;
		}
	}

	if (gpio_is_valid(hipcie->reset_gpio))
		gpio_set_value_cansleep(hipcie->reset_gpio, 1);

	ret = clk_prepare_enable(hipcie->bus_clk);
	if (ret) {
		dev_err(dev, "cannot prepare/enable bus clk\n");
		goto err_bus_clk;
	}

	ret = clk_prepare_enable(hipcie->sys_clk);
	if (ret) {
		dev_err(dev, "cannot prepare/enable sys clk\n");
		goto err_sys_clk;
	}

	ret = clk_prepare_enable(hipcie->pipe_clk);
	if (ret) {
		dev_err(dev, "cannot prepare/enable pipe clk\n");
		goto err_pipe_clk;
	}

	ret = clk_prepare_enable(hipcie->aux_clk);
	if (ret) {
		dev_err(dev, "cannot prepare/enable aux clk\n");
		goto err_aux_clk;
	}

	reset_control_assert(hipcie->soft_reset);
	reset_control_deassert(hipcie->soft_reset);

	reset_control_assert(hipcie->sys_reset);
	reset_control_deassert(hipcie->sys_reset);

	reset_control_assert(hipcie->bus_reset);
	reset_control_deassert(hipcie->bus_reset);

	return 0;

err_aux_clk:
	clk_disable_unprepare(hipcie->pipe_clk);
err_pipe_clk:
	clk_disable_unprepare(hipcie->sys_clk);
err_sys_clk:
	clk_disable_unprepare(hipcie->bus_clk);
err_bus_clk:
	if (hipcie->vpcie)
		regulator_disable(hipcie->vpcie);

	return ret;
}

static const struct dw_pcie_ops dw_pcie_ops = {
	.read_dbi = histb_pcie_read_dbi,
	.write_dbi = histb_pcie_write_dbi,
	.link_up = histb_pcie_link_up,
	.start_link = histb_pcie_start_link,
};

static int histb_pcie_probe(struct platform_device *pdev)
{
	struct histb_pcie *hipcie;
	struct dw_pcie *pci;
	struct pcie_port *pp;
	struct device_node *np = pdev->dev.of_node;
	struct device *dev = &pdev->dev;
	enum of_gpio_flags of_flags;
	unsigned long flag = GPIOF_DIR_OUT;
	int ret;

	hipcie = devm_kzalloc(dev, sizeof(*hipcie), GFP_KERNEL);
	if (!hipcie)
		return -ENOMEM;

	pci = devm_kzalloc(dev, sizeof(*pci), GFP_KERNEL);
	if (!pci)
		return -ENOMEM;

	hipcie->pci = pci;
	pp = &pci->pp;
	pci->dev = dev;
	pci->ops = &dw_pcie_ops;

	hipcie->ctrl = devm_platform_ioremap_resource_byname(pdev, "control");
	if (IS_ERR(hipcie->ctrl)) {
		dev_err(dev, "cannot get control reg base\n");
		return PTR_ERR(hipcie->ctrl);
	}

	pci->dbi_base = devm_platform_ioremap_resource_byname(pdev, "rc-dbi");
	if (IS_ERR(pci->dbi_base)) {
		dev_err(dev, "cannot get rc-dbi base\n");
		return PTR_ERR(pci->dbi_base);
	}

	hipcie->vpcie = devm_regulator_get_optional(dev, "vpcie");
	if (IS_ERR(hipcie->vpcie)) {
		if (PTR_ERR(hipcie->vpcie) != -ENODEV)
			return PTR_ERR(hipcie->vpcie);
		hipcie->vpcie = NULL;
	}

	hipcie->reset_gpio = of_get_named_gpio_flags(np,
				"reset-gpios", 0, &of_flags);
	if (of_flags & OF_GPIO_ACTIVE_LOW)
		flag |= GPIOF_ACTIVE_LOW;
	if (gpio_is_valid(hipcie->reset_gpio)) {
		ret = devm_gpio_request_one(dev, hipcie->reset_gpio,
				flag, "PCIe device power control");
		if (ret) {
			dev_err(dev, "unable to request gpio\n");
			return ret;
		}
	}

	hipcie->aux_clk = devm_clk_get(dev, "aux");
	if (IS_ERR(hipcie->aux_clk)) {
		dev_err(dev, "Failed to get PCIe aux clk\n");
		return PTR_ERR(hipcie->aux_clk);
	}

	hipcie->pipe_clk = devm_clk_get(dev, "pipe");
	if (IS_ERR(hipcie->pipe_clk)) {
		dev_err(dev, "Failed to get PCIe pipe clk\n");
		return PTR_ERR(hipcie->pipe_clk);
	}

	hipcie->sys_clk = devm_clk_get(dev, "sys");
	if (IS_ERR(hipcie->sys_clk)) {
		dev_err(dev, "Failed to get PCIEe sys clk\n");
		return PTR_ERR(hipcie->sys_clk);
	}

	hipcie->bus_clk = devm_clk_get(dev, "bus");
	if (IS_ERR(hipcie->bus_clk)) {
		dev_err(dev, "Failed to get PCIe bus clk\n");
		return PTR_ERR(hipcie->bus_clk);
	}

	hipcie->soft_reset = devm_reset_control_get(dev, "soft");
	if (IS_ERR(hipcie->soft_reset)) {
		dev_err(dev, "couldn't get soft reset\n");
		return PTR_ERR(hipcie->soft_reset);
	}

	hipcie->sys_reset = devm_reset_control_get(dev, "sys");
	if (IS_ERR(hipcie->sys_reset)) {
		dev_err(dev, "couldn't get sys reset\n");
		return PTR_ERR(hipcie->sys_reset);
	}

	hipcie->bus_reset = devm_reset_control_get(dev, "bus");
	if (IS_ERR(hipcie->bus_reset)) {
		dev_err(dev, "couldn't get bus reset\n");
		return PTR_ERR(hipcie->bus_reset);
	}

	hipcie->phy = devm_phy_get(dev, "phy");
	if (IS_ERR(hipcie->phy)) {
		dev_info(dev, "no pcie-phy found\n");
		hipcie->phy = NULL;
		/* fall through here!
		 * if no pcie-phy found, phy init
		 * should be done under boot!
		 */
	} else {
		phy_init(hipcie->phy);
	}

	pp->ops = &histb_pcie_host_ops;

	platform_set_drvdata(pdev, hipcie);

	ret = histb_pcie_host_enable(pp);
	if (ret) {
		dev_err(dev, "failed to enable host\n");
		return ret;
	}

	ret = dw_pcie_host_init(pp);
	if (ret) {
		dev_err(dev, "failed to initialize host\n");
		return ret;
	}

	return 0;
}

static int histb_pcie_remove(struct platform_device *pdev)
{
	struct histb_pcie *hipcie = platform_get_drvdata(pdev);

	histb_pcie_host_disable(hipcie);

	if (hipcie->phy)
		phy_exit(hipcie->phy);

	return 0;
}

static const struct of_device_id histb_pcie_of_match[] = {
	{ .compatible = "hisilicon,hi3798cv200-pcie", },
	{},
};
MODULE_DEVICE_TABLE(of, histb_pcie_of_match);

static struct platform_driver histb_pcie_platform_driver = {
	.probe	= histb_pcie_probe,
	.remove	= histb_pcie_remove,
	.driver = {
		.name = "histb-pcie",
		.of_match_table = histb_pcie_of_match,
	},
};
module_platform_driver(histb_pcie_platform_driver);

MODULE_DESCRIPTION("HiSilicon STB PCIe host controller driver");
MODULE_LICENSE("GPL v2");<|MERGE_RESOLUTION|>--- conflicted
+++ resolved
@@ -184,12 +184,6 @@
 
 static int histb_pcie_host_init(struct pcie_port *pp)
 {
-<<<<<<< HEAD
-	pp->bridge->ops = &histb_pci_ops;
-
-	histb_pcie_establish_link(pp);
-	dw_pcie_msi_init(pp);
-=======
 	struct dw_pcie *pci = to_dw_pcie_from_pp(pp);
 	struct histb_pcie *hipcie = to_histb_pcie(pci);
 	u32 regval;
@@ -201,7 +195,6 @@
 	regval &= ~PCIE_DEVICE_TYPE_MASK;
 	regval |= PCIE_WM_RC;
 	histb_pcie_writel(hipcie, PCIE_SYS_CTRL0, regval);
->>>>>>> 356006a6
 
 	return 0;
 }
