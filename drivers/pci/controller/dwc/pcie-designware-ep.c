// SPDX-License-Identifier: GPL-2.0
/*
 * Synopsys DesignWare PCIe Endpoint controller driver
 *
 * Copyright (C) 2017 Texas Instruments
 * Author: Kishon Vijay Abraham I <kishon@ti.com>
 */

#include <linux/of.h>
#include <linux/platform_device.h>

#include "pcie-designware.h"
#include <linux/pci-epc.h>
#include <linux/pci-epf.h>

#include "../../pci.h"

void dw_pcie_ep_linkup(struct dw_pcie_ep *ep)
{
	struct pci_epc *epc = ep->epc;

	pci_epc_linkup(epc);
}
EXPORT_SYMBOL_GPL(dw_pcie_ep_linkup);

void dw_pcie_ep_init_notify(struct dw_pcie_ep *ep)
{
	struct pci_epc *epc = ep->epc;

	pci_epc_init_notify(epc);
}
EXPORT_SYMBOL_GPL(dw_pcie_ep_init_notify);

struct dw_pcie_ep_func *
dw_pcie_ep_get_func_from_ep(struct dw_pcie_ep *ep, u8 func_no)
{
	struct dw_pcie_ep_func *ep_func;

	list_for_each_entry(ep_func, &ep->func_list, list) {
		if (ep_func->func_no == func_no)
			return ep_func;
	}

	return NULL;
}

static unsigned int dw_pcie_ep_func_select(struct dw_pcie_ep *ep, u8 func_no)
{
	unsigned int func_offset = 0;

	if (ep->ops->func_conf_select)
		func_offset = ep->ops->func_conf_select(ep, func_no);

	return func_offset;
}

static void __dw_pcie_ep_reset_bar(struct dw_pcie *pci, u8 func_no,
				   enum pci_barno bar, int flags)
{
	u32 reg;
	unsigned int func_offset = 0;
	struct dw_pcie_ep *ep = &pci->ep;
<<<<<<< HEAD

	func_offset = dw_pcie_ep_func_select(ep, func_no);

=======

	func_offset = dw_pcie_ep_func_select(ep, func_no);

>>>>>>> 356006a6
	reg = func_offset + PCI_BASE_ADDRESS_0 + (4 * bar);
	dw_pcie_dbi_ro_wr_en(pci);
	dw_pcie_writel_dbi2(pci, reg, 0x0);
	dw_pcie_writel_dbi(pci, reg, 0x0);
	if (flags & PCI_BASE_ADDRESS_MEM_TYPE_64) {
		dw_pcie_writel_dbi2(pci, reg + 4, 0x0);
		dw_pcie_writel_dbi(pci, reg + 4, 0x0);
	}
	dw_pcie_dbi_ro_wr_dis(pci);
}

void dw_pcie_ep_reset_bar(struct dw_pcie *pci, enum pci_barno bar)
{
	u8 func_no, funcs;

	funcs = pci->ep.epc->max_functions;

	for (func_no = 0; func_no < funcs; func_no++)
		__dw_pcie_ep_reset_bar(pci, func_no, bar, 0);
}

static u8 __dw_pcie_ep_find_next_cap(struct dw_pcie_ep *ep, u8 func_no,
		u8 cap_ptr, u8 cap)
{
	struct dw_pcie *pci = to_dw_pcie_from_ep(ep);
	unsigned int func_offset = 0;
	u8 cap_id, next_cap_ptr;
	u16 reg;

	if (!cap_ptr)
		return 0;

	func_offset = dw_pcie_ep_func_select(ep, func_no);

	reg = dw_pcie_readw_dbi(pci, func_offset + cap_ptr);
	cap_id = (reg & 0x00ff);

	if (cap_id > PCI_CAP_ID_MAX)
		return 0;

	if (cap_id == cap)
		return cap_ptr;

	next_cap_ptr = (reg & 0xff00) >> 8;
	return __dw_pcie_ep_find_next_cap(ep, func_no, next_cap_ptr, cap);
}

static u8 dw_pcie_ep_find_capability(struct dw_pcie_ep *ep, u8 func_no, u8 cap)
{
	struct dw_pcie *pci = to_dw_pcie_from_ep(ep);
	unsigned int func_offset = 0;
	u8 next_cap_ptr;
	u16 reg;

	func_offset = dw_pcie_ep_func_select(ep, func_no);

	reg = dw_pcie_readw_dbi(pci, func_offset + PCI_CAPABILITY_LIST);
	next_cap_ptr = (reg & 0x00ff);

	return __dw_pcie_ep_find_next_cap(ep, func_no, next_cap_ptr, cap);
}

static int dw_pcie_ep_write_header(struct pci_epc *epc, u8 func_no,
				   struct pci_epf_header *hdr)
{
	struct dw_pcie_ep *ep = epc_get_drvdata(epc);
	struct dw_pcie *pci = to_dw_pcie_from_ep(ep);
	unsigned int func_offset = 0;

	func_offset = dw_pcie_ep_func_select(ep, func_no);

	dw_pcie_dbi_ro_wr_en(pci);
	dw_pcie_writew_dbi(pci, func_offset + PCI_VENDOR_ID, hdr->vendorid);
	dw_pcie_writew_dbi(pci, func_offset + PCI_DEVICE_ID, hdr->deviceid);
	dw_pcie_writeb_dbi(pci, func_offset + PCI_REVISION_ID, hdr->revid);
	dw_pcie_writeb_dbi(pci, func_offset + PCI_CLASS_PROG, hdr->progif_code);
	dw_pcie_writew_dbi(pci, func_offset + PCI_CLASS_DEVICE,
			   hdr->subclass_code | hdr->baseclass_code << 8);
	dw_pcie_writeb_dbi(pci, func_offset + PCI_CACHE_LINE_SIZE,
			   hdr->cache_line_size);
	dw_pcie_writew_dbi(pci, func_offset + PCI_SUBSYSTEM_VENDOR_ID,
			   hdr->subsys_vendor_id);
	dw_pcie_writew_dbi(pci, func_offset + PCI_SUBSYSTEM_ID, hdr->subsys_id);
	dw_pcie_writeb_dbi(pci, func_offset + PCI_INTERRUPT_PIN,
			   hdr->interrupt_pin);
	dw_pcie_dbi_ro_wr_dis(pci);

	return 0;
}

static int dw_pcie_ep_inbound_atu(struct dw_pcie_ep *ep, u8 func_no,
				  enum pci_barno bar, dma_addr_t cpu_addr,
				  enum dw_pcie_as_type as_type)
{
	int ret;
	u32 free_win;
	struct dw_pcie *pci = to_dw_pcie_from_ep(ep);

	free_win = find_first_zero_bit(ep->ib_window_map, pci->num_ib_windows);
	if (free_win >= pci->num_ib_windows) {
		dev_err(pci->dev, "No free inbound window\n");
		return -EINVAL;
	}

	ret = dw_pcie_prog_inbound_atu(pci, func_no, free_win, bar, cpu_addr,
				       as_type);
	if (ret < 0) {
		dev_err(pci->dev, "Failed to program IB window\n");
		return ret;
	}

	ep->bar_to_atu[bar] = free_win;
	set_bit(free_win, ep->ib_window_map);

	return 0;
}

static int dw_pcie_ep_outbound_atu(struct dw_pcie_ep *ep, u8 func_no,
				   phys_addr_t phys_addr,
				   u64 pci_addr, size_t size)
{
	u32 free_win;
	struct dw_pcie *pci = to_dw_pcie_from_ep(ep);

	free_win = find_first_zero_bit(ep->ob_window_map, pci->num_ob_windows);
	if (free_win >= pci->num_ob_windows) {
		dev_err(pci->dev, "No free outbound window\n");
		return -EINVAL;
	}

	dw_pcie_prog_ep_outbound_atu(pci, func_no, free_win, PCIE_ATU_TYPE_MEM,
				     phys_addr, pci_addr, size);

	set_bit(free_win, ep->ob_window_map);
	ep->outbound_addr[free_win] = phys_addr;

	return 0;
}

static void dw_pcie_ep_clear_bar(struct pci_epc *epc, u8 func_no,
				 struct pci_epf_bar *epf_bar)
{
	struct dw_pcie_ep *ep = epc_get_drvdata(epc);
	struct dw_pcie *pci = to_dw_pcie_from_ep(ep);
	enum pci_barno bar = epf_bar->barno;
	u32 atu_index = ep->bar_to_atu[bar];

	__dw_pcie_ep_reset_bar(pci, func_no, bar, epf_bar->flags);

	dw_pcie_disable_atu(pci, atu_index, DW_PCIE_REGION_INBOUND);
	clear_bit(atu_index, ep->ib_window_map);
	ep->epf_bar[bar] = NULL;
}

static int dw_pcie_ep_set_bar(struct pci_epc *epc, u8 func_no,
			      struct pci_epf_bar *epf_bar)
{
	int ret;
	struct dw_pcie_ep *ep = epc_get_drvdata(epc);
	struct dw_pcie *pci = to_dw_pcie_from_ep(ep);
	enum pci_barno bar = epf_bar->barno;
	size_t size = epf_bar->size;
	int flags = epf_bar->flags;
	enum dw_pcie_as_type as_type;
	u32 reg;
	unsigned int func_offset = 0;

	func_offset = dw_pcie_ep_func_select(ep, func_no);

	reg = PCI_BASE_ADDRESS_0 + (4 * bar) + func_offset;

	if (!(flags & PCI_BASE_ADDRESS_SPACE))
		as_type = DW_PCIE_AS_MEM;
	else
		as_type = DW_PCIE_AS_IO;

	ret = dw_pcie_ep_inbound_atu(ep, func_no, bar,
				     epf_bar->phys_addr, as_type);
	if (ret)
		return ret;

	dw_pcie_dbi_ro_wr_en(pci);

	dw_pcie_writel_dbi2(pci, reg, lower_32_bits(size - 1));
	dw_pcie_writel_dbi(pci, reg, flags);

	if (flags & PCI_BASE_ADDRESS_MEM_TYPE_64) {
		dw_pcie_writel_dbi2(pci, reg + 4, upper_32_bits(size - 1));
		dw_pcie_writel_dbi(pci, reg + 4, 0);
	}

	ep->epf_bar[bar] = epf_bar;
	dw_pcie_dbi_ro_wr_dis(pci);

	return 0;
}

static int dw_pcie_find_index(struct dw_pcie_ep *ep, phys_addr_t addr,
			      u32 *atu_index)
{
	u32 index;
	struct dw_pcie *pci = to_dw_pcie_from_ep(ep);

	for (index = 0; index < pci->num_ob_windows; index++) {
		if (ep->outbound_addr[index] != addr)
			continue;
		*atu_index = index;
		return 0;
	}

	return -EINVAL;
}

static void dw_pcie_ep_unmap_addr(struct pci_epc *epc, u8 func_no,
				  phys_addr_t addr)
{
	int ret;
	u32 atu_index;
	struct dw_pcie_ep *ep = epc_get_drvdata(epc);
	struct dw_pcie *pci = to_dw_pcie_from_ep(ep);

	ret = dw_pcie_find_index(ep, addr, &atu_index);
	if (ret < 0)
		return;

	dw_pcie_disable_atu(pci, atu_index, DW_PCIE_REGION_OUTBOUND);
	clear_bit(atu_index, ep->ob_window_map);
}

static int dw_pcie_ep_map_addr(struct pci_epc *epc, u8 func_no,
			       phys_addr_t addr,
			       u64 pci_addr, size_t size)
{
	int ret;
	struct dw_pcie_ep *ep = epc_get_drvdata(epc);
	struct dw_pcie *pci = to_dw_pcie_from_ep(ep);

	ret = dw_pcie_ep_outbound_atu(ep, func_no, addr, pci_addr, size);
	if (ret) {
		dev_err(pci->dev, "Failed to enable address\n");
		return ret;
	}

	return 0;
}

static int dw_pcie_ep_get_msi(struct pci_epc *epc, u8 func_no)
{
	struct dw_pcie_ep *ep = epc_get_drvdata(epc);
	struct dw_pcie *pci = to_dw_pcie_from_ep(ep);
	u32 val, reg;
	unsigned int func_offset = 0;
	struct dw_pcie_ep_func *ep_func;

	ep_func = dw_pcie_ep_get_func_from_ep(ep, func_no);
	if (!ep_func || !ep_func->msi_cap)
		return -EINVAL;

	func_offset = dw_pcie_ep_func_select(ep, func_no);

	reg = ep_func->msi_cap + func_offset + PCI_MSI_FLAGS;
	val = dw_pcie_readw_dbi(pci, reg);
	if (!(val & PCI_MSI_FLAGS_ENABLE))
		return -EINVAL;

	val = (val & PCI_MSI_FLAGS_QSIZE) >> 4;

	return val;
}

static int dw_pcie_ep_set_msi(struct pci_epc *epc, u8 func_no, u8 interrupts)
{
	struct dw_pcie_ep *ep = epc_get_drvdata(epc);
	struct dw_pcie *pci = to_dw_pcie_from_ep(ep);
	u32 val, reg;
	unsigned int func_offset = 0;
	struct dw_pcie_ep_func *ep_func;

	ep_func = dw_pcie_ep_get_func_from_ep(ep, func_no);
	if (!ep_func || !ep_func->msi_cap)
		return -EINVAL;

	func_offset = dw_pcie_ep_func_select(ep, func_no);

	reg = ep_func->msi_cap + func_offset + PCI_MSI_FLAGS;
	val = dw_pcie_readw_dbi(pci, reg);
	val &= ~PCI_MSI_FLAGS_QMASK;
	val |= (interrupts << 1) & PCI_MSI_FLAGS_QMASK;
	dw_pcie_dbi_ro_wr_en(pci);
	dw_pcie_writew_dbi(pci, reg, val);
	dw_pcie_dbi_ro_wr_dis(pci);

	return 0;
}

static int dw_pcie_ep_get_msix(struct pci_epc *epc, u8 func_no)
{
	struct dw_pcie_ep *ep = epc_get_drvdata(epc);
	struct dw_pcie *pci = to_dw_pcie_from_ep(ep);
	u32 val, reg;
	unsigned int func_offset = 0;
	struct dw_pcie_ep_func *ep_func;

	ep_func = dw_pcie_ep_get_func_from_ep(ep, func_no);
	if (!ep_func || !ep_func->msix_cap)
		return -EINVAL;

	func_offset = dw_pcie_ep_func_select(ep, func_no);

	reg = ep_func->msix_cap + func_offset + PCI_MSIX_FLAGS;
	val = dw_pcie_readw_dbi(pci, reg);
	if (!(val & PCI_MSIX_FLAGS_ENABLE))
		return -EINVAL;

	val &= PCI_MSIX_FLAGS_QSIZE;

	return val;
}

static int dw_pcie_ep_set_msix(struct pci_epc *epc, u8 func_no, u16 interrupts,
			       enum pci_barno bir, u32 offset)
{
	struct dw_pcie_ep *ep = epc_get_drvdata(epc);
	struct dw_pcie *pci = to_dw_pcie_from_ep(ep);
	u32 val, reg;
	unsigned int func_offset = 0;
	struct dw_pcie_ep_func *ep_func;

	ep_func = dw_pcie_ep_get_func_from_ep(ep, func_no);
	if (!ep_func || !ep_func->msix_cap)
		return -EINVAL;

	dw_pcie_dbi_ro_wr_en(pci);

	func_offset = dw_pcie_ep_func_select(ep, func_no);

	reg = ep_func->msix_cap + func_offset + PCI_MSIX_FLAGS;
	val = dw_pcie_readw_dbi(pci, reg);
	val &= ~PCI_MSIX_FLAGS_QSIZE;
	val |= interrupts;
	dw_pcie_writew_dbi(pci, reg, val);

	reg = ep_func->msix_cap + func_offset + PCI_MSIX_TABLE;
	val = offset | bir;
	dw_pcie_writel_dbi(pci, reg, val);

	reg = ep_func->msix_cap + func_offset + PCI_MSIX_PBA;
	val = (offset + (interrupts * PCI_MSIX_ENTRY_SIZE)) | bir;
	dw_pcie_writel_dbi(pci, reg, val);

	dw_pcie_dbi_ro_wr_dis(pci);

	return 0;
}

static int dw_pcie_ep_raise_irq(struct pci_epc *epc, u8 func_no,
				enum pci_epc_irq_type type, u16 interrupt_num)
{
	struct dw_pcie_ep *ep = epc_get_drvdata(epc);

	if (!ep->ops->raise_irq)
		return -EINVAL;

	return ep->ops->raise_irq(ep, func_no, type, interrupt_num);
}

static void dw_pcie_ep_stop(struct pci_epc *epc)
{
	struct dw_pcie_ep *ep = epc_get_drvdata(epc);
	struct dw_pcie *pci = to_dw_pcie_from_ep(ep);

	if (!pci->ops->stop_link)
		return;

	pci->ops->stop_link(pci);
}

static int dw_pcie_ep_start(struct pci_epc *epc)
{
	struct dw_pcie_ep *ep = epc_get_drvdata(epc);
	struct dw_pcie *pci = to_dw_pcie_from_ep(ep);

	if (!pci->ops->start_link)
		return -EINVAL;

	return pci->ops->start_link(pci);
}

static const struct pci_epc_features*
dw_pcie_ep_get_features(struct pci_epc *epc, u8 func_no)
{
	struct dw_pcie_ep *ep = epc_get_drvdata(epc);

	if (!ep->ops->get_features)
		return NULL;

	return ep->ops->get_features(ep);
}

static const struct pci_epc_ops epc_ops = {
	.write_header		= dw_pcie_ep_write_header,
	.set_bar		= dw_pcie_ep_set_bar,
	.clear_bar		= dw_pcie_ep_clear_bar,
	.map_addr		= dw_pcie_ep_map_addr,
	.unmap_addr		= dw_pcie_ep_unmap_addr,
	.set_msi		= dw_pcie_ep_set_msi,
	.get_msi		= dw_pcie_ep_get_msi,
	.set_msix		= dw_pcie_ep_set_msix,
	.get_msix		= dw_pcie_ep_get_msix,
	.raise_irq		= dw_pcie_ep_raise_irq,
	.start			= dw_pcie_ep_start,
	.stop			= dw_pcie_ep_stop,
	.get_features		= dw_pcie_ep_get_features,
};

int dw_pcie_ep_raise_legacy_irq(struct dw_pcie_ep *ep, u8 func_no)
{
	struct dw_pcie *pci = to_dw_pcie_from_ep(ep);
	struct device *dev = pci->dev;

	dev_err(dev, "EP cannot trigger legacy IRQs\n");

	return -EINVAL;
}

int dw_pcie_ep_raise_msi_irq(struct dw_pcie_ep *ep, u8 func_no,
			     u8 interrupt_num)
{
	struct dw_pcie *pci = to_dw_pcie_from_ep(ep);
	struct dw_pcie_ep_func *ep_func;
	struct pci_epc *epc = ep->epc;
	unsigned int aligned_offset;
	unsigned int func_offset = 0;
	u16 msg_ctrl, msg_data;
	u32 msg_addr_lower, msg_addr_upper, reg;
	u64 msg_addr;
	bool has_upper;
	int ret;

	ep_func = dw_pcie_ep_get_func_from_ep(ep, func_no);
	if (!ep_func || !ep_func->msi_cap)
		return -EINVAL;

	func_offset = dw_pcie_ep_func_select(ep, func_no);

	/* Raise MSI per the PCI Local Bus Specification Revision 3.0, 6.8.1. */
	reg = ep_func->msi_cap + func_offset + PCI_MSI_FLAGS;
	msg_ctrl = dw_pcie_readw_dbi(pci, reg);
	has_upper = !!(msg_ctrl & PCI_MSI_FLAGS_64BIT);
	reg = ep_func->msi_cap + func_offset + PCI_MSI_ADDRESS_LO;
	msg_addr_lower = dw_pcie_readl_dbi(pci, reg);
	if (has_upper) {
		reg = ep_func->msi_cap + func_offset + PCI_MSI_ADDRESS_HI;
		msg_addr_upper = dw_pcie_readl_dbi(pci, reg);
		reg = ep_func->msi_cap + func_offset + PCI_MSI_DATA_64;
		msg_data = dw_pcie_readw_dbi(pci, reg);
	} else {
		msg_addr_upper = 0;
		reg = ep_func->msi_cap + func_offset + PCI_MSI_DATA_32;
		msg_data = dw_pcie_readw_dbi(pci, reg);
	}
	aligned_offset = msg_addr_lower & (epc->mem->window.page_size - 1);
	msg_addr = ((u64)msg_addr_upper) << 32 |
			(msg_addr_lower & ~aligned_offset);
	ret = dw_pcie_ep_map_addr(epc, func_no, ep->msi_mem_phys, msg_addr,
				  epc->mem->window.page_size);
	if (ret)
		return ret;

	writel(msg_data | (interrupt_num - 1), ep->msi_mem + aligned_offset);

	dw_pcie_ep_unmap_addr(epc, func_no, ep->msi_mem_phys);

	return 0;
}

int dw_pcie_ep_raise_msix_irq_doorbell(struct dw_pcie_ep *ep, u8 func_no,
				       u16 interrupt_num)
{
	struct dw_pcie *pci = to_dw_pcie_from_ep(ep);
	struct dw_pcie_ep_func *ep_func;
	u32 msg_data;

	ep_func = dw_pcie_ep_get_func_from_ep(ep, func_no);
	if (!ep_func || !ep_func->msix_cap)
		return -EINVAL;

	msg_data = (func_no << PCIE_MSIX_DOORBELL_PF_SHIFT) |
		   (interrupt_num - 1);

	dw_pcie_writel_dbi(pci, PCIE_MSIX_DOORBELL, msg_data);

	return 0;
}

int dw_pcie_ep_raise_msix_irq(struct dw_pcie_ep *ep, u8 func_no,
			      u16 interrupt_num)
{
	struct dw_pcie *pci = to_dw_pcie_from_ep(ep);
	struct dw_pcie_ep_func *ep_func;
	struct pci_epf_msix_tbl *msix_tbl;
	struct pci_epc *epc = ep->epc;
	unsigned int func_offset = 0;
	u32 reg, msg_data, vec_ctrl;
	unsigned int aligned_offset;
	u32 tbl_offset;
	u64 msg_addr;
	int ret;
	u8 bir;

	ep_func = dw_pcie_ep_get_func_from_ep(ep, func_no);
	if (!ep_func || !ep_func->msix_cap)
		return -EINVAL;

	func_offset = dw_pcie_ep_func_select(ep, func_no);

	reg = ep_func->msix_cap + func_offset + PCI_MSIX_TABLE;
	tbl_offset = dw_pcie_readl_dbi(pci, reg);
	bir = (tbl_offset & PCI_MSIX_TABLE_BIR);
	tbl_offset &= PCI_MSIX_TABLE_OFFSET;

	msix_tbl = ep->epf_bar[bir]->addr + tbl_offset;
	msg_addr = msix_tbl[(interrupt_num - 1)].msg_addr;
	msg_data = msix_tbl[(interrupt_num - 1)].msg_data;
	vec_ctrl = msix_tbl[(interrupt_num - 1)].vector_ctrl;

	if (vec_ctrl & PCI_MSIX_ENTRY_CTRL_MASKBIT) {
		dev_dbg(pci->dev, "MSI-X entry ctrl set\n");
		return -EPERM;
	}

	aligned_offset = msg_addr & (epc->mem->window.page_size - 1);
	ret = dw_pcie_ep_map_addr(epc, func_no, ep->msi_mem_phys,  msg_addr,
				  epc->mem->window.page_size);
	if (ret)
		return ret;

	writel(msg_data, ep->msi_mem + aligned_offset);

	dw_pcie_ep_unmap_addr(epc, func_no, ep->msi_mem_phys);

	return 0;
}

void dw_pcie_ep_exit(struct dw_pcie_ep *ep)
{
	struct pci_epc *epc = ep->epc;

	pci_epc_mem_free_addr(epc, ep->msi_mem_phys, ep->msi_mem,
			      epc->mem->window.page_size);

	pci_epc_mem_exit(epc);
}

static unsigned int dw_pcie_ep_find_ext_capability(struct dw_pcie *pci, int cap)
{
	u32 header;
	int pos = PCI_CFG_SPACE_SIZE;

	while (pos) {
		header = dw_pcie_readl_dbi(pci, pos);
		if (PCI_EXT_CAP_ID(header) == cap)
			return pos;

		pos = PCI_EXT_CAP_NEXT(header);
		if (!pos)
			break;
	}

	return 0;
}

int dw_pcie_ep_init_complete(struct dw_pcie_ep *ep)
{
	struct dw_pcie *pci = to_dw_pcie_from_ep(ep);
	unsigned int offset;
	unsigned int nbars;
	u8 hdr_type;
	u32 reg;
	int i;

	hdr_type = dw_pcie_readb_dbi(pci, PCI_HEADER_TYPE) &
		   PCI_HEADER_TYPE_MASK;
	if (hdr_type != PCI_HEADER_TYPE_NORMAL) {
		dev_err(pci->dev,
			"PCIe controller is not set to EP mode (hdr_type:0x%x)!\n",
			hdr_type);
		return -EIO;
	}

	offset = dw_pcie_ep_find_ext_capability(pci, PCI_EXT_CAP_ID_REBAR);

	dw_pcie_dbi_ro_wr_en(pci);

	if (offset) {
		reg = dw_pcie_readl_dbi(pci, offset + PCI_REBAR_CTRL);
		nbars = (reg & PCI_REBAR_CTRL_NBAR_MASK) >>
			PCI_REBAR_CTRL_NBAR_SHIFT;

		for (i = 0; i < nbars; i++, offset += PCI_REBAR_CTRL)
			dw_pcie_writel_dbi(pci, offset + PCI_REBAR_CAP, 0x0);
	}

	dw_pcie_setup(pci);
	dw_pcie_dbi_ro_wr_dis(pci);

	return 0;
}
EXPORT_SYMBOL_GPL(dw_pcie_ep_init_complete);

int dw_pcie_ep_init(struct dw_pcie_ep *ep)
{
	int ret;
	void *addr;
	u8 func_no;
<<<<<<< HEAD
=======
	struct resource *res;
>>>>>>> 356006a6
	struct pci_epc *epc;
	struct dw_pcie *pci = to_dw_pcie_from_ep(ep);
	struct device *dev = pci->dev;
	struct platform_device *pdev = to_platform_device(dev);
	struct device_node *np = dev->of_node;
	const struct pci_epc_features *epc_features;
	struct dw_pcie_ep_func *ep_func;
<<<<<<< HEAD

	INIT_LIST_HEAD(&ep->func_list);
=======
>>>>>>> 356006a6

	INIT_LIST_HEAD(&ep->func_list);

	if (!pci->dbi_base) {
		res = platform_get_resource_byname(pdev, IORESOURCE_MEM, "dbi");
		pci->dbi_base = devm_pci_remap_cfg_resource(dev, res);
		if (IS_ERR(pci->dbi_base))
			return PTR_ERR(pci->dbi_base);
	}

	if (!pci->dbi_base2) {
		res = platform_get_resource_byname(pdev, IORESOURCE_MEM, "dbi2");
		if (!res)
			pci->dbi_base2 = pci->dbi_base + SZ_4K;
		else {
			pci->dbi_base2 = devm_pci_remap_cfg_resource(dev, res);
			if (IS_ERR(pci->dbi_base2))
				return PTR_ERR(pci->dbi_base2);
		}
	}

	res = platform_get_resource_byname(pdev, IORESOURCE_MEM, "addr_space");
	if (!res)
		return -EINVAL;

	ep->phys_base = res->start;
	ep->addr_size = resource_size(res);

	ep->ib_window_map = devm_kcalloc(dev,
					 BITS_TO_LONGS(pci->num_ib_windows),
					 sizeof(long),
					 GFP_KERNEL);
	if (!ep->ib_window_map)
		return -ENOMEM;

	ep->ob_window_map = devm_kcalloc(dev,
					 BITS_TO_LONGS(pci->num_ob_windows),
					 sizeof(long),
					 GFP_KERNEL);
	if (!ep->ob_window_map)
		return -ENOMEM;

	addr = devm_kcalloc(dev, pci->num_ob_windows, sizeof(phys_addr_t),
			    GFP_KERNEL);
	if (!addr)
		return -ENOMEM;
	ep->outbound_addr = addr;

	if (pci->link_gen < 1)
		pci->link_gen = of_pci_get_max_link_speed(np);

	epc = devm_pci_epc_create(dev, &epc_ops);
	if (IS_ERR(epc)) {
		dev_err(dev, "Failed to create epc device\n");
		return PTR_ERR(epc);
	}

	ep->epc = epc;
	epc_set_drvdata(epc, ep);

	ret = of_property_read_u8(np, "max-functions", &epc->max_functions);
	if (ret < 0)
		epc->max_functions = 1;

	for (func_no = 0; func_no < epc->max_functions; func_no++) {
		ep_func = devm_kzalloc(dev, sizeof(*ep_func), GFP_KERNEL);
		if (!ep_func)
			return -ENOMEM;

		ep_func->func_no = func_no;
		ep_func->msi_cap = dw_pcie_ep_find_capability(ep, func_no,
							      PCI_CAP_ID_MSI);
		ep_func->msix_cap = dw_pcie_ep_find_capability(ep, func_no,
							       PCI_CAP_ID_MSIX);

		list_add_tail(&ep_func->list, &ep->func_list);
	}

	if (ep->ops->ep_init)
		ep->ops->ep_init(ep);

	ret = pci_epc_mem_init(epc, ep->phys_base, ep->addr_size,
			       ep->page_size);
	if (ret < 0) {
		dev_err(dev, "Failed to initialize address space\n");
		return ret;
	}

	ep->msi_mem = pci_epc_mem_alloc_addr(epc, &ep->msi_mem_phys,
					     epc->mem->window.page_size);
	if (!ep->msi_mem) {
		dev_err(dev, "Failed to reserve memory for MSI/MSI-X\n");
		return -ENOMEM;
	}

	if (ep->ops->get_features) {
		epc_features = ep->ops->get_features(ep);
		if (epc_features->core_init_notifier)
			return 0;
	}

	return dw_pcie_ep_init_complete(ep);
}
EXPORT_SYMBOL_GPL(dw_pcie_ep_init);<|MERGE_RESOLUTION|>--- conflicted
+++ resolved
@@ -60,15 +60,9 @@
 	u32 reg;
 	unsigned int func_offset = 0;
 	struct dw_pcie_ep *ep = &pci->ep;
-<<<<<<< HEAD
-
-	func_offset = dw_pcie_ep_func_select(ep, func_no);
-
-=======
-
-	func_offset = dw_pcie_ep_func_select(ep, func_no);
-
->>>>>>> 356006a6
+
+	func_offset = dw_pcie_ep_func_select(ep, func_no);
+
 	reg = func_offset + PCI_BASE_ADDRESS_0 + (4 * bar);
 	dw_pcie_dbi_ro_wr_en(pci);
 	dw_pcie_writel_dbi2(pci, reg, 0x0);
@@ -684,10 +678,7 @@
 	int ret;
 	void *addr;
 	u8 func_no;
-<<<<<<< HEAD
-=======
 	struct resource *res;
->>>>>>> 356006a6
 	struct pci_epc *epc;
 	struct dw_pcie *pci = to_dw_pcie_from_ep(ep);
 	struct device *dev = pci->dev;
@@ -695,11 +686,6 @@
 	struct device_node *np = dev->of_node;
 	const struct pci_epc_features *epc_features;
 	struct dw_pcie_ep_func *ep_func;
-<<<<<<< HEAD
-
-	INIT_LIST_HEAD(&ep->func_list);
-=======
->>>>>>> 356006a6
 
 	INIT_LIST_HEAD(&ep->func_list);
 
