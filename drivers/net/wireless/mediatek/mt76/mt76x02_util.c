--- conflicted
+++ resolved
@@ -488,11 +488,7 @@
 	u8 cw_min = 5, cw_max = 10, qid;
 	u32 val;
 
-<<<<<<< HEAD
-	qid = dev->mt76.q_tx[queue]->hw_idx;
-=======
 	qid = dev->mphy.q_tx[queue]->hw_idx;
->>>>>>> 356006a6
 
 	if (params->cw_min)
 		cw_min = fls(params->cw_min);
