--- conflicted
+++ resolved
@@ -18,11 +18,7 @@
 			 int cmd, int *seq)
 {
 	struct mt7615_dev *dev = container_of(mdev, struct mt7615_dev, mt76);
-<<<<<<< HEAD
-	int ret, seq, ep, len, pad;
-=======
 	int ret, ep, len, pad;
->>>>>>> 356006a6
 
 	mt7615_mcu_fill_msg(dev, skb, cmd, seq);
 	if (cmd != MCU_CMD_FW_SCATTER)
