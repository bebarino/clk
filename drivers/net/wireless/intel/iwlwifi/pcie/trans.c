--- conflicted
+++ resolved
@@ -1879,10 +1879,6 @@
 
 	trans->txqs.bc_table_dword = trans_cfg->bc_table_dword;
 	trans_pcie->scd_set_active = trans_cfg->scd_set_active;
-<<<<<<< HEAD
-	trans_pcie->sw_csum_tx = trans_cfg->sw_csum_tx;
-=======
->>>>>>> 356006a6
 
 	trans->command_groups = trans_cfg->command_groups;
 	trans->command_groups_size = trans_cfg->command_groups_size;
@@ -3366,11 +3362,7 @@
 	.send_cmd = iwl_trans_pcie_gen2_send_hcmd,
 
 	.tx = iwl_txq_gen2_tx,
-<<<<<<< HEAD
-	.reclaim = iwl_trans_pcie_reclaim,
-=======
 	.reclaim = iwl_txq_reclaim,
->>>>>>> 356006a6
 
 	.set_q_ptrs = iwl_txq_set_q_ptrs,
 
