--- conflicted
+++ resolved
@@ -789,10 +789,6 @@
 						    params->component, 81);
 		devlink_flash_update_status_notify(devlink, "Flashing done",
 						   params->component, 0, 0);
-<<<<<<< HEAD
-		devlink_flash_update_end_notify(devlink);
-=======
->>>>>>> 356006a6
 	}
 
 	return 0;
