--- conflicted
+++ resolved
@@ -50,31 +50,15 @@
 static netdev_tx_t nsim_start_xmit(struct sk_buff *skb, struct net_device *dev)
 {
 	struct netdevsim *ns = netdev_priv(dev);
-<<<<<<< HEAD
-	unsigned int len = skb->len;
-	struct netdevsim *peer_ns;
-=======
 	struct net_device *peer_dev;
 	unsigned int len = skb->len;
 	struct netdevsim *peer_ns;
 	struct nsim_rq *rq;
 	int rxq;
->>>>>>> 0c383648
 
 	rcu_read_lock();
 	if (!nsim_ipsec_tx(ns, skb))
 		goto out_drop_free;
-<<<<<<< HEAD
-
-	peer_ns = rcu_dereference(ns->peer);
-	if (!peer_ns)
-		goto out_drop_free;
-
-	skb_tx_timestamp(skb);
-	if (unlikely(dev_forward_skb(peer_ns->netdev, skb) == NET_RX_DROP))
-		goto out_drop_cnt;
-
-=======
 
 	peer_ns = rcu_dereference(ns->peer);
 	if (!peer_ns)
@@ -92,7 +76,6 @@
 
 	napi_schedule(&rq->napi);
 
->>>>>>> 0c383648
 	rcu_read_unlock();
 	u64_stats_update_begin(&ns->syncp);
 	ns->tx_packets++;
@@ -341,19 +324,13 @@
 
 	rcu_read_lock();
 	peer = rcu_dereference(nsim->peer);
-<<<<<<< HEAD
-	iflink = peer ? READ_ONCE(peer->netdev->ifindex) : 0;
-=======
 	iflink = peer ? READ_ONCE(peer->netdev->ifindex) :
 			READ_ONCE(dev->ifindex);
->>>>>>> 0c383648
 	rcu_read_unlock();
 
 	return iflink;
 }
 
-<<<<<<< HEAD
-=======
 static int nsim_rcv(struct nsim_rq *rq, int budget)
 {
 	struct sk_buff *skb;
@@ -498,7 +475,6 @@
 	return 0;
 }
 
->>>>>>> 0c383648
 static const struct net_device_ops nsim_netdev_ops = {
 	.ndo_start_xmit		= nsim_start_xmit,
 	.ndo_set_rx_mode	= nsim_set_rx_mode,
@@ -704,13 +680,10 @@
 	if (err)
 		goto err_utn_destroy;
 
-<<<<<<< HEAD
-=======
 	err = nsim_bpf_init(ns);
 	if (err)
 		goto err_rq_destroy;
 
->>>>>>> 0c383648
 	nsim_macsec_init(ns);
 	nsim_ipsec_init(ns);
 
@@ -794,11 +767,8 @@
 {
 	struct net_device *dev = ns->netdev;
 	struct netdevsim *peer;
-<<<<<<< HEAD
-=======
 
 	debugfs_remove(ns->pp_dfs);
->>>>>>> 0c383648
 
 	rtnl_lock();
 	peer = rtnl_dereference(ns->peer);
@@ -815,8 +785,6 @@
 	rtnl_unlock();
 	if (nsim_dev_port_is_pf(ns->nsim_dev_port))
 		nsim_exit_netdevsim(ns);
-<<<<<<< HEAD
-=======
 
 	/* Put this intentionally late to exercise the orphaning path */
 	if (ns->page) {
@@ -824,7 +792,6 @@
 		ns->page = NULL;
 	}
 
->>>>>>> 0c383648
 	free_netdev(dev);
 }
 
