--- conflicted
+++ resolved
@@ -231,8 +231,6 @@
 		esw_attr->dests[flow->tmp_entry_index].flags &= ~MLX5_ESW_DEST_ENCAP_VALID;
 		esw_attr->dests[flow->tmp_entry_index].pkt_reformat = NULL;
 
-<<<<<<< HEAD
-=======
 		/* Clear pkt_reformat before checking slow path flag. Because
 		 * in next iteration, the same flow is already set slow path
 		 * flag, but still need to clear the pkt_reformat.
@@ -240,7 +238,6 @@
 		if (flow_flag_test(flow, SLOW))
 			continue;
 
->>>>>>> 310bc395
 		/* update from encap rule to slow path rule */
 		spec = &flow->attr->parse_attr->spec;
 		rule = mlx5e_tc_offload_to_slow_path(esw, flow, spec);
