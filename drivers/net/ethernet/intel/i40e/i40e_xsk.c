// SPDX-License-Identifier: GPL-2.0
/* Copyright(c) 2018 Intel Corporation. */

#include <linux/bpf_trace.h>
#include <linux/stringify.h>
#include <net/xdp_sock_drv.h>
#include <net/xdp.h>

#include "i40e.h"
#include "i40e_txrx_common.h"
#include "i40e_xsk.h"

int i40e_alloc_rx_bi_zc(struct i40e_ring *rx_ring)
{
	unsigned long sz = sizeof(*rx_ring->rx_bi_zc) * rx_ring->count;

	rx_ring->rx_bi_zc = kzalloc(sz, GFP_KERNEL);
	return rx_ring->rx_bi_zc ? 0 : -ENOMEM;
}

void i40e_clear_rx_bi_zc(struct i40e_ring *rx_ring)
{
	memset(rx_ring->rx_bi_zc, 0,
	       sizeof(*rx_ring->rx_bi_zc) * rx_ring->count);
}

static struct xdp_buff **i40e_rx_bi(struct i40e_ring *rx_ring, u32 idx)
{
	return &rx_ring->rx_bi_zc[idx];
}

/**
 * i40e_xsk_pool_enable - Enable/associate an AF_XDP buffer pool to a
 * certain ring/qid
 * @vsi: Current VSI
 * @pool: buffer pool
 * @qid: Rx ring to associate buffer pool with
 *
 * Returns 0 on success, <0 on failure
 **/
static int i40e_xsk_pool_enable(struct i40e_vsi *vsi,
				struct xsk_buff_pool *pool,
				u16 qid)
{
	struct net_device *netdev = vsi->netdev;
	bool if_running;
	int err;

	if (vsi->type != I40E_VSI_MAIN)
		return -EINVAL;

	if (qid >= vsi->num_queue_pairs)
		return -EINVAL;

	if (qid >= netdev->real_num_rx_queues ||
	    qid >= netdev->real_num_tx_queues)
		return -EINVAL;

	err = xsk_pool_dma_map(pool, &vsi->back->pdev->dev, I40E_RX_DMA_ATTR);
	if (err)
		return err;

	set_bit(qid, vsi->af_xdp_zc_qps);

	if_running = netif_running(vsi->netdev) && i40e_enabled_xdp_vsi(vsi);

	if (if_running) {
		err = i40e_queue_pair_disable(vsi, qid);
		if (err)
			return err;

		err = i40e_queue_pair_enable(vsi, qid);
		if (err)
			return err;

		/* Kick start the NAPI context so that receiving will start */
		err = i40e_xsk_wakeup(vsi->netdev, qid, XDP_WAKEUP_RX);
		if (err)
			return err;
	}

	return 0;
}

/**
 * i40e_xsk_pool_disable - Disassociate an AF_XDP buffer pool from a
 * certain ring/qid
 * @vsi: Current VSI
 * @qid: Rx ring to associate buffer pool with
 *
 * Returns 0 on success, <0 on failure
 **/
static int i40e_xsk_pool_disable(struct i40e_vsi *vsi, u16 qid)
{
	struct net_device *netdev = vsi->netdev;
	struct xsk_buff_pool *pool;
	bool if_running;
	int err;

	pool = xsk_get_pool_from_qid(netdev, qid);
	if (!pool)
		return -EINVAL;

	if_running = netif_running(vsi->netdev) && i40e_enabled_xdp_vsi(vsi);

	if (if_running) {
		err = i40e_queue_pair_disable(vsi, qid);
		if (err)
			return err;
	}

	clear_bit(qid, vsi->af_xdp_zc_qps);
	xsk_pool_dma_unmap(pool, I40E_RX_DMA_ATTR);

	if (if_running) {
		err = i40e_queue_pair_enable(vsi, qid);
		if (err)
			return err;
	}

	return 0;
}

/**
 * i40e_xsk_pool_setup - Enable/disassociate an AF_XDP buffer pool to/from
 * a ring/qid
 * @vsi: Current VSI
 * @pool: Buffer pool to enable/associate to a ring, or NULL to disable
 * @qid: Rx ring to (dis)associate buffer pool (from)to
 *
 * This function enables or disables a buffer pool to a certain ring.
 *
 * Returns 0 on success, <0 on failure
 **/
int i40e_xsk_pool_setup(struct i40e_vsi *vsi, struct xsk_buff_pool *pool,
			u16 qid)
{
	return pool ? i40e_xsk_pool_enable(vsi, pool, qid) :
		i40e_xsk_pool_disable(vsi, qid);
}

/**
 * i40e_run_xdp_zc - Executes an XDP program on an xdp_buff
 * @rx_ring: Rx ring
 * @xdp: xdp_buff used as input to the XDP program
 *
 * Returns any of I40E_XDP_{PASS, CONSUMED, TX, REDIR}
 **/
static int i40e_run_xdp_zc(struct i40e_ring *rx_ring, struct xdp_buff *xdp)
{
	int err, result = I40E_XDP_PASS;
	struct i40e_ring *xdp_ring;
	struct bpf_prog *xdp_prog;
	u32 act;

	rcu_read_lock();
	/* NB! xdp_prog will always be !NULL, due to the fact that
	 * this path is enabled by setting an XDP program.
	 */
	xdp_prog = READ_ONCE(rx_ring->xdp_prog);
	act = bpf_prog_run_xdp(xdp_prog, xdp);

	switch (act) {
	case XDP_PASS:
		break;
	case XDP_TX:
		xdp_ring = rx_ring->vsi->xdp_rings[rx_ring->queue_index];
		result = i40e_xmit_xdp_tx_ring(xdp, xdp_ring);
		break;
	case XDP_REDIRECT:
		err = xdp_do_redirect(rx_ring->netdev, xdp, xdp_prog);
		result = !err ? I40E_XDP_REDIR : I40E_XDP_CONSUMED;
		break;
	default:
		bpf_warn_invalid_xdp_action(act);
		fallthrough;
	case XDP_ABORTED:
		trace_xdp_exception(rx_ring->netdev, xdp_prog, act);
		fallthrough; /* handle aborts by dropping packet */
	case XDP_DROP:
		result = I40E_XDP_CONSUMED;
		break;
	}
	rcu_read_unlock();
	return result;
}

bool i40e_alloc_rx_buffers_zc(struct i40e_ring *rx_ring, u16 count)
{
	u16 ntu = rx_ring->next_to_use;
	union i40e_rx_desc *rx_desc;
	struct xdp_buff **bi, *xdp;
	dma_addr_t dma;
	bool ok = true;

	rx_desc = I40E_RX_DESC(rx_ring, ntu);
	bi = i40e_rx_bi(rx_ring, ntu);
	do {
		xdp = xsk_buff_alloc(rx_ring->xsk_pool);
		if (!xdp) {
			ok = false;
			goto no_buffers;
		}
		*bi = xdp;
		dma = xsk_buff_xdp_get_dma(xdp);
		rx_desc->read.pkt_addr = cpu_to_le64(dma);
		rx_desc->read.hdr_addr = 0;

		rx_desc++;
		bi++;
		ntu++;

		if (unlikely(ntu == rx_ring->count)) {
			rx_desc = I40E_RX_DESC(rx_ring, 0);
			bi = i40e_rx_bi(rx_ring, 0);
			ntu = 0;
		}

		count--;
	} while (count);

no_buffers:
	if (rx_ring->next_to_use != ntu) {
		/* clear the status bits for the next_to_use descriptor */
		rx_desc->wb.qword1.status_error_len = 0;
		i40e_release_rx_desc(rx_ring, ntu);
	}

	return ok;
}

/**
 * i40e_construct_skb_zc - Create skbuff from zero-copy Rx buffer
 * @rx_ring: Rx ring
 * @xdp: xdp_buff
 *
 * This functions allocates a new skb from a zero-copy Rx buffer.
 *
 * Returns the skb, or NULL on failure.
 **/
static struct sk_buff *i40e_construct_skb_zc(struct i40e_ring *rx_ring,
					     struct xdp_buff *xdp)
{
	unsigned int metasize = xdp->data - xdp->data_meta;
	unsigned int datasize = xdp->data_end - xdp->data;
	struct sk_buff *skb;

	/* allocate a skb to store the frags */
	skb = __napi_alloc_skb(&rx_ring->q_vector->napi,
			       xdp->data_end - xdp->data_hard_start,
			       GFP_ATOMIC | __GFP_NOWARN);
	if (unlikely(!skb))
		return NULL;

	skb_reserve(skb, xdp->data - xdp->data_hard_start);
	memcpy(__skb_put(skb, datasize), xdp->data, datasize);
	if (metasize)
		skb_metadata_set(skb, metasize);

	xsk_buff_free(xdp);
	return skb;
}

/**
 * i40e_inc_ntc: Advance the next_to_clean index
 * @rx_ring: Rx ring
 **/
static void i40e_inc_ntc(struct i40e_ring *rx_ring)
{
	u32 ntc = rx_ring->next_to_clean + 1;

	ntc = (ntc < rx_ring->count) ? ntc : 0;
	rx_ring->next_to_clean = ntc;
}

/**
 * i40e_clean_rx_irq_zc - Consumes Rx packets from the hardware ring
 * @rx_ring: Rx ring
 * @budget: NAPI budget
 *
 * Returns amount of work completed
 **/
int i40e_clean_rx_irq_zc(struct i40e_ring *rx_ring, int budget)
{
	unsigned int total_rx_bytes = 0, total_rx_packets = 0;
	u16 cleaned_count = I40E_DESC_UNUSED(rx_ring);
	unsigned int xdp_res, xdp_xmit = 0;
	bool failure = false;
	struct sk_buff *skb;

	while (likely(total_rx_packets < (unsigned int)budget)) {
		union i40e_rx_desc *rx_desc;
		struct xdp_buff **bi;
		unsigned int size;
		u64 qword;

		rx_desc = I40E_RX_DESC(rx_ring, rx_ring->next_to_clean);
		qword = le64_to_cpu(rx_desc->wb.qword1.status_error_len);

		/* This memory barrier is needed to keep us from reading
		 * any other fields out of the rx_desc until we have
		 * verified the descriptor has been written back.
		 */
		dma_rmb();

		if (i40e_rx_is_programming_status(qword)) {
			i40e_clean_programming_status(rx_ring,
						      rx_desc->raw.qword[0],
						      qword);
			bi = i40e_rx_bi(rx_ring, rx_ring->next_to_clean);
			xsk_buff_free(*bi);
			*bi = NULL;
			cleaned_count++;
			i40e_inc_ntc(rx_ring);
			continue;
		}

		size = (qword & I40E_RXD_QW1_LENGTH_PBUF_MASK) >>
		       I40E_RXD_QW1_LENGTH_PBUF_SHIFT;
		if (!size)
			break;

		bi = i40e_rx_bi(rx_ring, rx_ring->next_to_clean);
		(*bi)->data_end = (*bi)->data + size;
		xsk_buff_dma_sync_for_cpu(*bi, rx_ring->xsk_pool);

		xdp_res = i40e_run_xdp_zc(rx_ring, *bi);
		if (xdp_res) {
			if (xdp_res & (I40E_XDP_TX | I40E_XDP_REDIR))
				xdp_xmit |= xdp_res;
			else
				xsk_buff_free(*bi);

			*bi = NULL;
			total_rx_bytes += size;
			total_rx_packets++;

			cleaned_count++;
			i40e_inc_ntc(rx_ring);
			continue;
		}

		/* XDP_PASS path */

		/* NB! We are not checking for errors using
		 * i40e_test_staterr with
		 * BIT(I40E_RXD_QW1_ERROR_SHIFT). This is due to that
		 * SBP is *not* set in PRT_SBPVSI (default not set).
		 */
		skb = i40e_construct_skb_zc(rx_ring, *bi);
		*bi = NULL;
		if (!skb) {
			rx_ring->rx_stats.alloc_buff_failed++;
			break;
		}

		cleaned_count++;
		i40e_inc_ntc(rx_ring);

		if (eth_skb_pad(skb))
			continue;

		total_rx_bytes += skb->len;
		total_rx_packets++;

		i40e_process_skb_fields(rx_ring, rx_desc, skb);
		napi_gro_receive(&rx_ring->q_vector->napi, skb);
	}

	if (cleaned_count >= I40E_RX_BUFFER_WRITE)
		failure = !i40e_alloc_rx_buffers_zc(rx_ring, cleaned_count);

	i40e_finalize_xdp_rx(rx_ring, xdp_xmit);
	i40e_update_rx_stats(rx_ring, total_rx_bytes, total_rx_packets);

	if (xsk_uses_need_wakeup(rx_ring->xsk_pool)) {
		if (failure || rx_ring->next_to_clean == rx_ring->next_to_use)
			xsk_set_rx_need_wakeup(rx_ring->xsk_pool);
		else
			xsk_clear_rx_need_wakeup(rx_ring->xsk_pool);

		return (int)total_rx_packets;
	}
	return failure ? budget : (int)total_rx_packets;
}

static void i40e_xmit_pkt(struct i40e_ring *xdp_ring, struct xdp_desc *desc,
			  unsigned int *total_bytes)
{
	struct i40e_tx_desc *tx_desc;
	dma_addr_t dma;

	dma = xsk_buff_raw_get_dma(xdp_ring->xsk_pool, desc->addr);
	xsk_buff_raw_dma_sync_for_device(xdp_ring->xsk_pool, dma, desc->len);

	tx_desc = I40E_TX_DESC(xdp_ring, xdp_ring->next_to_use++);
	tx_desc->buffer_addr = cpu_to_le64(dma);
	tx_desc->cmd_type_offset_bsz = build_ctob(I40E_TX_DESC_CMD_ICRC | I40E_TX_DESC_CMD_EOP,
						  0, desc->len, 0);

	*total_bytes += desc->len;
}

static void i40e_xmit_pkt_batch(struct i40e_ring *xdp_ring, struct xdp_desc *desc,
				unsigned int *total_bytes)
{
	u16 ntu = xdp_ring->next_to_use;
	struct i40e_tx_desc *tx_desc;
	dma_addr_t dma;
	u32 i;
<<<<<<< HEAD

	loop_unrolled_for(i = 0; i < PKTS_PER_BATCH; i++) {
		dma = xsk_buff_raw_get_dma(xdp_ring->xsk_pool, desc[i].addr);
		xsk_buff_raw_dma_sync_for_device(xdp_ring->xsk_pool, dma, desc[i].len);

		tx_desc = I40E_TX_DESC(xdp_ring, ntu++);
		tx_desc->buffer_addr = cpu_to_le64(dma);
		tx_desc->cmd_type_offset_bsz = build_ctob(I40E_TX_DESC_CMD_ICRC |
							  I40E_TX_DESC_CMD_EOP,
							  0, desc[i].len, 0);

=======

	loop_unrolled_for(i = 0; i < PKTS_PER_BATCH; i++) {
		dma = xsk_buff_raw_get_dma(xdp_ring->xsk_pool, desc[i].addr);
		xsk_buff_raw_dma_sync_for_device(xdp_ring->xsk_pool, dma, desc[i].len);

		tx_desc = I40E_TX_DESC(xdp_ring, ntu++);
		tx_desc->buffer_addr = cpu_to_le64(dma);
		tx_desc->cmd_type_offset_bsz = build_ctob(I40E_TX_DESC_CMD_ICRC |
							  I40E_TX_DESC_CMD_EOP,
							  0, desc[i].len, 0);

>>>>>>> 8a8109f3
		*total_bytes += desc[i].len;
	}

	xdp_ring->next_to_use = ntu;
}
<<<<<<< HEAD

static void i40e_fill_tx_hw_ring(struct i40e_ring *xdp_ring, struct xdp_desc *descs, u32 nb_pkts,
				 unsigned int *total_bytes)
{
	u32 batched, leftover, i;

	batched = nb_pkts & ~(PKTS_PER_BATCH - 1);
	leftover = nb_pkts & (PKTS_PER_BATCH - 1);
	for (i = 0; i < batched; i += PKTS_PER_BATCH)
		i40e_xmit_pkt_batch(xdp_ring, &descs[i], total_bytes);
	for (i = batched; i < batched + leftover; i++)
		i40e_xmit_pkt(xdp_ring, &descs[i], total_bytes);
}

static void i40e_set_rs_bit(struct i40e_ring *xdp_ring)
{
	u16 ntu = xdp_ring->next_to_use ? xdp_ring->next_to_use - 1 : xdp_ring->count - 1;
	struct i40e_tx_desc *tx_desc;

	tx_desc = I40E_TX_DESC(xdp_ring, ntu);
	tx_desc->cmd_type_offset_bsz |= (I40E_TX_DESC_CMD_RS << I40E_TXD_QW1_CMD_SHIFT);
}

=======

static void i40e_fill_tx_hw_ring(struct i40e_ring *xdp_ring, struct xdp_desc *descs, u32 nb_pkts,
				 unsigned int *total_bytes)
{
	u32 batched, leftover, i;

	batched = nb_pkts & ~(PKTS_PER_BATCH - 1);
	leftover = nb_pkts & (PKTS_PER_BATCH - 1);
	for (i = 0; i < batched; i += PKTS_PER_BATCH)
		i40e_xmit_pkt_batch(xdp_ring, &descs[i], total_bytes);
	for (i = batched; i < batched + leftover; i++)
		i40e_xmit_pkt(xdp_ring, &descs[i], total_bytes);
}

static void i40e_set_rs_bit(struct i40e_ring *xdp_ring)
{
	u16 ntu = xdp_ring->next_to_use ? xdp_ring->next_to_use - 1 : xdp_ring->count - 1;
	struct i40e_tx_desc *tx_desc;

	tx_desc = I40E_TX_DESC(xdp_ring, ntu);
	tx_desc->cmd_type_offset_bsz |= (I40E_TX_DESC_CMD_RS << I40E_TXD_QW1_CMD_SHIFT);
}

>>>>>>> 8a8109f3
/**
 * i40e_xmit_zc - Performs zero-copy Tx AF_XDP
 * @xdp_ring: XDP Tx ring
 * @budget: NAPI budget
 *
 * Returns true if the work is finished.
 **/
static bool i40e_xmit_zc(struct i40e_ring *xdp_ring, unsigned int budget)
{
	struct xdp_desc *descs = xdp_ring->xsk_descs;
	u32 nb_pkts, nb_processed = 0;
	unsigned int total_bytes = 0;

	nb_pkts = xsk_tx_peek_release_desc_batch(xdp_ring->xsk_pool, descs, budget);
	if (!nb_pkts)
		return false;

	if (xdp_ring->next_to_use + nb_pkts >= xdp_ring->count) {
		nb_processed = xdp_ring->count - xdp_ring->next_to_use;
		i40e_fill_tx_hw_ring(xdp_ring, descs, nb_processed, &total_bytes);
		xdp_ring->next_to_use = 0;
	}

	i40e_fill_tx_hw_ring(xdp_ring, &descs[nb_processed], nb_pkts - nb_processed,
			     &total_bytes);

	/* Request an interrupt for the last frame and bump tail ptr. */
	i40e_set_rs_bit(xdp_ring);
	i40e_xdp_ring_update_tail(xdp_ring);

	i40e_update_tx_stats(xdp_ring, nb_pkts, total_bytes);

	return true;
}

/**
 * i40e_clean_xdp_tx_buffer - Frees and unmaps an XDP Tx entry
 * @tx_ring: XDP Tx ring
 * @tx_bi: Tx buffer info to clean
 **/
static void i40e_clean_xdp_tx_buffer(struct i40e_ring *tx_ring,
				     struct i40e_tx_buffer *tx_bi)
{
	xdp_return_frame(tx_bi->xdpf);
	tx_ring->xdp_tx_active--;
	dma_unmap_single(tx_ring->dev,
			 dma_unmap_addr(tx_bi, dma),
			 dma_unmap_len(tx_bi, len), DMA_TO_DEVICE);
	dma_unmap_len_set(tx_bi, len, 0);
}

/**
 * i40e_clean_xdp_tx_irq - Completes AF_XDP entries, and cleans XDP entries
 * @vsi: Current VSI
 * @tx_ring: XDP Tx ring
 *
 * Returns true if cleanup/tranmission is done.
 **/
bool i40e_clean_xdp_tx_irq(struct i40e_vsi *vsi, struct i40e_ring *tx_ring)
{
	struct xsk_buff_pool *bp = tx_ring->xsk_pool;
	u32 i, completed_frames, xsk_frames = 0;
	u32 head_idx = i40e_get_head(tx_ring);
	struct i40e_tx_buffer *tx_bi;
	unsigned int ntc;

	if (head_idx < tx_ring->next_to_clean)
		head_idx += tx_ring->count;
	completed_frames = head_idx - tx_ring->next_to_clean;

	if (completed_frames == 0)
		goto out_xmit;

	if (likely(!tx_ring->xdp_tx_active)) {
		xsk_frames = completed_frames;
		goto skip;
	}

	ntc = tx_ring->next_to_clean;

	for (i = 0; i < completed_frames; i++) {
		tx_bi = &tx_ring->tx_bi[ntc];

		if (tx_bi->xdpf) {
			i40e_clean_xdp_tx_buffer(tx_ring, tx_bi);
			tx_bi->xdpf = NULL;
		} else {
			xsk_frames++;
		}

		if (++ntc >= tx_ring->count)
			ntc = 0;
	}

skip:
	tx_ring->next_to_clean += completed_frames;
	if (unlikely(tx_ring->next_to_clean >= tx_ring->count))
		tx_ring->next_to_clean -= tx_ring->count;

	if (xsk_frames)
		xsk_tx_completed(bp, xsk_frames);

	i40e_arm_wb(tx_ring, vsi, completed_frames);

out_xmit:
	if (xsk_uses_need_wakeup(tx_ring->xsk_pool))
		xsk_set_tx_need_wakeup(tx_ring->xsk_pool);

	return i40e_xmit_zc(tx_ring, I40E_DESC_UNUSED(tx_ring));
}

/**
 * i40e_xsk_wakeup - Implements the ndo_xsk_wakeup
 * @dev: the netdevice
 * @queue_id: queue id to wake up
 * @flags: ignored in our case since we have Rx and Tx in the same NAPI.
 *
 * Returns <0 for errors, 0 otherwise.
 **/
int i40e_xsk_wakeup(struct net_device *dev, u32 queue_id, u32 flags)
{
	struct i40e_netdev_priv *np = netdev_priv(dev);
	struct i40e_vsi *vsi = np->vsi;
	struct i40e_pf *pf = vsi->back;
	struct i40e_ring *ring;

	if (test_bit(__I40E_CONFIG_BUSY, pf->state))
		return -EAGAIN;

	if (test_bit(__I40E_VSI_DOWN, vsi->state))
		return -ENETDOWN;

	if (!i40e_enabled_xdp_vsi(vsi))
		return -ENXIO;

	if (queue_id >= vsi->num_queue_pairs)
		return -ENXIO;

	if (!vsi->xdp_rings[queue_id]->xsk_pool)
		return -ENXIO;

	ring = vsi->xdp_rings[queue_id];

	/* The idea here is that if NAPI is running, mark a miss, so
	 * it will run again. If not, trigger an interrupt and
	 * schedule the NAPI from interrupt context. If NAPI would be
	 * scheduled here, the interrupt affinity would not be
	 * honored.
	 */
	if (!napi_if_scheduled_mark_missed(&ring->q_vector->napi))
		i40e_force_wb(vsi, ring->q_vector);

	return 0;
}

void i40e_xsk_clean_rx_ring(struct i40e_ring *rx_ring)
{
	u16 i;

	for (i = 0; i < rx_ring->count; i++) {
		struct xdp_buff *rx_bi = *i40e_rx_bi(rx_ring, i);

		if (!rx_bi)
			continue;

		xsk_buff_free(rx_bi);
		rx_bi = NULL;
	}
}

/**
 * i40e_xsk_clean_xdp_ring - Clean the XDP Tx ring on shutdown
 * @tx_ring: XDP Tx ring
 **/
void i40e_xsk_clean_tx_ring(struct i40e_ring *tx_ring)
{
	u16 ntc = tx_ring->next_to_clean, ntu = tx_ring->next_to_use;
	struct xsk_buff_pool *bp = tx_ring->xsk_pool;
	struct i40e_tx_buffer *tx_bi;
	u32 xsk_frames = 0;

	while (ntc != ntu) {
		tx_bi = &tx_ring->tx_bi[ntc];

		if (tx_bi->xdpf)
			i40e_clean_xdp_tx_buffer(tx_ring, tx_bi);
		else
			xsk_frames++;

		tx_bi->xdpf = NULL;

		ntc++;
		if (ntc >= tx_ring->count)
			ntc = 0;
	}

	if (xsk_frames)
		xsk_tx_completed(bp, xsk_frames);
}

/**
 * i40e_xsk_any_rx_ring_enabled - Checks if Rx rings have an AF_XDP
 * buffer pool attached
 * @vsi: vsi
 *
 * Returns true if any of the Rx rings has an AF_XDP buffer pool attached
 **/
bool i40e_xsk_any_rx_ring_enabled(struct i40e_vsi *vsi)
{
	struct net_device *netdev = vsi->netdev;
	int i;

	for (i = 0; i < vsi->num_queue_pairs; i++) {
		if (xsk_get_pool_from_qid(netdev, i))
			return true;
	}

	return false;
}<|MERGE_RESOLUTION|>--- conflicted
+++ resolved
@@ -408,7 +408,6 @@
 	struct i40e_tx_desc *tx_desc;
 	dma_addr_t dma;
 	u32 i;
-<<<<<<< HEAD
 
 	loop_unrolled_for(i = 0; i < PKTS_PER_BATCH; i++) {
 		dma = xsk_buff_raw_get_dma(xdp_ring->xsk_pool, desc[i].addr);
@@ -420,25 +419,11 @@
 							  I40E_TX_DESC_CMD_EOP,
 							  0, desc[i].len, 0);
 
-=======
-
-	loop_unrolled_for(i = 0; i < PKTS_PER_BATCH; i++) {
-		dma = xsk_buff_raw_get_dma(xdp_ring->xsk_pool, desc[i].addr);
-		xsk_buff_raw_dma_sync_for_device(xdp_ring->xsk_pool, dma, desc[i].len);
-
-		tx_desc = I40E_TX_DESC(xdp_ring, ntu++);
-		tx_desc->buffer_addr = cpu_to_le64(dma);
-		tx_desc->cmd_type_offset_bsz = build_ctob(I40E_TX_DESC_CMD_ICRC |
-							  I40E_TX_DESC_CMD_EOP,
-							  0, desc[i].len, 0);
-
->>>>>>> 8a8109f3
 		*total_bytes += desc[i].len;
 	}
 
 	xdp_ring->next_to_use = ntu;
 }
-<<<<<<< HEAD
 
 static void i40e_fill_tx_hw_ring(struct i40e_ring *xdp_ring, struct xdp_desc *descs, u32 nb_pkts,
 				 unsigned int *total_bytes)
@@ -462,31 +447,6 @@
 	tx_desc->cmd_type_offset_bsz |= (I40E_TX_DESC_CMD_RS << I40E_TXD_QW1_CMD_SHIFT);
 }
 
-=======
-
-static void i40e_fill_tx_hw_ring(struct i40e_ring *xdp_ring, struct xdp_desc *descs, u32 nb_pkts,
-				 unsigned int *total_bytes)
-{
-	u32 batched, leftover, i;
-
-	batched = nb_pkts & ~(PKTS_PER_BATCH - 1);
-	leftover = nb_pkts & (PKTS_PER_BATCH - 1);
-	for (i = 0; i < batched; i += PKTS_PER_BATCH)
-		i40e_xmit_pkt_batch(xdp_ring, &descs[i], total_bytes);
-	for (i = batched; i < batched + leftover; i++)
-		i40e_xmit_pkt(xdp_ring, &descs[i], total_bytes);
-}
-
-static void i40e_set_rs_bit(struct i40e_ring *xdp_ring)
-{
-	u16 ntu = xdp_ring->next_to_use ? xdp_ring->next_to_use - 1 : xdp_ring->count - 1;
-	struct i40e_tx_desc *tx_desc;
-
-	tx_desc = I40E_TX_DESC(xdp_ring, ntu);
-	tx_desc->cmd_type_offset_bsz |= (I40E_TX_DESC_CMD_RS << I40E_TXD_QW1_CMD_SHIFT);
-}
-
->>>>>>> 8a8109f3
 /**
  * i40e_xmit_zc - Performs zero-copy Tx AF_XDP
  * @xdp_ring: XDP Tx ring
