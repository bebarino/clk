// SPDX-License-Identifier: GPL-2.0
/* Copyright(c) 2013 - 2018 Intel Corporation. */

#include <linux/prefetch.h>
#include <linux/bpf_trace.h>
#include <net/xdp.h>
#include "i40e.h"
#include "i40e_trace.h"
#include "i40e_prototype.h"
#include "i40e_txrx_common.h"
#include "i40e_xsk.h"

#define I40E_TXD_CMD (I40E_TX_DESC_CMD_EOP | I40E_TX_DESC_CMD_RS)
/**
 * i40e_fdir - Generate a Flow Director descriptor based on fdata
 * @tx_ring: Tx ring to send buffer on
 * @fdata: Flow director filter data
 * @add: Indicate if we are adding a rule or deleting one
 *
 **/
static void i40e_fdir(struct i40e_ring *tx_ring,
		      struct i40e_fdir_filter *fdata, bool add)
{
	struct i40e_filter_program_desc *fdir_desc;
	struct i40e_pf *pf = tx_ring->vsi->back;
	u32 flex_ptype, dtype_cmd;
	u16 i;

	/* grab the next descriptor */
	i = tx_ring->next_to_use;
	fdir_desc = I40E_TX_FDIRDESC(tx_ring, i);

	i++;
	tx_ring->next_to_use = (i < tx_ring->count) ? i : 0;

	flex_ptype = I40E_TXD_FLTR_QW0_QINDEX_MASK &
		     (fdata->q_index << I40E_TXD_FLTR_QW0_QINDEX_SHIFT);

	flex_ptype |= I40E_TXD_FLTR_QW0_FLEXOFF_MASK &
		      (fdata->flex_off << I40E_TXD_FLTR_QW0_FLEXOFF_SHIFT);

	flex_ptype |= I40E_TXD_FLTR_QW0_PCTYPE_MASK &
		      (fdata->pctype << I40E_TXD_FLTR_QW0_PCTYPE_SHIFT);

	flex_ptype |= I40E_TXD_FLTR_QW0_PCTYPE_MASK &
		      (fdata->flex_offset << I40E_TXD_FLTR_QW0_FLEXOFF_SHIFT);

	/* Use LAN VSI Id if not programmed by user */
	flex_ptype |= I40E_TXD_FLTR_QW0_DEST_VSI_MASK &
		      ((u32)(fdata->dest_vsi ? : pf->vsi[pf->lan_vsi]->id) <<
		       I40E_TXD_FLTR_QW0_DEST_VSI_SHIFT);

	dtype_cmd = I40E_TX_DESC_DTYPE_FILTER_PROG;

	dtype_cmd |= add ?
		     I40E_FILTER_PROGRAM_DESC_PCMD_ADD_UPDATE <<
		     I40E_TXD_FLTR_QW1_PCMD_SHIFT :
		     I40E_FILTER_PROGRAM_DESC_PCMD_REMOVE <<
		     I40E_TXD_FLTR_QW1_PCMD_SHIFT;

	dtype_cmd |= I40E_TXD_FLTR_QW1_DEST_MASK &
		     (fdata->dest_ctl << I40E_TXD_FLTR_QW1_DEST_SHIFT);

	dtype_cmd |= I40E_TXD_FLTR_QW1_FD_STATUS_MASK &
		     (fdata->fd_status << I40E_TXD_FLTR_QW1_FD_STATUS_SHIFT);

	if (fdata->cnt_index) {
		dtype_cmd |= I40E_TXD_FLTR_QW1_CNT_ENA_MASK;
		dtype_cmd |= I40E_TXD_FLTR_QW1_CNTINDEX_MASK &
			     ((u32)fdata->cnt_index <<
			      I40E_TXD_FLTR_QW1_CNTINDEX_SHIFT);
	}

	fdir_desc->qindex_flex_ptype_vsi = cpu_to_le32(flex_ptype);
	fdir_desc->rsvd = cpu_to_le32(0);
	fdir_desc->dtype_cmd_cntindex = cpu_to_le32(dtype_cmd);
	fdir_desc->fd_id = cpu_to_le32(fdata->fd_id);
}

#define I40E_FD_CLEAN_DELAY 10
/**
 * i40e_program_fdir_filter - Program a Flow Director filter
 * @fdir_data: Packet data that will be filter parameters
 * @raw_packet: the pre-allocated packet buffer for FDir
 * @pf: The PF pointer
 * @add: True for add/update, False for remove
 **/
static int i40e_program_fdir_filter(struct i40e_fdir_filter *fdir_data,
				    u8 *raw_packet, struct i40e_pf *pf,
				    bool add)
{
	struct i40e_tx_buffer *tx_buf, *first;
	struct i40e_tx_desc *tx_desc;
	struct i40e_ring *tx_ring;
	struct i40e_vsi *vsi;
	struct device *dev;
	dma_addr_t dma;
	u32 td_cmd = 0;
	u16 i;

	/* find existing FDIR VSI */
	vsi = i40e_find_vsi_by_type(pf, I40E_VSI_FDIR);
	if (!vsi)
		return -ENOENT;

	tx_ring = vsi->tx_rings[0];
	dev = tx_ring->dev;

	/* we need two descriptors to add/del a filter and we can wait */
	for (i = I40E_FD_CLEAN_DELAY; I40E_DESC_UNUSED(tx_ring) < 2; i--) {
		if (!i)
			return -EAGAIN;
		msleep_interruptible(1);
	}

	dma = dma_map_single(dev, raw_packet,
			     I40E_FDIR_MAX_RAW_PACKET_SIZE, DMA_TO_DEVICE);
	if (dma_mapping_error(dev, dma))
		goto dma_fail;

	/* grab the next descriptor */
	i = tx_ring->next_to_use;
	first = &tx_ring->tx_bi[i];
	i40e_fdir(tx_ring, fdir_data, add);

	/* Now program a dummy descriptor */
	i = tx_ring->next_to_use;
	tx_desc = I40E_TX_DESC(tx_ring, i);
	tx_buf = &tx_ring->tx_bi[i];

	tx_ring->next_to_use = ((i + 1) < tx_ring->count) ? i + 1 : 0;

	memset(tx_buf, 0, sizeof(struct i40e_tx_buffer));

	/* record length, and DMA address */
	dma_unmap_len_set(tx_buf, len, I40E_FDIR_MAX_RAW_PACKET_SIZE);
	dma_unmap_addr_set(tx_buf, dma, dma);

	tx_desc->buffer_addr = cpu_to_le64(dma);
	td_cmd = I40E_TXD_CMD | I40E_TX_DESC_CMD_DUMMY;

	tx_buf->tx_flags = I40E_TX_FLAGS_FD_SB;
	tx_buf->raw_buf = (void *)raw_packet;

	tx_desc->cmd_type_offset_bsz =
		build_ctob(td_cmd, 0, I40E_FDIR_MAX_RAW_PACKET_SIZE, 0);

	/* Force memory writes to complete before letting h/w
	 * know there are new descriptors to fetch.
	 */
	wmb();

	/* Mark the data descriptor to be watched */
	first->next_to_watch = tx_desc;

	writel(tx_ring->next_to_use, tx_ring->tail);
	return 0;

dma_fail:
	return -1;
}

#define IP_HEADER_OFFSET 14
#define I40E_UDPIP_DUMMY_PACKET_LEN 42
/**
 * i40e_add_del_fdir_udpv4 - Add/Remove UDPv4 filters
 * @vsi: pointer to the targeted VSI
 * @fd_data: the flow director data required for the FDir descriptor
 * @add: true adds a filter, false removes it
 *
 * Returns 0 if the filters were successfully added or removed
 **/
static int i40e_add_del_fdir_udpv4(struct i40e_vsi *vsi,
				   struct i40e_fdir_filter *fd_data,
				   bool add)
{
	struct i40e_pf *pf = vsi->back;
	struct udphdr *udp;
	struct iphdr *ip;
	u8 *raw_packet;
	int ret;
	static char packet[] = {0, 0, 0, 0, 0, 0, 0, 0, 0, 0, 0, 0, 0x08, 0,
		0x45, 0, 0, 0x1c, 0, 0, 0x40, 0, 0x40, 0x11, 0, 0, 0, 0, 0, 0,
		0, 0, 0, 0, 0, 0, 0, 0, 0, 0, 0, 0};

	raw_packet = kzalloc(I40E_FDIR_MAX_RAW_PACKET_SIZE, GFP_KERNEL);
	if (!raw_packet)
		return -ENOMEM;
	memcpy(raw_packet, packet, I40E_UDPIP_DUMMY_PACKET_LEN);

	ip = (struct iphdr *)(raw_packet + IP_HEADER_OFFSET);
	udp = (struct udphdr *)(raw_packet + IP_HEADER_OFFSET
	      + sizeof(struct iphdr));

	ip->daddr = fd_data->dst_ip;
	udp->dest = fd_data->dst_port;
	ip->saddr = fd_data->src_ip;
	udp->source = fd_data->src_port;

	if (fd_data->flex_filter) {
		u8 *payload = raw_packet + I40E_UDPIP_DUMMY_PACKET_LEN;
		__be16 pattern = fd_data->flex_word;
		u16 off = fd_data->flex_offset;

		*((__force __be16 *)(payload + off)) = pattern;
	}

	fd_data->pctype = I40E_FILTER_PCTYPE_NONF_IPV4_UDP;
	ret = i40e_program_fdir_filter(fd_data, raw_packet, pf, add);
	if (ret) {
		dev_info(&pf->pdev->dev,
			 "PCTYPE:%d, Filter command send failed for fd_id:%d (ret = %d)\n",
			 fd_data->pctype, fd_data->fd_id, ret);
		/* Free the packet buffer since it wasn't added to the ring */
		kfree(raw_packet);
		return -EOPNOTSUPP;
	} else if (I40E_DEBUG_FD & pf->hw.debug_mask) {
		if (add)
			dev_info(&pf->pdev->dev,
				 "Filter OK for PCTYPE %d loc = %d\n",
				 fd_data->pctype, fd_data->fd_id);
		else
			dev_info(&pf->pdev->dev,
				 "Filter deleted for PCTYPE %d loc = %d\n",
				 fd_data->pctype, fd_data->fd_id);
	}

	if (add)
		pf->fd_udp4_filter_cnt++;
	else
		pf->fd_udp4_filter_cnt--;

	return 0;
}

#define I40E_TCPIP_DUMMY_PACKET_LEN 54
/**
 * i40e_add_del_fdir_tcpv4 - Add/Remove TCPv4 filters
 * @vsi: pointer to the targeted VSI
 * @fd_data: the flow director data required for the FDir descriptor
 * @add: true adds a filter, false removes it
 *
 * Returns 0 if the filters were successfully added or removed
 **/
static int i40e_add_del_fdir_tcpv4(struct i40e_vsi *vsi,
				   struct i40e_fdir_filter *fd_data,
				   bool add)
{
	struct i40e_pf *pf = vsi->back;
	struct tcphdr *tcp;
	struct iphdr *ip;
	u8 *raw_packet;
	int ret;
	/* Dummy packet */
	static char packet[] = {0, 0, 0, 0, 0, 0, 0, 0, 0, 0, 0, 0, 0x08, 0,
		0x45, 0, 0, 0x28, 0, 0, 0x40, 0, 0x40, 0x6, 0, 0, 0, 0, 0, 0,
		0, 0, 0, 0, 0, 0, 0, 0, 0, 0, 0, 0, 0, 0, 0, 0, 0x80, 0x11,
		0x0, 0x72, 0, 0, 0, 0};

	raw_packet = kzalloc(I40E_FDIR_MAX_RAW_PACKET_SIZE, GFP_KERNEL);
	if (!raw_packet)
		return -ENOMEM;
	memcpy(raw_packet, packet, I40E_TCPIP_DUMMY_PACKET_LEN);

	ip = (struct iphdr *)(raw_packet + IP_HEADER_OFFSET);
	tcp = (struct tcphdr *)(raw_packet + IP_HEADER_OFFSET
	      + sizeof(struct iphdr));

	ip->daddr = fd_data->dst_ip;
	tcp->dest = fd_data->dst_port;
	ip->saddr = fd_data->src_ip;
	tcp->source = fd_data->src_port;

	if (fd_data->flex_filter) {
		u8 *payload = raw_packet + I40E_TCPIP_DUMMY_PACKET_LEN;
		__be16 pattern = fd_data->flex_word;
		u16 off = fd_data->flex_offset;

		*((__force __be16 *)(payload + off)) = pattern;
	}

	fd_data->pctype = I40E_FILTER_PCTYPE_NONF_IPV4_TCP;
	ret = i40e_program_fdir_filter(fd_data, raw_packet, pf, add);
	if (ret) {
		dev_info(&pf->pdev->dev,
			 "PCTYPE:%d, Filter command send failed for fd_id:%d (ret = %d)\n",
			 fd_data->pctype, fd_data->fd_id, ret);
		/* Free the packet buffer since it wasn't added to the ring */
		kfree(raw_packet);
		return -EOPNOTSUPP;
	} else if (I40E_DEBUG_FD & pf->hw.debug_mask) {
		if (add)
			dev_info(&pf->pdev->dev, "Filter OK for PCTYPE %d loc = %d)\n",
				 fd_data->pctype, fd_data->fd_id);
		else
			dev_info(&pf->pdev->dev,
				 "Filter deleted for PCTYPE %d loc = %d\n",
				 fd_data->pctype, fd_data->fd_id);
	}

	if (add) {
		pf->fd_tcp4_filter_cnt++;
		if ((pf->flags & I40E_FLAG_FD_ATR_ENABLED) &&
		    I40E_DEBUG_FD & pf->hw.debug_mask)
			dev_info(&pf->pdev->dev, "Forcing ATR off, sideband rules for TCP/IPv4 flow being applied\n");
		set_bit(__I40E_FD_ATR_AUTO_DISABLED, pf->state);
	} else {
		pf->fd_tcp4_filter_cnt--;
	}

	return 0;
}

#define I40E_SCTPIP_DUMMY_PACKET_LEN 46
/**
 * i40e_add_del_fdir_sctpv4 - Add/Remove SCTPv4 Flow Director filters for
 * a specific flow spec
 * @vsi: pointer to the targeted VSI
 * @fd_data: the flow director data required for the FDir descriptor
 * @add: true adds a filter, false removes it
 *
 * Returns 0 if the filters were successfully added or removed
 **/
static int i40e_add_del_fdir_sctpv4(struct i40e_vsi *vsi,
				    struct i40e_fdir_filter *fd_data,
				    bool add)
{
	struct i40e_pf *pf = vsi->back;
	struct sctphdr *sctp;
	struct iphdr *ip;
	u8 *raw_packet;
	int ret;
	/* Dummy packet */
	static char packet[] = {0, 0, 0, 0, 0, 0, 0, 0, 0, 0, 0, 0, 0x08, 0,
		0x45, 0, 0, 0x20, 0, 0, 0x40, 0, 0x40, 0x84, 0, 0, 0, 0, 0, 0,
		0, 0, 0, 0, 0, 0, 0, 0, 0, 0, 0, 0, 0, 0, 0, 0};

	raw_packet = kzalloc(I40E_FDIR_MAX_RAW_PACKET_SIZE, GFP_KERNEL);
	if (!raw_packet)
		return -ENOMEM;
	memcpy(raw_packet, packet, I40E_SCTPIP_DUMMY_PACKET_LEN);

	ip = (struct iphdr *)(raw_packet + IP_HEADER_OFFSET);
	sctp = (struct sctphdr *)(raw_packet + IP_HEADER_OFFSET
	      + sizeof(struct iphdr));

	ip->daddr = fd_data->dst_ip;
	sctp->dest = fd_data->dst_port;
	ip->saddr = fd_data->src_ip;
	sctp->source = fd_data->src_port;

	if (fd_data->flex_filter) {
		u8 *payload = raw_packet + I40E_SCTPIP_DUMMY_PACKET_LEN;
		__be16 pattern = fd_data->flex_word;
		u16 off = fd_data->flex_offset;

		*((__force __be16 *)(payload + off)) = pattern;
	}

	fd_data->pctype = I40E_FILTER_PCTYPE_NONF_IPV4_SCTP;
	ret = i40e_program_fdir_filter(fd_data, raw_packet, pf, add);
	if (ret) {
		dev_info(&pf->pdev->dev,
			 "PCTYPE:%d, Filter command send failed for fd_id:%d (ret = %d)\n",
			 fd_data->pctype, fd_data->fd_id, ret);
		/* Free the packet buffer since it wasn't added to the ring */
		kfree(raw_packet);
		return -EOPNOTSUPP;
	} else if (I40E_DEBUG_FD & pf->hw.debug_mask) {
		if (add)
			dev_info(&pf->pdev->dev,
				 "Filter OK for PCTYPE %d loc = %d\n",
				 fd_data->pctype, fd_data->fd_id);
		else
			dev_info(&pf->pdev->dev,
				 "Filter deleted for PCTYPE %d loc = %d\n",
				 fd_data->pctype, fd_data->fd_id);
	}

	if (add)
		pf->fd_sctp4_filter_cnt++;
	else
		pf->fd_sctp4_filter_cnt--;

	return 0;
}

#define I40E_IP_DUMMY_PACKET_LEN 34
/**
 * i40e_add_del_fdir_ipv4 - Add/Remove IPv4 Flow Director filters for
 * a specific flow spec
 * @vsi: pointer to the targeted VSI
 * @fd_data: the flow director data required for the FDir descriptor
 * @add: true adds a filter, false removes it
 *
 * Returns 0 if the filters were successfully added or removed
 **/
static int i40e_add_del_fdir_ipv4(struct i40e_vsi *vsi,
				  struct i40e_fdir_filter *fd_data,
				  bool add)
{
	struct i40e_pf *pf = vsi->back;
	struct iphdr *ip;
	u8 *raw_packet;
	int ret;
	int i;
	static char packet[] = {0, 0, 0, 0, 0, 0, 0, 0, 0, 0, 0, 0, 0x08, 0,
		0x45, 0, 0, 0x14, 0, 0, 0x40, 0, 0x40, 0x10, 0, 0, 0, 0, 0, 0,
		0, 0, 0, 0};

	for (i = I40E_FILTER_PCTYPE_NONF_IPV4_OTHER;
	     i <= I40E_FILTER_PCTYPE_FRAG_IPV4;	i++) {
		raw_packet = kzalloc(I40E_FDIR_MAX_RAW_PACKET_SIZE, GFP_KERNEL);
		if (!raw_packet)
			return -ENOMEM;
		memcpy(raw_packet, packet, I40E_IP_DUMMY_PACKET_LEN);
		ip = (struct iphdr *)(raw_packet + IP_HEADER_OFFSET);

		ip->saddr = fd_data->src_ip;
		ip->daddr = fd_data->dst_ip;
		ip->protocol = 0;

		if (fd_data->flex_filter) {
			u8 *payload = raw_packet + I40E_IP_DUMMY_PACKET_LEN;
			__be16 pattern = fd_data->flex_word;
			u16 off = fd_data->flex_offset;

			*((__force __be16 *)(payload + off)) = pattern;
		}

		fd_data->pctype = i;
		ret = i40e_program_fdir_filter(fd_data, raw_packet, pf, add);
		if (ret) {
			dev_info(&pf->pdev->dev,
				 "PCTYPE:%d, Filter command send failed for fd_id:%d (ret = %d)\n",
				 fd_data->pctype, fd_data->fd_id, ret);
			/* The packet buffer wasn't added to the ring so we
			 * need to free it now.
			 */
			kfree(raw_packet);
			return -EOPNOTSUPP;
		} else if (I40E_DEBUG_FD & pf->hw.debug_mask) {
			if (add)
				dev_info(&pf->pdev->dev,
					 "Filter OK for PCTYPE %d loc = %d\n",
					 fd_data->pctype, fd_data->fd_id);
			else
				dev_info(&pf->pdev->dev,
					 "Filter deleted for PCTYPE %d loc = %d\n",
					 fd_data->pctype, fd_data->fd_id);
		}
	}

	if (add)
		pf->fd_ip4_filter_cnt++;
	else
		pf->fd_ip4_filter_cnt--;

	return 0;
}

/**
 * i40e_add_del_fdir - Build raw packets to add/del fdir filter
 * @vsi: pointer to the targeted VSI
 * @input: filter to add or delete
 * @add: true adds a filter, false removes it
 *
 **/
int i40e_add_del_fdir(struct i40e_vsi *vsi,
		      struct i40e_fdir_filter *input, bool add)
{
	struct i40e_pf *pf = vsi->back;
	int ret;

	switch (input->flow_type & ~FLOW_EXT) {
	case TCP_V4_FLOW:
		ret = i40e_add_del_fdir_tcpv4(vsi, input, add);
		break;
	case UDP_V4_FLOW:
		ret = i40e_add_del_fdir_udpv4(vsi, input, add);
		break;
	case SCTP_V4_FLOW:
		ret = i40e_add_del_fdir_sctpv4(vsi, input, add);
		break;
	case IP_USER_FLOW:
		switch (input->ip4_proto) {
		case IPPROTO_TCP:
			ret = i40e_add_del_fdir_tcpv4(vsi, input, add);
			break;
		case IPPROTO_UDP:
			ret = i40e_add_del_fdir_udpv4(vsi, input, add);
			break;
		case IPPROTO_SCTP:
			ret = i40e_add_del_fdir_sctpv4(vsi, input, add);
			break;
		case IPPROTO_IP:
			ret = i40e_add_del_fdir_ipv4(vsi, input, add);
			break;
		default:
			/* We cannot support masking based on protocol */
			dev_info(&pf->pdev->dev, "Unsupported IPv4 protocol 0x%02x\n",
				 input->ip4_proto);
			return -EINVAL;
		}
		break;
	default:
		dev_info(&pf->pdev->dev, "Unsupported flow type 0x%02x\n",
			 input->flow_type);
		return -EINVAL;
	}

	/* The buffer allocated here will be normally be freed by
	 * i40e_clean_fdir_tx_irq() as it reclaims resources after transmit
	 * completion. In the event of an error adding the buffer to the FDIR
	 * ring, it will immediately be freed. It may also be freed by
	 * i40e_clean_tx_ring() when closing the VSI.
	 */
	return ret;
}

/**
 * i40e_fd_handle_status - check the Programming Status for FD
 * @rx_ring: the Rx ring for this descriptor
 * @qword0_raw: qword0
 * @qword1: qword1 after le_to_cpu
 * @prog_id: the id originally used for programming
 *
 * This is used to verify if the FD programming or invalidation
 * requested by SW to the HW is successful or not and take actions accordingly.
 **/
static void i40e_fd_handle_status(struct i40e_ring *rx_ring, u64 qword0_raw,
				  u64 qword1, u8 prog_id)
{
	struct i40e_pf *pf = rx_ring->vsi->back;
	struct pci_dev *pdev = pf->pdev;
	struct i40e_16b_rx_wb_qw0 *qw0;
	u32 fcnt_prog, fcnt_avail;
	u32 error;

	qw0 = (struct i40e_16b_rx_wb_qw0 *)&qword0_raw;
	error = (qword1 & I40E_RX_PROG_STATUS_DESC_QW1_ERROR_MASK) >>
		I40E_RX_PROG_STATUS_DESC_QW1_ERROR_SHIFT;

	if (error == BIT(I40E_RX_PROG_STATUS_DESC_FD_TBL_FULL_SHIFT)) {
		pf->fd_inv = le32_to_cpu(qw0->hi_dword.fd_id);
		if (qw0->hi_dword.fd_id != 0 ||
		    (I40E_DEBUG_FD & pf->hw.debug_mask))
			dev_warn(&pdev->dev, "ntuple filter loc = %d, could not be added\n",
				 pf->fd_inv);

		/* Check if the programming error is for ATR.
		 * If so, auto disable ATR and set a state for
		 * flush in progress. Next time we come here if flush is in
		 * progress do nothing, once flush is complete the state will
		 * be cleared.
		 */
		if (test_bit(__I40E_FD_FLUSH_REQUESTED, pf->state))
			return;

		pf->fd_add_err++;
		/* store the current atr filter count */
		pf->fd_atr_cnt = i40e_get_current_atr_cnt(pf);

		if (qw0->hi_dword.fd_id == 0 &&
		    test_bit(__I40E_FD_SB_AUTO_DISABLED, pf->state)) {
			/* These set_bit() calls aren't atomic with the
			 * test_bit() here, but worse case we potentially
			 * disable ATR and queue a flush right after SB
			 * support is re-enabled. That shouldn't cause an
			 * issue in practice
			 */
			set_bit(__I40E_FD_ATR_AUTO_DISABLED, pf->state);
			set_bit(__I40E_FD_FLUSH_REQUESTED, pf->state);
		}

		/* filter programming failed most likely due to table full */
		fcnt_prog = i40e_get_global_fd_count(pf);
		fcnt_avail = pf->fdir_pf_filter_count;
		/* If ATR is running fcnt_prog can quickly change,
		 * if we are very close to full, it makes sense to disable
		 * FD ATR/SB and then re-enable it when there is room.
		 */
		if (fcnt_prog >= (fcnt_avail - I40E_FDIR_BUFFER_FULL_MARGIN)) {
			if ((pf->flags & I40E_FLAG_FD_SB_ENABLED) &&
			    !test_and_set_bit(__I40E_FD_SB_AUTO_DISABLED,
					      pf->state))
				if (I40E_DEBUG_FD & pf->hw.debug_mask)
					dev_warn(&pdev->dev, "FD filter space full, new ntuple rules will not be added\n");
		}
	} else if (error == BIT(I40E_RX_PROG_STATUS_DESC_NO_FD_ENTRY_SHIFT)) {
		if (I40E_DEBUG_FD & pf->hw.debug_mask)
			dev_info(&pdev->dev, "ntuple filter fd_id = %d, could not be removed\n",
				 qw0->hi_dword.fd_id);
	}
}

/**
 * i40e_unmap_and_free_tx_resource - Release a Tx buffer
 * @ring:      the ring that owns the buffer
 * @tx_buffer: the buffer to free
 **/
static void i40e_unmap_and_free_tx_resource(struct i40e_ring *ring,
					    struct i40e_tx_buffer *tx_buffer)
{
	if (tx_buffer->skb) {
		if (tx_buffer->tx_flags & I40E_TX_FLAGS_FD_SB)
			kfree(tx_buffer->raw_buf);
		else if (ring_is_xdp(ring))
			xdp_return_frame(tx_buffer->xdpf);
		else
			dev_kfree_skb_any(tx_buffer->skb);
		if (dma_unmap_len(tx_buffer, len))
			dma_unmap_single(ring->dev,
					 dma_unmap_addr(tx_buffer, dma),
					 dma_unmap_len(tx_buffer, len),
					 DMA_TO_DEVICE);
	} else if (dma_unmap_len(tx_buffer, len)) {
		dma_unmap_page(ring->dev,
			       dma_unmap_addr(tx_buffer, dma),
			       dma_unmap_len(tx_buffer, len),
			       DMA_TO_DEVICE);
	}

	tx_buffer->next_to_watch = NULL;
	tx_buffer->skb = NULL;
	dma_unmap_len_set(tx_buffer, len, 0);
	/* tx_buffer must be completely set up in the transmit path */
}

/**
 * i40e_clean_tx_ring - Free any empty Tx buffers
 * @tx_ring: ring to be cleaned
 **/
void i40e_clean_tx_ring(struct i40e_ring *tx_ring)
{
	unsigned long bi_size;
	u16 i;

	if (ring_is_xdp(tx_ring) && tx_ring->xsk_pool) {
		i40e_xsk_clean_tx_ring(tx_ring);
	} else {
		/* ring already cleared, nothing to do */
		if (!tx_ring->tx_bi)
			return;

		/* Free all the Tx ring sk_buffs */
		for (i = 0; i < tx_ring->count; i++)
			i40e_unmap_and_free_tx_resource(tx_ring,
							&tx_ring->tx_bi[i]);
	}

	bi_size = sizeof(struct i40e_tx_buffer) * tx_ring->count;
	memset(tx_ring->tx_bi, 0, bi_size);

	/* Zero out the descriptor ring */
	memset(tx_ring->desc, 0, tx_ring->size);

	tx_ring->next_to_use = 0;
	tx_ring->next_to_clean = 0;

	if (!tx_ring->netdev)
		return;

	/* cleanup Tx queue statistics */
	netdev_tx_reset_queue(txring_txq(tx_ring));
}

/**
 * i40e_free_tx_resources - Free Tx resources per queue
 * @tx_ring: Tx descriptor ring for a specific queue
 *
 * Free all transmit software resources
 **/
void i40e_free_tx_resources(struct i40e_ring *tx_ring)
{
	i40e_clean_tx_ring(tx_ring);
	kfree(tx_ring->tx_bi);
	tx_ring->tx_bi = NULL;
	kfree(tx_ring->xsk_descs);
	tx_ring->xsk_descs = NULL;

	if (tx_ring->desc) {
		dma_free_coherent(tx_ring->dev, tx_ring->size,
				  tx_ring->desc, tx_ring->dma);
		tx_ring->desc = NULL;
	}
}

/**
 * i40e_get_tx_pending - how many tx descriptors not processed
 * @ring: the ring of descriptors
 * @in_sw: use SW variables
 *
 * Since there is no access to the ring head register
 * in XL710, we need to use our local copies
 **/
u32 i40e_get_tx_pending(struct i40e_ring *ring, bool in_sw)
{
	u32 head, tail;

	if (!in_sw) {
		head = i40e_get_head(ring);
		tail = readl(ring->tail);
	} else {
		head = ring->next_to_clean;
		tail = ring->next_to_use;
	}

	if (head != tail)
		return (head < tail) ?
			tail - head : (tail + ring->count - head);

	return 0;
}

/**
 * i40e_detect_recover_hung - Function to detect and recover hung_queues
 * @vsi:  pointer to vsi struct with tx queues
 *
 * VSI has netdev and netdev has TX queues. This function is to check each of
 * those TX queues if they are hung, trigger recovery by issuing SW interrupt.
 **/
void i40e_detect_recover_hung(struct i40e_vsi *vsi)
{
	struct i40e_ring *tx_ring = NULL;
	struct net_device *netdev;
	unsigned int i;
	int packets;

	if (!vsi)
		return;

	if (test_bit(__I40E_VSI_DOWN, vsi->state))
		return;

	netdev = vsi->netdev;
	if (!netdev)
		return;

	if (!netif_carrier_ok(netdev))
		return;

	for (i = 0; i < vsi->num_queue_pairs; i++) {
		tx_ring = vsi->tx_rings[i];
		if (tx_ring && tx_ring->desc) {
			/* If packet counter has not changed the queue is
			 * likely stalled, so force an interrupt for this
			 * queue.
			 *
			 * prev_pkt_ctr would be negative if there was no
			 * pending work.
			 */
			packets = tx_ring->stats.packets & INT_MAX;
			if (tx_ring->tx_stats.prev_pkt_ctr == packets) {
				i40e_force_wb(vsi, tx_ring->q_vector);
				continue;
			}

			/* Memory barrier between read of packet count and call
			 * to i40e_get_tx_pending()
			 */
			smp_rmb();
			tx_ring->tx_stats.prev_pkt_ctr =
			    i40e_get_tx_pending(tx_ring, true) ? packets : -1;
		}
	}
}

/**
 * i40e_clean_tx_irq - Reclaim resources after transmit completes
 * @vsi: the VSI we care about
 * @tx_ring: Tx ring to clean
 * @napi_budget: Used to determine if we are in netpoll
 *
 * Returns true if there's any budget left (e.g. the clean is finished)
 **/
static bool i40e_clean_tx_irq(struct i40e_vsi *vsi,
			      struct i40e_ring *tx_ring, int napi_budget)
{
	int i = tx_ring->next_to_clean;
	struct i40e_tx_buffer *tx_buf;
	struct i40e_tx_desc *tx_head;
	struct i40e_tx_desc *tx_desc;
	unsigned int total_bytes = 0, total_packets = 0;
	unsigned int budget = vsi->work_limit;

	tx_buf = &tx_ring->tx_bi[i];
	tx_desc = I40E_TX_DESC(tx_ring, i);
	i -= tx_ring->count;

	tx_head = I40E_TX_DESC(tx_ring, i40e_get_head(tx_ring));

	do {
		struct i40e_tx_desc *eop_desc = tx_buf->next_to_watch;

		/* if next_to_watch is not set then there is no work pending */
		if (!eop_desc)
			break;

		/* prevent any other reads prior to eop_desc */
		smp_rmb();

		i40e_trace(clean_tx_irq, tx_ring, tx_desc, tx_buf);
		/* we have caught up to head, no work left to do */
		if (tx_head == tx_desc)
			break;

		/* clear next_to_watch to prevent false hangs */
		tx_buf->next_to_watch = NULL;

		/* update the statistics for this packet */
		total_bytes += tx_buf->bytecount;
		total_packets += tx_buf->gso_segs;

		/* free the skb/XDP data */
		if (ring_is_xdp(tx_ring))
			xdp_return_frame(tx_buf->xdpf);
		else
			napi_consume_skb(tx_buf->skb, napi_budget);

		/* unmap skb header data */
		dma_unmap_single(tx_ring->dev,
				 dma_unmap_addr(tx_buf, dma),
				 dma_unmap_len(tx_buf, len),
				 DMA_TO_DEVICE);

		/* clear tx_buffer data */
		tx_buf->skb = NULL;
		dma_unmap_len_set(tx_buf, len, 0);

		/* unmap remaining buffers */
		while (tx_desc != eop_desc) {
			i40e_trace(clean_tx_irq_unmap,
				   tx_ring, tx_desc, tx_buf);

			tx_buf++;
			tx_desc++;
			i++;
			if (unlikely(!i)) {
				i -= tx_ring->count;
				tx_buf = tx_ring->tx_bi;
				tx_desc = I40E_TX_DESC(tx_ring, 0);
			}

			/* unmap any remaining paged data */
			if (dma_unmap_len(tx_buf, len)) {
				dma_unmap_page(tx_ring->dev,
					       dma_unmap_addr(tx_buf, dma),
					       dma_unmap_len(tx_buf, len),
					       DMA_TO_DEVICE);
				dma_unmap_len_set(tx_buf, len, 0);
			}
		}

		/* move us one more past the eop_desc for start of next pkt */
		tx_buf++;
		tx_desc++;
		i++;
		if (unlikely(!i)) {
			i -= tx_ring->count;
			tx_buf = tx_ring->tx_bi;
			tx_desc = I40E_TX_DESC(tx_ring, 0);
		}

		prefetch(tx_desc);

		/* update budget accounting */
		budget--;
	} while (likely(budget));

	i += tx_ring->count;
	tx_ring->next_to_clean = i;
	i40e_update_tx_stats(tx_ring, total_packets, total_bytes);
	i40e_arm_wb(tx_ring, vsi, budget);

	if (ring_is_xdp(tx_ring))
		return !!budget;

	/* notify netdev of completed buffers */
	netdev_tx_completed_queue(txring_txq(tx_ring),
				  total_packets, total_bytes);

#define TX_WAKE_THRESHOLD ((s16)(DESC_NEEDED * 2))
	if (unlikely(total_packets && netif_carrier_ok(tx_ring->netdev) &&
		     (I40E_DESC_UNUSED(tx_ring) >= TX_WAKE_THRESHOLD))) {
		/* Make sure that anybody stopping the queue after this
		 * sees the new next_to_clean.
		 */
		smp_mb();
		if (__netif_subqueue_stopped(tx_ring->netdev,
					     tx_ring->queue_index) &&
		   !test_bit(__I40E_VSI_DOWN, vsi->state)) {
			netif_wake_subqueue(tx_ring->netdev,
					    tx_ring->queue_index);
			++tx_ring->tx_stats.restart_queue;
		}
	}

	return !!budget;
}

/**
 * i40e_enable_wb_on_itr - Arm hardware to do a wb, interrupts are not enabled
 * @vsi: the VSI we care about
 * @q_vector: the vector on which to enable writeback
 *
 **/
static void i40e_enable_wb_on_itr(struct i40e_vsi *vsi,
				  struct i40e_q_vector *q_vector)
{
	u16 flags = q_vector->tx.ring[0].flags;
	u32 val;

	if (!(flags & I40E_TXR_FLAGS_WB_ON_ITR))
		return;

	if (q_vector->arm_wb_state)
		return;

	if (vsi->back->flags & I40E_FLAG_MSIX_ENABLED) {
		val = I40E_PFINT_DYN_CTLN_WB_ON_ITR_MASK |
		      I40E_PFINT_DYN_CTLN_ITR_INDX_MASK; /* set noitr */

		wr32(&vsi->back->hw,
		     I40E_PFINT_DYN_CTLN(q_vector->reg_idx),
		     val);
	} else {
		val = I40E_PFINT_DYN_CTL0_WB_ON_ITR_MASK |
		      I40E_PFINT_DYN_CTL0_ITR_INDX_MASK; /* set noitr */

		wr32(&vsi->back->hw, I40E_PFINT_DYN_CTL0, val);
	}
	q_vector->arm_wb_state = true;
}

/**
 * i40e_force_wb - Issue SW Interrupt so HW does a wb
 * @vsi: the VSI we care about
 * @q_vector: the vector  on which to force writeback
 *
 **/
void i40e_force_wb(struct i40e_vsi *vsi, struct i40e_q_vector *q_vector)
{
	if (vsi->back->flags & I40E_FLAG_MSIX_ENABLED) {
		u32 val = I40E_PFINT_DYN_CTLN_INTENA_MASK |
			  I40E_PFINT_DYN_CTLN_ITR_INDX_MASK | /* set noitr */
			  I40E_PFINT_DYN_CTLN_SWINT_TRIG_MASK |
			  I40E_PFINT_DYN_CTLN_SW_ITR_INDX_ENA_MASK;
			  /* allow 00 to be written to the index */

		wr32(&vsi->back->hw,
		     I40E_PFINT_DYN_CTLN(q_vector->reg_idx), val);
	} else {
		u32 val = I40E_PFINT_DYN_CTL0_INTENA_MASK |
			  I40E_PFINT_DYN_CTL0_ITR_INDX_MASK | /* set noitr */
			  I40E_PFINT_DYN_CTL0_SWINT_TRIG_MASK |
			  I40E_PFINT_DYN_CTL0_SW_ITR_INDX_ENA_MASK;
			/* allow 00 to be written to the index */

		wr32(&vsi->back->hw, I40E_PFINT_DYN_CTL0, val);
	}
}

static inline bool i40e_container_is_rx(struct i40e_q_vector *q_vector,
					struct i40e_ring_container *rc)
{
	return &q_vector->rx == rc;
}

static inline unsigned int i40e_itr_divisor(struct i40e_q_vector *q_vector)
{
	unsigned int divisor;

	switch (q_vector->vsi->back->hw.phy.link_info.link_speed) {
	case I40E_LINK_SPEED_40GB:
		divisor = I40E_ITR_ADAPTIVE_MIN_INC * 1024;
		break;
	case I40E_LINK_SPEED_25GB:
	case I40E_LINK_SPEED_20GB:
		divisor = I40E_ITR_ADAPTIVE_MIN_INC * 512;
		break;
	default:
	case I40E_LINK_SPEED_10GB:
		divisor = I40E_ITR_ADAPTIVE_MIN_INC * 256;
		break;
	case I40E_LINK_SPEED_1GB:
	case I40E_LINK_SPEED_100MB:
		divisor = I40E_ITR_ADAPTIVE_MIN_INC * 32;
		break;
	}

	return divisor;
}

/**
 * i40e_update_itr - update the dynamic ITR value based on statistics
 * @q_vector: structure containing interrupt and ring information
 * @rc: structure containing ring performance data
 *
 * Stores a new ITR value based on packets and byte
 * counts during the last interrupt.  The advantage of per interrupt
 * computation is faster updates and more accurate ITR for the current
 * traffic pattern.  Constants in this function were computed
 * based on theoretical maximum wire speed and thresholds were set based
 * on testing data as well as attempting to minimize response time
 * while increasing bulk throughput.
 **/
static void i40e_update_itr(struct i40e_q_vector *q_vector,
			    struct i40e_ring_container *rc)
{
	unsigned int avg_wire_size, packets, bytes, itr;
	unsigned long next_update = jiffies;

	/* If we don't have any rings just leave ourselves set for maximum
	 * possible latency so we take ourselves out of the equation.
	 */
	if (!rc->ring || !ITR_IS_DYNAMIC(rc->ring->itr_setting))
		return;

	/* For Rx we want to push the delay up and default to low latency.
	 * for Tx we want to pull the delay down and default to high latency.
	 */
	itr = i40e_container_is_rx(q_vector, rc) ?
	      I40E_ITR_ADAPTIVE_MIN_USECS | I40E_ITR_ADAPTIVE_LATENCY :
	      I40E_ITR_ADAPTIVE_MAX_USECS | I40E_ITR_ADAPTIVE_LATENCY;

	/* If we didn't update within up to 1 - 2 jiffies we can assume
	 * that either packets are coming in so slow there hasn't been
	 * any work, or that there is so much work that NAPI is dealing
	 * with interrupt moderation and we don't need to do anything.
	 */
	if (time_after(next_update, rc->next_update))
		goto clear_counts;

	/* If itr_countdown is set it means we programmed an ITR within
	 * the last 4 interrupt cycles. This has a side effect of us
	 * potentially firing an early interrupt. In order to work around
	 * this we need to throw out any data received for a few
	 * interrupts following the update.
	 */
	if (q_vector->itr_countdown) {
		itr = rc->target_itr;
		goto clear_counts;
	}

	packets = rc->total_packets;
	bytes = rc->total_bytes;

	if (i40e_container_is_rx(q_vector, rc)) {
		/* If Rx there are 1 to 4 packets and bytes are less than
		 * 9000 assume insufficient data to use bulk rate limiting
		 * approach unless Tx is already in bulk rate limiting. We
		 * are likely latency driven.
		 */
		if (packets && packets < 4 && bytes < 9000 &&
		    (q_vector->tx.target_itr & I40E_ITR_ADAPTIVE_LATENCY)) {
			itr = I40E_ITR_ADAPTIVE_LATENCY;
			goto adjust_by_size;
		}
	} else if (packets < 4) {
		/* If we have Tx and Rx ITR maxed and Tx ITR is running in
		 * bulk mode and we are receiving 4 or fewer packets just
		 * reset the ITR_ADAPTIVE_LATENCY bit for latency mode so
		 * that the Rx can relax.
		 */
		if (rc->target_itr == I40E_ITR_ADAPTIVE_MAX_USECS &&
		    (q_vector->rx.target_itr & I40E_ITR_MASK) ==
		     I40E_ITR_ADAPTIVE_MAX_USECS)
			goto clear_counts;
	} else if (packets > 32) {
		/* If we have processed over 32 packets in a single interrupt
		 * for Tx assume we need to switch over to "bulk" mode.
		 */
		rc->target_itr &= ~I40E_ITR_ADAPTIVE_LATENCY;
	}

	/* We have no packets to actually measure against. This means
	 * either one of the other queues on this vector is active or
	 * we are a Tx queue doing TSO with too high of an interrupt rate.
	 *
	 * Between 4 and 56 we can assume that our current interrupt delay
	 * is only slightly too low. As such we should increase it by a small
	 * fixed amount.
	 */
	if (packets < 56) {
		itr = rc->target_itr + I40E_ITR_ADAPTIVE_MIN_INC;
		if ((itr & I40E_ITR_MASK) > I40E_ITR_ADAPTIVE_MAX_USECS) {
			itr &= I40E_ITR_ADAPTIVE_LATENCY;
			itr += I40E_ITR_ADAPTIVE_MAX_USECS;
		}
		goto clear_counts;
	}

	if (packets <= 256) {
		itr = min(q_vector->tx.current_itr, q_vector->rx.current_itr);
		itr &= I40E_ITR_MASK;

		/* Between 56 and 112 is our "goldilocks" zone where we are
		 * working out "just right". Just report that our current
		 * ITR is good for us.
		 */
		if (packets <= 112)
			goto clear_counts;

		/* If packet count is 128 or greater we are likely looking
		 * at a slight overrun of the delay we want. Try halving
		 * our delay to see if that will cut the number of packets
		 * in half per interrupt.
		 */
		itr /= 2;
		itr &= I40E_ITR_MASK;
		if (itr < I40E_ITR_ADAPTIVE_MIN_USECS)
			itr = I40E_ITR_ADAPTIVE_MIN_USECS;

		goto clear_counts;
	}

	/* The paths below assume we are dealing with a bulk ITR since
	 * number of packets is greater than 256. We are just going to have
	 * to compute a value and try to bring the count under control,
	 * though for smaller packet sizes there isn't much we can do as
	 * NAPI polling will likely be kicking in sooner rather than later.
	 */
	itr = I40E_ITR_ADAPTIVE_BULK;

adjust_by_size:
	/* If packet counts are 256 or greater we can assume we have a gross
	 * overestimation of what the rate should be. Instead of trying to fine
	 * tune it just use the formula below to try and dial in an exact value
	 * give the current packet size of the frame.
	 */
	avg_wire_size = bytes / packets;

	/* The following is a crude approximation of:
	 *  wmem_default / (size + overhead) = desired_pkts_per_int
	 *  rate / bits_per_byte / (size + ethernet overhead) = pkt_rate
	 *  (desired_pkt_rate / pkt_rate) * usecs_per_sec = ITR value
	 *
	 * Assuming wmem_default is 212992 and overhead is 640 bytes per
	 * packet, (256 skb, 64 headroom, 320 shared info), we can reduce the
	 * formula down to
	 *
	 *  (170 * (size + 24)) / (size + 640) = ITR
	 *
	 * We first do some math on the packet size and then finally bitshift
	 * by 8 after rounding up. We also have to account for PCIe link speed
	 * difference as ITR scales based on this.
	 */
	if (avg_wire_size <= 60) {
		/* Start at 250k ints/sec */
		avg_wire_size = 4096;
	} else if (avg_wire_size <= 380) {
		/* 250K ints/sec to 60K ints/sec */
		avg_wire_size *= 40;
		avg_wire_size += 1696;
	} else if (avg_wire_size <= 1084) {
		/* 60K ints/sec to 36K ints/sec */
		avg_wire_size *= 15;
		avg_wire_size += 11452;
	} else if (avg_wire_size <= 1980) {
		/* 36K ints/sec to 30K ints/sec */
		avg_wire_size *= 5;
		avg_wire_size += 22420;
	} else {
		/* plateau at a limit of 30K ints/sec */
		avg_wire_size = 32256;
	}

	/* If we are in low latency mode halve our delay which doubles the
	 * rate to somewhere between 100K to 16K ints/sec
	 */
	if (itr & I40E_ITR_ADAPTIVE_LATENCY)
		avg_wire_size /= 2;

	/* Resultant value is 256 times larger than it needs to be. This
	 * gives us room to adjust the value as needed to either increase
	 * or decrease the value based on link speeds of 10G, 2.5G, 1G, etc.
	 *
	 * Use addition as we have already recorded the new latency flag
	 * for the ITR value.
	 */
	itr += DIV_ROUND_UP(avg_wire_size, i40e_itr_divisor(q_vector)) *
	       I40E_ITR_ADAPTIVE_MIN_INC;

	if ((itr & I40E_ITR_MASK) > I40E_ITR_ADAPTIVE_MAX_USECS) {
		itr &= I40E_ITR_ADAPTIVE_LATENCY;
		itr += I40E_ITR_ADAPTIVE_MAX_USECS;
	}

clear_counts:
	/* write back value */
	rc->target_itr = itr;

	/* next update should occur within next jiffy */
	rc->next_update = next_update + 1;

	rc->total_bytes = 0;
	rc->total_packets = 0;
}

static struct i40e_rx_buffer *i40e_rx_bi(struct i40e_ring *rx_ring, u32 idx)
{
	return &rx_ring->rx_bi[idx];
}

/**
 * i40e_reuse_rx_page - page flip buffer and store it back on the ring
 * @rx_ring: rx descriptor ring to store buffers on
 * @old_buff: donor buffer to have page reused
 *
 * Synchronizes page for reuse by the adapter
 **/
static void i40e_reuse_rx_page(struct i40e_ring *rx_ring,
			       struct i40e_rx_buffer *old_buff)
{
	struct i40e_rx_buffer *new_buff;
	u16 nta = rx_ring->next_to_alloc;

	new_buff = i40e_rx_bi(rx_ring, nta);

	/* update, and store next to alloc */
	nta++;
	rx_ring->next_to_alloc = (nta < rx_ring->count) ? nta : 0;

	/* transfer page from old buffer to new buffer */
	new_buff->dma		= old_buff->dma;
	new_buff->page		= old_buff->page;
	new_buff->page_offset	= old_buff->page_offset;
	new_buff->pagecnt_bias	= old_buff->pagecnt_bias;

	rx_ring->rx_stats.page_reuse_count++;

	/* clear contents of buffer_info */
	old_buff->page = NULL;
}

/**
 * i40e_clean_programming_status - clean the programming status descriptor
 * @rx_ring: the rx ring that has this descriptor
 * @qword0_raw: qword0
 * @qword1: qword1 representing status_error_len in CPU ordering
 *
 * Flow director should handle FD_FILTER_STATUS to check its filter programming
 * status being successful or not and take actions accordingly. FCoE should
 * handle its context/filter programming/invalidation status and take actions.
 *
 * Returns an i40e_rx_buffer to reuse if the cleanup occurred, otherwise NULL.
 **/
void i40e_clean_programming_status(struct i40e_ring *rx_ring, u64 qword0_raw,
				   u64 qword1)
{
	u8 id;

	id = (qword1 & I40E_RX_PROG_STATUS_DESC_QW1_PROGID_MASK) >>
		  I40E_RX_PROG_STATUS_DESC_QW1_PROGID_SHIFT;

	if (id == I40E_RX_PROG_STATUS_DESC_FD_FILTER_STATUS)
		i40e_fd_handle_status(rx_ring, qword0_raw, qword1, id);
}

/**
 * i40e_setup_tx_descriptors - Allocate the Tx descriptors
 * @tx_ring: the tx ring to set up
 *
 * Return 0 on success, negative on error
 **/
int i40e_setup_tx_descriptors(struct i40e_ring *tx_ring)
{
	struct device *dev = tx_ring->dev;
	int bi_size;

	if (!dev)
		return -ENOMEM;

	/* warn if we are about to overwrite the pointer */
	WARN_ON(tx_ring->tx_bi);
	bi_size = sizeof(struct i40e_tx_buffer) * tx_ring->count;
	tx_ring->tx_bi = kzalloc(bi_size, GFP_KERNEL);
	if (!tx_ring->tx_bi)
		goto err;

	if (ring_is_xdp(tx_ring)) {
		tx_ring->xsk_descs = kcalloc(I40E_MAX_NUM_DESCRIPTORS, sizeof(*tx_ring->xsk_descs),
					     GFP_KERNEL);
		if (!tx_ring->xsk_descs)
			goto err;
	}

	u64_stats_init(&tx_ring->syncp);

	/* round up to nearest 4K */
	tx_ring->size = tx_ring->count * sizeof(struct i40e_tx_desc);
	/* add u32 for head writeback, align after this takes care of
	 * guaranteeing this is at least one cache line in size
	 */
	tx_ring->size += sizeof(u32);
	tx_ring->size = ALIGN(tx_ring->size, 4096);
	tx_ring->desc = dma_alloc_coherent(dev, tx_ring->size,
					   &tx_ring->dma, GFP_KERNEL);
	if (!tx_ring->desc) {
		dev_info(dev, "Unable to allocate memory for the Tx descriptor ring, size=%d\n",
			 tx_ring->size);
		goto err;
	}

	tx_ring->next_to_use = 0;
	tx_ring->next_to_clean = 0;
	tx_ring->tx_stats.prev_pkt_ctr = -1;
	return 0;

err:
	kfree(tx_ring->xsk_descs);
	tx_ring->xsk_descs = NULL;
	kfree(tx_ring->tx_bi);
	tx_ring->tx_bi = NULL;
	return -ENOMEM;
}

int i40e_alloc_rx_bi(struct i40e_ring *rx_ring)
{
	unsigned long sz = sizeof(*rx_ring->rx_bi) * rx_ring->count;

	rx_ring->rx_bi = kzalloc(sz, GFP_KERNEL);
	return rx_ring->rx_bi ? 0 : -ENOMEM;
}

static void i40e_clear_rx_bi(struct i40e_ring *rx_ring)
{
	memset(rx_ring->rx_bi, 0, sizeof(*rx_ring->rx_bi) * rx_ring->count);
}

/**
 * i40e_clean_rx_ring - Free Rx buffers
 * @rx_ring: ring to be cleaned
 **/
void i40e_clean_rx_ring(struct i40e_ring *rx_ring)
{
	u16 i;

	/* ring already cleared, nothing to do */
	if (!rx_ring->rx_bi)
		return;

	if (rx_ring->skb) {
		dev_kfree_skb(rx_ring->skb);
		rx_ring->skb = NULL;
	}

	if (rx_ring->xsk_pool) {
		i40e_xsk_clean_rx_ring(rx_ring);
		goto skip_free;
	}

	/* Free all the Rx ring sk_buffs */
	for (i = 0; i < rx_ring->count; i++) {
		struct i40e_rx_buffer *rx_bi = i40e_rx_bi(rx_ring, i);

		if (!rx_bi->page)
			continue;

		/* Invalidate cache lines that may have been written to by
		 * device so that we avoid corrupting memory.
		 */
		dma_sync_single_range_for_cpu(rx_ring->dev,
					      rx_bi->dma,
					      rx_bi->page_offset,
					      rx_ring->rx_buf_len,
					      DMA_FROM_DEVICE);

		/* free resources associated with mapping */
		dma_unmap_page_attrs(rx_ring->dev, rx_bi->dma,
				     i40e_rx_pg_size(rx_ring),
				     DMA_FROM_DEVICE,
				     I40E_RX_DMA_ATTR);

		__page_frag_cache_drain(rx_bi->page, rx_bi->pagecnt_bias);

		rx_bi->page = NULL;
		rx_bi->page_offset = 0;
	}

skip_free:
	if (rx_ring->xsk_pool)
		i40e_clear_rx_bi_zc(rx_ring);
	else
		i40e_clear_rx_bi(rx_ring);

	/* Zero out the descriptor ring */
	memset(rx_ring->desc, 0, rx_ring->size);

	rx_ring->next_to_alloc = 0;
	rx_ring->next_to_clean = 0;
	rx_ring->next_to_use = 0;
}

/**
 * i40e_free_rx_resources - Free Rx resources
 * @rx_ring: ring to clean the resources from
 *
 * Free all receive software resources
 **/
void i40e_free_rx_resources(struct i40e_ring *rx_ring)
{
	i40e_clean_rx_ring(rx_ring);
	if (rx_ring->vsi->type == I40E_VSI_MAIN)
		xdp_rxq_info_unreg(&rx_ring->xdp_rxq);
	rx_ring->xdp_prog = NULL;
	kfree(rx_ring->rx_bi);
	rx_ring->rx_bi = NULL;

	if (rx_ring->desc) {
		dma_free_coherent(rx_ring->dev, rx_ring->size,
				  rx_ring->desc, rx_ring->dma);
		rx_ring->desc = NULL;
	}
}

/**
 * i40e_setup_rx_descriptors - Allocate Rx descriptors
 * @rx_ring: Rx descriptor ring (for a specific queue) to setup
 *
 * Returns 0 on success, negative on failure
 **/
int i40e_setup_rx_descriptors(struct i40e_ring *rx_ring)
{
	struct device *dev = rx_ring->dev;
	int err;

	u64_stats_init(&rx_ring->syncp);

	/* Round up to nearest 4K */
	rx_ring->size = rx_ring->count * sizeof(union i40e_rx_desc);
	rx_ring->size = ALIGN(rx_ring->size, 4096);
	rx_ring->desc = dma_alloc_coherent(dev, rx_ring->size,
					   &rx_ring->dma, GFP_KERNEL);

	if (!rx_ring->desc) {
		dev_info(dev, "Unable to allocate memory for the Rx descriptor ring, size=%d\n",
			 rx_ring->size);
		return -ENOMEM;
	}

	rx_ring->next_to_alloc = 0;
	rx_ring->next_to_clean = 0;
	rx_ring->next_to_use = 0;

	/* XDP RX-queue info only needed for RX rings exposed to XDP */
	if (rx_ring->vsi->type == I40E_VSI_MAIN) {
		err = xdp_rxq_info_reg(&rx_ring->xdp_rxq, rx_ring->netdev,
				       rx_ring->queue_index, rx_ring->q_vector->napi.napi_id);
		if (err < 0)
			return err;
	}

	rx_ring->xdp_prog = rx_ring->vsi->xdp_prog;

	return 0;
}

/**
 * i40e_release_rx_desc - Store the new tail and head values
 * @rx_ring: ring to bump
 * @val: new head index
 **/
void i40e_release_rx_desc(struct i40e_ring *rx_ring, u32 val)
{
	rx_ring->next_to_use = val;

	/* update next to alloc since we have filled the ring */
	rx_ring->next_to_alloc = val;

	/* Force memory writes to complete before letting h/w
	 * know there are new descriptors to fetch.  (Only
	 * applicable for weak-ordered memory model archs,
	 * such as IA-64).
	 */
	wmb();
	writel(val, rx_ring->tail);
}

/**
 * i40e_rx_offset - Return expected offset into page to access data
 * @rx_ring: Ring we are requesting offset of
 *
 * Returns the offset value for ring into the data buffer.
 */
static inline unsigned int i40e_rx_offset(struct i40e_ring *rx_ring)
{
	return ring_uses_build_skb(rx_ring) ? I40E_SKB_PAD : 0;
}

static unsigned int i40e_rx_frame_truesize(struct i40e_ring *rx_ring,
					   unsigned int size)
{
	unsigned int truesize;

#if (PAGE_SIZE < 8192)
	truesize = i40e_rx_pg_size(rx_ring) / 2; /* Must be power-of-2 */
#else
	truesize = i40e_rx_offset(rx_ring) ?
		SKB_DATA_ALIGN(size + i40e_rx_offset(rx_ring)) +
		SKB_DATA_ALIGN(sizeof(struct skb_shared_info)) :
		SKB_DATA_ALIGN(size);
#endif
	return truesize;
}

/**
 * i40e_alloc_mapped_page - recycle or make a new page
 * @rx_ring: ring to use
 * @bi: rx_buffer struct to modify
 *
 * Returns true if the page was successfully allocated or
 * reused.
 **/
static bool i40e_alloc_mapped_page(struct i40e_ring *rx_ring,
				   struct i40e_rx_buffer *bi)
{
	struct page *page = bi->page;
	dma_addr_t dma;

	/* since we are recycling buffers we should seldom need to alloc */
	if (likely(page)) {
		rx_ring->rx_stats.page_reuse_count++;
		return true;
	}

	/* alloc new page for storage */
	page = dev_alloc_pages(i40e_rx_pg_order(rx_ring));
	if (unlikely(!page)) {
		rx_ring->rx_stats.alloc_page_failed++;
		return false;
	}

	/* map page for use */
	dma = dma_map_page_attrs(rx_ring->dev, page, 0,
				 i40e_rx_pg_size(rx_ring),
				 DMA_FROM_DEVICE,
				 I40E_RX_DMA_ATTR);

	/* if mapping failed free memory back to system since
	 * there isn't much point in holding memory we can't use
	 */
	if (dma_mapping_error(rx_ring->dev, dma)) {
		__free_pages(page, i40e_rx_pg_order(rx_ring));
		rx_ring->rx_stats.alloc_page_failed++;
		return false;
	}

	bi->dma = dma;
	bi->page = page;
	bi->page_offset = i40e_rx_offset(rx_ring);
	page_ref_add(page, USHRT_MAX - 1);
	bi->pagecnt_bias = USHRT_MAX;

	return true;
}

/**
 * i40e_alloc_rx_buffers - Replace used receive buffers
 * @rx_ring: ring to place buffers on
 * @cleaned_count: number of buffers to replace
 *
 * Returns false if all allocations were successful, true if any fail
 **/
bool i40e_alloc_rx_buffers(struct i40e_ring *rx_ring, u16 cleaned_count)
{
	u16 ntu = rx_ring->next_to_use;
	union i40e_rx_desc *rx_desc;
	struct i40e_rx_buffer *bi;

	/* do nothing if no valid netdev defined */
	if (!rx_ring->netdev || !cleaned_count)
		return false;

	rx_desc = I40E_RX_DESC(rx_ring, ntu);
	bi = i40e_rx_bi(rx_ring, ntu);

	do {
		if (!i40e_alloc_mapped_page(rx_ring, bi))
			goto no_buffers;

		/* sync the buffer for use by the device */
		dma_sync_single_range_for_device(rx_ring->dev, bi->dma,
						 bi->page_offset,
						 rx_ring->rx_buf_len,
						 DMA_FROM_DEVICE);

		/* Refresh the desc even if buffer_addrs didn't change
		 * because each write-back erases this info.
		 */
		rx_desc->read.pkt_addr = cpu_to_le64(bi->dma + bi->page_offset);

		rx_desc++;
		bi++;
		ntu++;
		if (unlikely(ntu == rx_ring->count)) {
			rx_desc = I40E_RX_DESC(rx_ring, 0);
			bi = i40e_rx_bi(rx_ring, 0);
			ntu = 0;
		}

		/* clear the status bits for the next_to_use descriptor */
		rx_desc->wb.qword1.status_error_len = 0;

		cleaned_count--;
	} while (cleaned_count);

	if (rx_ring->next_to_use != ntu)
		i40e_release_rx_desc(rx_ring, ntu);

	return false;

no_buffers:
	if (rx_ring->next_to_use != ntu)
		i40e_release_rx_desc(rx_ring, ntu);

	/* make sure to come back via polling to try again after
	 * allocation failure
	 */
	return true;
}

/**
 * i40e_rx_checksum - Indicate in skb if hw indicated a good cksum
 * @vsi: the VSI we care about
 * @skb: skb currently being received and modified
 * @rx_desc: the receive descriptor
 **/
static inline void i40e_rx_checksum(struct i40e_vsi *vsi,
				    struct sk_buff *skb,
				    union i40e_rx_desc *rx_desc)
{
	struct i40e_rx_ptype_decoded decoded;
	u32 rx_error, rx_status;
	bool ipv4, ipv6;
	u8 ptype;
	u64 qword;

	qword = le64_to_cpu(rx_desc->wb.qword1.status_error_len);
	ptype = (qword & I40E_RXD_QW1_PTYPE_MASK) >> I40E_RXD_QW1_PTYPE_SHIFT;
	rx_error = (qword & I40E_RXD_QW1_ERROR_MASK) >>
		   I40E_RXD_QW1_ERROR_SHIFT;
	rx_status = (qword & I40E_RXD_QW1_STATUS_MASK) >>
		    I40E_RXD_QW1_STATUS_SHIFT;
	decoded = decode_rx_desc_ptype(ptype);

	skb->ip_summed = CHECKSUM_NONE;

	skb_checksum_none_assert(skb);

	/* Rx csum enabled and ip headers found? */
	if (!(vsi->netdev->features & NETIF_F_RXCSUM))
		return;

	/* did the hardware decode the packet and checksum? */
	if (!(rx_status & BIT(I40E_RX_DESC_STATUS_L3L4P_SHIFT)))
		return;

	/* both known and outer_ip must be set for the below code to work */
	if (!(decoded.known && decoded.outer_ip))
		return;

	ipv4 = (decoded.outer_ip == I40E_RX_PTYPE_OUTER_IP) &&
	       (decoded.outer_ip_ver == I40E_RX_PTYPE_OUTER_IPV4);
	ipv6 = (decoded.outer_ip == I40E_RX_PTYPE_OUTER_IP) &&
	       (decoded.outer_ip_ver == I40E_RX_PTYPE_OUTER_IPV6);

	if (ipv4 &&
	    (rx_error & (BIT(I40E_RX_DESC_ERROR_IPE_SHIFT) |
			 BIT(I40E_RX_DESC_ERROR_EIPE_SHIFT))))
		goto checksum_fail;

	/* likely incorrect csum if alternate IP extension headers found */
	if (ipv6 &&
	    rx_status & BIT(I40E_RX_DESC_STATUS_IPV6EXADD_SHIFT))
		/* don't increment checksum err here, non-fatal err */
		return;

	/* there was some L4 error, count error and punt packet to the stack */
	if (rx_error & BIT(I40E_RX_DESC_ERROR_L4E_SHIFT))
		goto checksum_fail;

	/* handle packets that were not able to be checksummed due
	 * to arrival speed, in this case the stack can compute
	 * the csum.
	 */
	if (rx_error & BIT(I40E_RX_DESC_ERROR_PPRS_SHIFT))
		return;

	/* If there is an outer header present that might contain a checksum
	 * we need to bump the checksum level by 1 to reflect the fact that
	 * we are indicating we validated the inner checksum.
	 */
	if (decoded.tunnel_type >= I40E_RX_PTYPE_TUNNEL_IP_GRENAT)
		skb->csum_level = 1;

	/* Only report checksum unnecessary for TCP, UDP, or SCTP */
	switch (decoded.inner_prot) {
	case I40E_RX_PTYPE_INNER_PROT_TCP:
	case I40E_RX_PTYPE_INNER_PROT_UDP:
	case I40E_RX_PTYPE_INNER_PROT_SCTP:
		skb->ip_summed = CHECKSUM_UNNECESSARY;
		fallthrough;
	default:
		break;
	}

	return;

checksum_fail:
	vsi->back->hw_csum_rx_error++;
}

/**
 * i40e_ptype_to_htype - get a hash type
 * @ptype: the ptype value from the descriptor
 *
 * Returns a hash type to be used by skb_set_hash
 **/
static inline int i40e_ptype_to_htype(u8 ptype)
{
	struct i40e_rx_ptype_decoded decoded = decode_rx_desc_ptype(ptype);

	if (!decoded.known)
		return PKT_HASH_TYPE_NONE;

	if (decoded.outer_ip == I40E_RX_PTYPE_OUTER_IP &&
	    decoded.payload_layer == I40E_RX_PTYPE_PAYLOAD_LAYER_PAY4)
		return PKT_HASH_TYPE_L4;
	else if (decoded.outer_ip == I40E_RX_PTYPE_OUTER_IP &&
		 decoded.payload_layer == I40E_RX_PTYPE_PAYLOAD_LAYER_PAY3)
		return PKT_HASH_TYPE_L3;
	else
		return PKT_HASH_TYPE_L2;
}

/**
 * i40e_rx_hash - set the hash value in the skb
 * @ring: descriptor ring
 * @rx_desc: specific descriptor
 * @skb: skb currently being received and modified
 * @rx_ptype: Rx packet type
 **/
static inline void i40e_rx_hash(struct i40e_ring *ring,
				union i40e_rx_desc *rx_desc,
				struct sk_buff *skb,
				u8 rx_ptype)
{
	u32 hash;
	const __le64 rss_mask =
		cpu_to_le64((u64)I40E_RX_DESC_FLTSTAT_RSS_HASH <<
			    I40E_RX_DESC_STATUS_FLTSTAT_SHIFT);

	if (!(ring->netdev->features & NETIF_F_RXHASH))
		return;

	if ((rx_desc->wb.qword1.status_error_len & rss_mask) == rss_mask) {
		hash = le32_to_cpu(rx_desc->wb.qword0.hi_dword.rss);
		skb_set_hash(skb, hash, i40e_ptype_to_htype(rx_ptype));
	}
}

/**
 * i40e_process_skb_fields - Populate skb header fields from Rx descriptor
 * @rx_ring: rx descriptor ring packet is being transacted on
 * @rx_desc: pointer to the EOP Rx descriptor
 * @skb: pointer to current skb being populated
 *
 * This function checks the ring, descriptor, and packet information in
 * order to populate the hash, checksum, VLAN, protocol, and
 * other fields within the skb.
 **/
void i40e_process_skb_fields(struct i40e_ring *rx_ring,
			     union i40e_rx_desc *rx_desc, struct sk_buff *skb)
{
	u64 qword = le64_to_cpu(rx_desc->wb.qword1.status_error_len);
	u32 rx_status = (qword & I40E_RXD_QW1_STATUS_MASK) >>
			I40E_RXD_QW1_STATUS_SHIFT;
	u32 tsynvalid = rx_status & I40E_RXD_QW1_STATUS_TSYNVALID_MASK;
	u32 tsyn = (rx_status & I40E_RXD_QW1_STATUS_TSYNINDX_MASK) >>
		   I40E_RXD_QW1_STATUS_TSYNINDX_SHIFT;
	u8 rx_ptype = (qword & I40E_RXD_QW1_PTYPE_MASK) >>
		      I40E_RXD_QW1_PTYPE_SHIFT;

	if (unlikely(tsynvalid))
		i40e_ptp_rx_hwtstamp(rx_ring->vsi->back, skb, tsyn);

	i40e_rx_hash(rx_ring, rx_desc, skb, rx_ptype);

	i40e_rx_checksum(rx_ring->vsi, skb, rx_desc);

	skb_record_rx_queue(skb, rx_ring->queue_index);

	if (qword & BIT(I40E_RX_DESC_STATUS_L2TAG1P_SHIFT)) {
		u16 vlan_tag = rx_desc->wb.qword0.lo_dword.l2tag1;

		__vlan_hwaccel_put_tag(skb, htons(ETH_P_8021Q),
				       le16_to_cpu(vlan_tag));
	}

	/* modifies the skb - consumes the enet header */
	skb->protocol = eth_type_trans(skb, rx_ring->netdev);
}

/**
 * i40e_cleanup_headers - Correct empty headers
 * @rx_ring: rx descriptor ring packet is being transacted on
 * @skb: pointer to current skb being fixed
 * @rx_desc: pointer to the EOP Rx descriptor
 *
 * Also address the case where we are pulling data in on pages only
 * and as such no data is present in the skb header.
 *
 * In addition if skb is not at least 60 bytes we need to pad it so that
 * it is large enough to qualify as a valid Ethernet frame.
 *
 * Returns true if an error was encountered and skb was freed.
 **/
static bool i40e_cleanup_headers(struct i40e_ring *rx_ring, struct sk_buff *skb,
				 union i40e_rx_desc *rx_desc)

{
	/* XDP packets use error pointer so abort at this point */
	if (IS_ERR(skb))
		return true;

	/* ERR_MASK will only have valid bits if EOP set, and
	 * what we are doing here is actually checking
	 * I40E_RX_DESC_ERROR_RXE_SHIFT, since it is the zeroth bit in
	 * the error field
	 */
	if (unlikely(i40e_test_staterr(rx_desc,
				       BIT(I40E_RXD_QW1_ERROR_SHIFT)))) {
		dev_kfree_skb_any(skb);
		return true;
	}

	/* if eth_skb_pad returns an error the skb was freed */
	if (eth_skb_pad(skb))
		return true;

	return false;
}

/**
 * i40e_page_is_reusable - check if any reuse is possible
 * @page: page struct to check
 *
 * A page is not reusable if it was allocated under low memory
 * conditions, or it's not in the same NUMA node as this CPU.
 */
static inline bool i40e_page_is_reusable(struct page *page)
{
	return (page_to_nid(page) == numa_mem_id()) &&
		!page_is_pfmemalloc(page);
}

/**
 * i40e_can_reuse_rx_page - Determine if this page can be reused by
 * the adapter for another receive
 *
 * @rx_buffer: buffer containing the page
 * @rx_buffer_pgcnt: buffer page refcount pre xdp_do_redirect() call
 *
 * If page is reusable, rx_buffer->page_offset is adjusted to point to
 * an unused region in the page.
 *
 * For small pages, @truesize will be a constant value, half the size
 * of the memory at page.  We'll attempt to alternate between high and
 * low halves of the page, with one half ready for use by the hardware
 * and the other half being consumed by the stack.  We use the page
 * ref count to determine whether the stack has finished consuming the
 * portion of this page that was passed up with a previous packet.  If
 * the page ref count is >1, we'll assume the "other" half page is
 * still busy, and this page cannot be reused.
 *
 * For larger pages, @truesize will be the actual space used by the
 * received packet (adjusted upward to an even multiple of the cache
 * line size).  This will advance through the page by the amount
 * actually consumed by the received packets while there is still
 * space for a buffer.  Each region of larger pages will be used at
 * most once, after which the page will not be reused.
 *
 * In either case, if the page is reusable its refcount is increased.
 **/
static bool i40e_can_reuse_rx_page(struct i40e_rx_buffer *rx_buffer,
				   int rx_buffer_pgcnt)
{
	unsigned int pagecnt_bias = rx_buffer->pagecnt_bias;
	struct page *page = rx_buffer->page;

	/* Is any reuse possible? */
	if (unlikely(!i40e_page_is_reusable(page)))
		return false;

#if (PAGE_SIZE < 8192)
	/* if we are only owner of page we can reuse it */
	if (unlikely((rx_buffer_pgcnt - pagecnt_bias) > 1))
		return false;
#else
#define I40E_LAST_OFFSET \
	(SKB_WITH_OVERHEAD(PAGE_SIZE) - I40E_RXBUFFER_2048)
	if (rx_buffer->page_offset > I40E_LAST_OFFSET)
		return false;
#endif

	/* If we have drained the page fragment pool we need to update
	 * the pagecnt_bias and page count so that we fully restock the
	 * number of references the driver holds.
	 */
	if (unlikely(pagecnt_bias == 1)) {
		page_ref_add(page, USHRT_MAX - 1);
		rx_buffer->pagecnt_bias = USHRT_MAX;
	}

	return true;
}

/**
 * i40e_add_rx_frag - Add contents of Rx buffer to sk_buff
 * @rx_ring: rx descriptor ring to transact packets on
 * @rx_buffer: buffer containing page to add
 * @skb: sk_buff to place the data into
 * @size: packet length from rx_desc
 *
 * This function will add the data contained in rx_buffer->page to the skb.
 * It will just attach the page as a frag to the skb.
 *
 * The function will then update the page offset.
 **/
static void i40e_add_rx_frag(struct i40e_ring *rx_ring,
			     struct i40e_rx_buffer *rx_buffer,
			     struct sk_buff *skb,
			     unsigned int size)
{
#if (PAGE_SIZE < 8192)
	unsigned int truesize = i40e_rx_pg_size(rx_ring) / 2;
#else
	unsigned int truesize = SKB_DATA_ALIGN(size + i40e_rx_offset(rx_ring));
#endif

	skb_add_rx_frag(skb, skb_shinfo(skb)->nr_frags, rx_buffer->page,
			rx_buffer->page_offset, size, truesize);

	/* page is being used so we must update the page offset */
#if (PAGE_SIZE < 8192)
	rx_buffer->page_offset ^= truesize;
#else
	rx_buffer->page_offset += truesize;
#endif
}

/**
 * i40e_get_rx_buffer - Fetch Rx buffer and synchronize data for use
 * @rx_ring: rx descriptor ring to transact packets on
 * @size: size of buffer to add to skb
 * @rx_buffer_pgcnt: buffer page refcount
 *
 * This function will pull an Rx buffer from the ring and synchronize it
 * for use by the CPU.
 */
static struct i40e_rx_buffer *i40e_get_rx_buffer(struct i40e_ring *rx_ring,
						 const unsigned int size,
						 int *rx_buffer_pgcnt)
{
	struct i40e_rx_buffer *rx_buffer;

	rx_buffer = i40e_rx_bi(rx_ring, rx_ring->next_to_clean);
<<<<<<< HEAD
=======
	*rx_buffer_pgcnt =
#if (PAGE_SIZE < 8192)
		page_count(rx_buffer->page);
#else
		0;
#endif
>>>>>>> 356006a6
	prefetch_page_address(rx_buffer->page);

	/* we are reusing so sync this buffer for CPU use */
	dma_sync_single_range_for_cpu(rx_ring->dev,
				      rx_buffer->dma,
				      rx_buffer->page_offset,
				      size,
				      DMA_FROM_DEVICE);

	/* We have pulled a buffer for use, so decrement pagecnt_bias */
	rx_buffer->pagecnt_bias--;

	return rx_buffer;
}

/**
 * i40e_construct_skb - Allocate skb and populate it
 * @rx_ring: rx descriptor ring to transact packets on
 * @rx_buffer: rx buffer to pull data from
 * @xdp: xdp_buff pointing to the data
 *
 * This function allocates an skb.  It then populates it with the page
 * data from the current receive descriptor, taking care to set up the
 * skb correctly.
 */
static struct sk_buff *i40e_construct_skb(struct i40e_ring *rx_ring,
					  struct i40e_rx_buffer *rx_buffer,
					  struct xdp_buff *xdp)
{
	unsigned int size = xdp->data_end - xdp->data;
#if (PAGE_SIZE < 8192)
	unsigned int truesize = i40e_rx_pg_size(rx_ring) / 2;
#else
	unsigned int truesize = SKB_DATA_ALIGN(size);
#endif
	unsigned int headlen;
	struct sk_buff *skb;

	/* prefetch first cache line of first page */
	net_prefetch(xdp->data);

	/* Note, we get here by enabling legacy-rx via:
	 *
	 *    ethtool --set-priv-flags <dev> legacy-rx on
	 *
	 * In this mode, we currently get 0 extra XDP headroom as
	 * opposed to having legacy-rx off, where we process XDP
	 * packets going to stack via i40e_build_skb(). The latter
	 * provides us currently with 192 bytes of headroom.
	 *
	 * For i40e_construct_skb() mode it means that the
	 * xdp->data_meta will always point to xdp->data, since
	 * the helper cannot expand the head. Should this ever
	 * change in future for legacy-rx mode on, then lets also
	 * add xdp->data_meta handling here.
	 */

	/* allocate a skb to store the frags */
	skb = __napi_alloc_skb(&rx_ring->q_vector->napi,
			       I40E_RX_HDR_SIZE,
			       GFP_ATOMIC | __GFP_NOWARN);
	if (unlikely(!skb))
		return NULL;

	/* Determine available headroom for copy */
	headlen = size;
	if (headlen > I40E_RX_HDR_SIZE)
		headlen = eth_get_headlen(skb->dev, xdp->data,
					  I40E_RX_HDR_SIZE);

	/* align pull length to size of long to optimize memcpy performance */
	memcpy(__skb_put(skb, headlen), xdp->data,
	       ALIGN(headlen, sizeof(long)));

	/* update all of the pointers */
	size -= headlen;
	if (size) {
		skb_add_rx_frag(skb, 0, rx_buffer->page,
				rx_buffer->page_offset + headlen,
				size, truesize);

		/* buffer is used by skb, update page_offset */
#if (PAGE_SIZE < 8192)
		rx_buffer->page_offset ^= truesize;
#else
		rx_buffer->page_offset += truesize;
#endif
	} else {
		/* buffer is unused, reset bias back to rx_buffer */
		rx_buffer->pagecnt_bias++;
	}

	return skb;
}

/**
 * i40e_build_skb - Build skb around an existing buffer
 * @rx_ring: Rx descriptor ring to transact packets on
 * @rx_buffer: Rx buffer to pull data from
 * @xdp: xdp_buff pointing to the data
 *
 * This function builds an skb around an existing Rx buffer, taking care
 * to set up the skb correctly and avoid any memcpy overhead.
 */
static struct sk_buff *i40e_build_skb(struct i40e_ring *rx_ring,
				      struct i40e_rx_buffer *rx_buffer,
				      struct xdp_buff *xdp)
{
	unsigned int metasize = xdp->data - xdp->data_meta;
#if (PAGE_SIZE < 8192)
	unsigned int truesize = i40e_rx_pg_size(rx_ring) / 2;
#else
	unsigned int truesize = SKB_DATA_ALIGN(sizeof(struct skb_shared_info)) +
				SKB_DATA_ALIGN(xdp->data_end -
					       xdp->data_hard_start);
#endif
	struct sk_buff *skb;

	/* Prefetch first cache line of first page. If xdp->data_meta
	 * is unused, this points exactly as xdp->data, otherwise we
	 * likely have a consumer accessing first few bytes of meta
	 * data, and then actual data.
	 */
	net_prefetch(xdp->data_meta);

	/* build an skb around the page buffer */
	skb = build_skb(xdp->data_hard_start, truesize);
	if (unlikely(!skb))
		return NULL;

	/* update pointers within the skb to store the data */
	skb_reserve(skb, xdp->data - xdp->data_hard_start);
	__skb_put(skb, xdp->data_end - xdp->data);
	if (metasize)
		skb_metadata_set(skb, metasize);

	/* buffer is used by skb, update page_offset */
#if (PAGE_SIZE < 8192)
	rx_buffer->page_offset ^= truesize;
#else
	rx_buffer->page_offset += truesize;
#endif

	return skb;
}

/**
 * i40e_put_rx_buffer - Clean up used buffer and either recycle or free
 * @rx_ring: rx descriptor ring to transact packets on
 * @rx_buffer: rx buffer to pull data from
 * @rx_buffer_pgcnt: rx buffer page refcount pre xdp_do_redirect() call
 *
 * This function will clean up the contents of the rx_buffer.  It will
 * either recycle the buffer or unmap it and free the associated resources.
 */
static void i40e_put_rx_buffer(struct i40e_ring *rx_ring,
			       struct i40e_rx_buffer *rx_buffer,
			       int rx_buffer_pgcnt)
{
	if (i40e_can_reuse_rx_page(rx_buffer, rx_buffer_pgcnt)) {
		/* hand second half of page back to the ring */
		i40e_reuse_rx_page(rx_ring, rx_buffer);
	} else {
		/* we are not reusing the buffer so unmap it */
		dma_unmap_page_attrs(rx_ring->dev, rx_buffer->dma,
				     i40e_rx_pg_size(rx_ring),
				     DMA_FROM_DEVICE, I40E_RX_DMA_ATTR);
		__page_frag_cache_drain(rx_buffer->page,
					rx_buffer->pagecnt_bias);
		/* clear contents of buffer_info */
		rx_buffer->page = NULL;
	}
}

/**
 * i40e_is_non_eop - process handling of non-EOP buffers
 * @rx_ring: Rx ring being processed
 * @rx_desc: Rx descriptor for current buffer
 * @skb: Current socket buffer containing buffer in progress
 *
 * This function updates next to clean.  If the buffer is an EOP buffer
 * this function exits returning false, otherwise it will place the
 * sk_buff in the next buffer to be chained and return true indicating
 * that this is in fact a non-EOP buffer.
 **/
static bool i40e_is_non_eop(struct i40e_ring *rx_ring,
			    union i40e_rx_desc *rx_desc,
			    struct sk_buff *skb)
{
	u32 ntc = rx_ring->next_to_clean + 1;

	/* fetch, update, and store next to clean */
	ntc = (ntc < rx_ring->count) ? ntc : 0;
	rx_ring->next_to_clean = ntc;

	prefetch(I40E_RX_DESC(rx_ring, ntc));

	/* if we are the last buffer then there is nothing else to do */
#define I40E_RXD_EOF BIT(I40E_RX_DESC_STATUS_EOF_SHIFT)
	if (likely(i40e_test_staterr(rx_desc, I40E_RXD_EOF)))
		return false;

	rx_ring->rx_stats.non_eop_descs++;

	return true;
}

static int i40e_xmit_xdp_ring(struct xdp_frame *xdpf,
			      struct i40e_ring *xdp_ring);

int i40e_xmit_xdp_tx_ring(struct xdp_buff *xdp, struct i40e_ring *xdp_ring)
{
	struct xdp_frame *xdpf = xdp_convert_buff_to_frame(xdp);

	if (unlikely(!xdpf))
		return I40E_XDP_CONSUMED;

	return i40e_xmit_xdp_ring(xdpf, xdp_ring);
}

/**
 * i40e_run_xdp - run an XDP program
 * @rx_ring: Rx ring being processed
 * @xdp: XDP buffer containing the frame
 **/
static struct sk_buff *i40e_run_xdp(struct i40e_ring *rx_ring,
				    struct xdp_buff *xdp)
{
	int err, result = I40E_XDP_PASS;
	struct i40e_ring *xdp_ring;
	struct bpf_prog *xdp_prog;
	u32 act;

	rcu_read_lock();
	xdp_prog = READ_ONCE(rx_ring->xdp_prog);

	if (!xdp_prog)
		goto xdp_out;

	prefetchw(xdp->data_hard_start); /* xdp_frame write */

	act = bpf_prog_run_xdp(xdp_prog, xdp);
	switch (act) {
	case XDP_PASS:
		break;
	case XDP_TX:
		xdp_ring = rx_ring->vsi->xdp_rings[rx_ring->queue_index];
		result = i40e_xmit_xdp_tx_ring(xdp, xdp_ring);
		break;
	case XDP_REDIRECT:
		err = xdp_do_redirect(rx_ring->netdev, xdp, xdp_prog);
		result = !err ? I40E_XDP_REDIR : I40E_XDP_CONSUMED;
		break;
	default:
		bpf_warn_invalid_xdp_action(act);
		fallthrough;
	case XDP_ABORTED:
		trace_xdp_exception(rx_ring->netdev, xdp_prog, act);
		fallthrough; /* handle aborts by dropping packet */
	case XDP_DROP:
		result = I40E_XDP_CONSUMED;
		break;
	}
xdp_out:
	rcu_read_unlock();
	return ERR_PTR(-result);
}

/**
 * i40e_rx_buffer_flip - adjusted rx_buffer to point to an unused region
 * @rx_ring: Rx ring
 * @rx_buffer: Rx buffer to adjust
 * @size: Size of adjustment
 **/
static void i40e_rx_buffer_flip(struct i40e_ring *rx_ring,
				struct i40e_rx_buffer *rx_buffer,
				unsigned int size)
{
	unsigned int truesize = i40e_rx_frame_truesize(rx_ring, size);

#if (PAGE_SIZE < 8192)
	rx_buffer->page_offset ^= truesize;
#else
	rx_buffer->page_offset += truesize;
#endif
}

/**
 * i40e_xdp_ring_update_tail - Updates the XDP Tx ring tail register
 * @xdp_ring: XDP Tx ring
 *
 * This function updates the XDP Tx ring tail register.
 **/
void i40e_xdp_ring_update_tail(struct i40e_ring *xdp_ring)
{
	/* Force memory writes to complete before letting h/w
	 * know there are new descriptors to fetch.
	 */
	wmb();
	writel_relaxed(xdp_ring->next_to_use, xdp_ring->tail);
}

/**
 * i40e_update_rx_stats - Update Rx ring statistics
 * @rx_ring: rx descriptor ring
 * @total_rx_bytes: number of bytes received
 * @total_rx_packets: number of packets received
 *
 * This function updates the Rx ring statistics.
 **/
void i40e_update_rx_stats(struct i40e_ring *rx_ring,
			  unsigned int total_rx_bytes,
			  unsigned int total_rx_packets)
{
	u64_stats_update_begin(&rx_ring->syncp);
	rx_ring->stats.packets += total_rx_packets;
	rx_ring->stats.bytes += total_rx_bytes;
	u64_stats_update_end(&rx_ring->syncp);
	rx_ring->q_vector->rx.total_packets += total_rx_packets;
	rx_ring->q_vector->rx.total_bytes += total_rx_bytes;
}

/**
 * i40e_finalize_xdp_rx - Bump XDP Tx tail and/or flush redirect map
 * @rx_ring: Rx ring
 * @xdp_res: Result of the receive batch
 *
 * This function bumps XDP Tx tail and/or flush redirect map, and
 * should be called when a batch of packets has been processed in the
 * napi loop.
 **/
void i40e_finalize_xdp_rx(struct i40e_ring *rx_ring, unsigned int xdp_res)
{
	if (xdp_res & I40E_XDP_REDIR)
		xdp_do_flush_map();

	if (xdp_res & I40E_XDP_TX) {
		struct i40e_ring *xdp_ring =
			rx_ring->vsi->xdp_rings[rx_ring->queue_index];

		i40e_xdp_ring_update_tail(xdp_ring);
	}
}

/**
 * i40e_inc_ntc: Advance the next_to_clean index
 * @rx_ring: Rx ring
 **/
static void i40e_inc_ntc(struct i40e_ring *rx_ring)
{
	u32 ntc = rx_ring->next_to_clean + 1;

	ntc = (ntc < rx_ring->count) ? ntc : 0;
	rx_ring->next_to_clean = ntc;
	prefetch(I40E_RX_DESC(rx_ring, ntc));
}

/**
 * i40e_clean_rx_irq - Clean completed descriptors from Rx ring - bounce buf
 * @rx_ring: rx descriptor ring to transact packets on
 * @budget: Total limit on number of packets to process
 *
 * This function provides a "bounce buffer" approach to Rx interrupt
 * processing.  The advantage to this is that on systems that have
 * expensive overhead for IOMMU access this provides a means of avoiding
 * it by maintaining the mapping of the page to the system.
 *
 * Returns amount of work completed
 **/
static int i40e_clean_rx_irq(struct i40e_ring *rx_ring, int budget)
{
	unsigned int total_rx_bytes = 0, total_rx_packets = 0;
	struct sk_buff *skb = rx_ring->skb;
	u16 cleaned_count = I40E_DESC_UNUSED(rx_ring);
	unsigned int xdp_xmit = 0;
	bool failure = false;
	struct xdp_buff xdp;

#if (PAGE_SIZE < 8192)
	xdp.frame_sz = i40e_rx_frame_truesize(rx_ring, 0);
#endif
	xdp.rxq = &rx_ring->xdp_rxq;

	while (likely(total_rx_packets < (unsigned int)budget)) {
		struct i40e_rx_buffer *rx_buffer;
		union i40e_rx_desc *rx_desc;
		int rx_buffer_pgcnt;
		unsigned int size;
		u64 qword;

		/* return some buffers to hardware, one at a time is too slow */
		if (cleaned_count >= I40E_RX_BUFFER_WRITE) {
			failure = failure ||
				  i40e_alloc_rx_buffers(rx_ring, cleaned_count);
			cleaned_count = 0;
		}

		rx_desc = I40E_RX_DESC(rx_ring, rx_ring->next_to_clean);

		/* status_error_len will always be zero for unused descriptors
		 * because it's cleared in cleanup, and overlaps with hdr_addr
		 * which is always zero because packet split isn't used, if the
		 * hardware wrote DD then the length will be non-zero
		 */
		qword = le64_to_cpu(rx_desc->wb.qword1.status_error_len);

		/* This memory barrier is needed to keep us from reading
		 * any other fields out of the rx_desc until we have
		 * verified the descriptor has been written back.
		 */
		dma_rmb();

		if (i40e_rx_is_programming_status(qword)) {
			i40e_clean_programming_status(rx_ring,
						      rx_desc->raw.qword[0],
						      qword);
			rx_buffer = i40e_rx_bi(rx_ring, rx_ring->next_to_clean);
			i40e_inc_ntc(rx_ring);
			i40e_reuse_rx_page(rx_ring, rx_buffer);
			cleaned_count++;
			continue;
		}

		size = (qword & I40E_RXD_QW1_LENGTH_PBUF_MASK) >>
		       I40E_RXD_QW1_LENGTH_PBUF_SHIFT;
		if (!size)
			break;

		i40e_trace(clean_rx_irq, rx_ring, rx_desc, skb);
		rx_buffer = i40e_get_rx_buffer(rx_ring, size, &rx_buffer_pgcnt);

		/* retrieve a buffer from the ring */
		if (!skb) {
			xdp.data = page_address(rx_buffer->page) +
				   rx_buffer->page_offset;
			xdp.data_meta = xdp.data;
			xdp.data_hard_start = xdp.data -
					      i40e_rx_offset(rx_ring);
			xdp.data_end = xdp.data + size;
#if (PAGE_SIZE > 4096)
			/* At larger PAGE_SIZE, frame_sz depend on len size */
			xdp.frame_sz = i40e_rx_frame_truesize(rx_ring, size);
#endif
			skb = i40e_run_xdp(rx_ring, &xdp);
		}

		if (IS_ERR(skb)) {
			unsigned int xdp_res = -PTR_ERR(skb);

			if (xdp_res & (I40E_XDP_TX | I40E_XDP_REDIR)) {
				xdp_xmit |= xdp_res;
				i40e_rx_buffer_flip(rx_ring, rx_buffer, size);
			} else {
				rx_buffer->pagecnt_bias++;
			}
			total_rx_bytes += size;
			total_rx_packets++;
		} else if (skb) {
			i40e_add_rx_frag(rx_ring, rx_buffer, skb, size);
		} else if (ring_uses_build_skb(rx_ring)) {
			skb = i40e_build_skb(rx_ring, rx_buffer, &xdp);
		} else {
			skb = i40e_construct_skb(rx_ring, rx_buffer, &xdp);
		}

		/* exit if we failed to retrieve a buffer */
		if (!skb) {
			rx_ring->rx_stats.alloc_buff_failed++;
			rx_buffer->pagecnt_bias++;
			break;
		}

		i40e_put_rx_buffer(rx_ring, rx_buffer, rx_buffer_pgcnt);
		cleaned_count++;

		if (i40e_is_non_eop(rx_ring, rx_desc, skb))
			continue;

		if (i40e_cleanup_headers(rx_ring, skb, rx_desc)) {
			skb = NULL;
			continue;
		}

		/* probably a little skewed due to removing CRC */
		total_rx_bytes += skb->len;

		/* populate checksum, VLAN, and protocol */
		i40e_process_skb_fields(rx_ring, rx_desc, skb);

		i40e_trace(clean_rx_irq_rx, rx_ring, rx_desc, skb);
		napi_gro_receive(&rx_ring->q_vector->napi, skb);
		skb = NULL;

		/* update budget accounting */
		total_rx_packets++;
	}

	i40e_finalize_xdp_rx(rx_ring, xdp_xmit);
	rx_ring->skb = skb;

	i40e_update_rx_stats(rx_ring, total_rx_bytes, total_rx_packets);

	/* guarantee a trip back through this routine if there was a failure */
	return failure ? budget : (int)total_rx_packets;
}

static inline u32 i40e_buildreg_itr(const int type, u16 itr)
{
	u32 val;

	/* We don't bother with setting the CLEARPBA bit as the data sheet
	 * points out doing so is "meaningless since it was already
	 * auto-cleared". The auto-clearing happens when the interrupt is
	 * asserted.
	 *
	 * Hardware errata 28 for also indicates that writing to a
	 * xxINT_DYN_CTLx CSR with INTENA_MSK (bit 31) set to 0 will clear
	 * an event in the PBA anyway so we need to rely on the automask
	 * to hold pending events for us until the interrupt is re-enabled
	 *
	 * The itr value is reported in microseconds, and the register
	 * value is recorded in 2 microsecond units. For this reason we
	 * only need to shift by the interval shift - 1 instead of the
	 * full value.
	 */
	itr &= I40E_ITR_MASK;

	val = I40E_PFINT_DYN_CTLN_INTENA_MASK |
	      (type << I40E_PFINT_DYN_CTLN_ITR_INDX_SHIFT) |
	      (itr << (I40E_PFINT_DYN_CTLN_INTERVAL_SHIFT - 1));

	return val;
}

/* a small macro to shorten up some long lines */
#define INTREG I40E_PFINT_DYN_CTLN

/* The act of updating the ITR will cause it to immediately trigger. In order
 * to prevent this from throwing off adaptive update statistics we defer the
 * update so that it can only happen so often. So after either Tx or Rx are
 * updated we make the adaptive scheme wait until either the ITR completely
 * expires via the next_update expiration or we have been through at least
 * 3 interrupts.
 */
#define ITR_COUNTDOWN_START 3

/**
 * i40e_update_enable_itr - Update itr and re-enable MSIX interrupt
 * @vsi: the VSI we care about
 * @q_vector: q_vector for which itr is being updated and interrupt enabled
 *
 **/
static inline void i40e_update_enable_itr(struct i40e_vsi *vsi,
					  struct i40e_q_vector *q_vector)
{
	struct i40e_hw *hw = &vsi->back->hw;
	u32 intval;

	/* If we don't have MSIX, then we only need to re-enable icr0 */
	if (!(vsi->back->flags & I40E_FLAG_MSIX_ENABLED)) {
		i40e_irq_dynamic_enable_icr0(vsi->back);
		return;
	}

	/* These will do nothing if dynamic updates are not enabled */
	i40e_update_itr(q_vector, &q_vector->tx);
	i40e_update_itr(q_vector, &q_vector->rx);

	/* This block of logic allows us to get away with only updating
	 * one ITR value with each interrupt. The idea is to perform a
	 * pseudo-lazy update with the following criteria.
	 *
	 * 1. Rx is given higher priority than Tx if both are in same state
	 * 2. If we must reduce an ITR that is given highest priority.
	 * 3. We then give priority to increasing ITR based on amount.
	 */
	if (q_vector->rx.target_itr < q_vector->rx.current_itr) {
		/* Rx ITR needs to be reduced, this is highest priority */
		intval = i40e_buildreg_itr(I40E_RX_ITR,
					   q_vector->rx.target_itr);
		q_vector->rx.current_itr = q_vector->rx.target_itr;
		q_vector->itr_countdown = ITR_COUNTDOWN_START;
	} else if ((q_vector->tx.target_itr < q_vector->tx.current_itr) ||
		   ((q_vector->rx.target_itr - q_vector->rx.current_itr) <
		    (q_vector->tx.target_itr - q_vector->tx.current_itr))) {
		/* Tx ITR needs to be reduced, this is second priority
		 * Tx ITR needs to be increased more than Rx, fourth priority
		 */
		intval = i40e_buildreg_itr(I40E_TX_ITR,
					   q_vector->tx.target_itr);
		q_vector->tx.current_itr = q_vector->tx.target_itr;
		q_vector->itr_countdown = ITR_COUNTDOWN_START;
	} else if (q_vector->rx.current_itr != q_vector->rx.target_itr) {
		/* Rx ITR needs to be increased, third priority */
		intval = i40e_buildreg_itr(I40E_RX_ITR,
					   q_vector->rx.target_itr);
		q_vector->rx.current_itr = q_vector->rx.target_itr;
		q_vector->itr_countdown = ITR_COUNTDOWN_START;
	} else {
		/* No ITR update, lowest priority */
		intval = i40e_buildreg_itr(I40E_ITR_NONE, 0);
		if (q_vector->itr_countdown)
			q_vector->itr_countdown--;
	}

	if (!test_bit(__I40E_VSI_DOWN, vsi->state))
		wr32(hw, INTREG(q_vector->reg_idx), intval);
}

/**
 * i40e_napi_poll - NAPI polling Rx/Tx cleanup routine
 * @napi: napi struct with our devices info in it
 * @budget: amount of work driver is allowed to do this pass, in packets
 *
 * This function will clean all queues associated with a q_vector.
 *
 * Returns the amount of work done
 **/
int i40e_napi_poll(struct napi_struct *napi, int budget)
{
	struct i40e_q_vector *q_vector =
			       container_of(napi, struct i40e_q_vector, napi);
	struct i40e_vsi *vsi = q_vector->vsi;
	struct i40e_ring *ring;
	bool clean_complete = true;
	bool arm_wb = false;
	int budget_per_ring;
	int work_done = 0;

	if (test_bit(__I40E_VSI_DOWN, vsi->state)) {
		napi_complete(napi);
		return 0;
	}

	/* Since the actual Tx work is minimal, we can give the Tx a larger
	 * budget and be more aggressive about cleaning up the Tx descriptors.
	 */
	i40e_for_each_ring(ring, q_vector->tx) {
		bool wd = ring->xsk_pool ?
			  i40e_clean_xdp_tx_irq(vsi, ring) :
			  i40e_clean_tx_irq(vsi, ring, budget);

		if (!wd) {
			clean_complete = false;
			continue;
		}
		arm_wb |= ring->arm_wb;
		ring->arm_wb = false;
	}

	/* Handle case where we are called by netpoll with a budget of 0 */
	if (budget <= 0)
		goto tx_only;

	/* normally we have 1 Rx ring per q_vector */
	if (unlikely(q_vector->num_ringpairs > 1))
		/* We attempt to distribute budget to each Rx queue fairly, but
		 * don't allow the budget to go below 1 because that would exit
		 * polling early.
		 */
		budget_per_ring = max_t(int, budget / q_vector->num_ringpairs, 1);
	else
		/* Max of 1 Rx ring in this q_vector so give it the budget */
		budget_per_ring = budget;

	i40e_for_each_ring(ring, q_vector->rx) {
		int cleaned = ring->xsk_pool ?
			      i40e_clean_rx_irq_zc(ring, budget_per_ring) :
			      i40e_clean_rx_irq(ring, budget_per_ring);

		work_done += cleaned;
		/* if we clean as many as budgeted, we must not be done */
		if (cleaned >= budget_per_ring)
			clean_complete = false;
	}

	/* If work not completed, return budget and polling will return */
	if (!clean_complete) {
		int cpu_id = smp_processor_id();

		/* It is possible that the interrupt affinity has changed but,
		 * if the cpu is pegged at 100%, polling will never exit while
		 * traffic continues and the interrupt will be stuck on this
		 * cpu.  We check to make sure affinity is correct before we
		 * continue to poll, otherwise we must stop polling so the
		 * interrupt can move to the correct cpu.
		 */
		if (!cpumask_test_cpu(cpu_id, &q_vector->affinity_mask)) {
			/* Tell napi that we are done polling */
			napi_complete_done(napi, work_done);

			/* Force an interrupt */
			i40e_force_wb(vsi, q_vector);

			/* Return budget-1 so that polling stops */
			return budget - 1;
		}
tx_only:
		if (arm_wb) {
			q_vector->tx.ring[0].tx_stats.tx_force_wb++;
			i40e_enable_wb_on_itr(vsi, q_vector);
		}
		return budget;
	}

	if (vsi->back->flags & I40E_TXR_FLAGS_WB_ON_ITR)
		q_vector->arm_wb_state = false;

	/* Exit the polling mode, but don't re-enable interrupts if stack might
	 * poll us due to busy-polling
	 */
	if (likely(napi_complete_done(napi, work_done)))
		i40e_update_enable_itr(vsi, q_vector);

	return min(work_done, budget - 1);
}

/**
 * i40e_atr - Add a Flow Director ATR filter
 * @tx_ring:  ring to add programming descriptor to
 * @skb:      send buffer
 * @tx_flags: send tx flags
 **/
static void i40e_atr(struct i40e_ring *tx_ring, struct sk_buff *skb,
		     u32 tx_flags)
{
	struct i40e_filter_program_desc *fdir_desc;
	struct i40e_pf *pf = tx_ring->vsi->back;
	union {
		unsigned char *network;
		struct iphdr *ipv4;
		struct ipv6hdr *ipv6;
	} hdr;
	struct tcphdr *th;
	unsigned int hlen;
	u32 flex_ptype, dtype_cmd;
	int l4_proto;
	u16 i;

	/* make sure ATR is enabled */
	if (!(pf->flags & I40E_FLAG_FD_ATR_ENABLED))
		return;

	if (test_bit(__I40E_FD_ATR_AUTO_DISABLED, pf->state))
		return;

	/* if sampling is disabled do nothing */
	if (!tx_ring->atr_sample_rate)
		return;

	/* Currently only IPv4/IPv6 with TCP is supported */
	if (!(tx_flags & (I40E_TX_FLAGS_IPV4 | I40E_TX_FLAGS_IPV6)))
		return;

	/* snag network header to get L4 type and address */
	hdr.network = (tx_flags & I40E_TX_FLAGS_UDP_TUNNEL) ?
		      skb_inner_network_header(skb) : skb_network_header(skb);

	/* Note: tx_flags gets modified to reflect inner protocols in
	 * tx_enable_csum function if encap is enabled.
	 */
	if (tx_flags & I40E_TX_FLAGS_IPV4) {
		/* access ihl as u8 to avoid unaligned access on ia64 */
		hlen = (hdr.network[0] & 0x0F) << 2;
		l4_proto = hdr.ipv4->protocol;
	} else {
		/* find the start of the innermost ipv6 header */
		unsigned int inner_hlen = hdr.network - skb->data;
		unsigned int h_offset = inner_hlen;

		/* this function updates h_offset to the end of the header */
		l4_proto =
		  ipv6_find_hdr(skb, &h_offset, IPPROTO_TCP, NULL, NULL);
		/* hlen will contain our best estimate of the tcp header */
		hlen = h_offset - inner_hlen;
	}

	if (l4_proto != IPPROTO_TCP)
		return;

	th = (struct tcphdr *)(hdr.network + hlen);

	/* Due to lack of space, no more new filters can be programmed */
	if (th->syn && test_bit(__I40E_FD_ATR_AUTO_DISABLED, pf->state))
		return;
	if (pf->flags & I40E_FLAG_HW_ATR_EVICT_ENABLED) {
		/* HW ATR eviction will take care of removing filters on FIN
		 * and RST packets.
		 */
		if (th->fin || th->rst)
			return;
	}

	tx_ring->atr_count++;

	/* sample on all syn/fin/rst packets or once every atr sample rate */
	if (!th->fin &&
	    !th->syn &&
	    !th->rst &&
	    (tx_ring->atr_count < tx_ring->atr_sample_rate))
		return;

	tx_ring->atr_count = 0;

	/* grab the next descriptor */
	i = tx_ring->next_to_use;
	fdir_desc = I40E_TX_FDIRDESC(tx_ring, i);

	i++;
	tx_ring->next_to_use = (i < tx_ring->count) ? i : 0;

	flex_ptype = (tx_ring->queue_index << I40E_TXD_FLTR_QW0_QINDEX_SHIFT) &
		      I40E_TXD_FLTR_QW0_QINDEX_MASK;
	flex_ptype |= (tx_flags & I40E_TX_FLAGS_IPV4) ?
		      (I40E_FILTER_PCTYPE_NONF_IPV4_TCP <<
		       I40E_TXD_FLTR_QW0_PCTYPE_SHIFT) :
		      (I40E_FILTER_PCTYPE_NONF_IPV6_TCP <<
		       I40E_TXD_FLTR_QW0_PCTYPE_SHIFT);

	flex_ptype |= tx_ring->vsi->id << I40E_TXD_FLTR_QW0_DEST_VSI_SHIFT;

	dtype_cmd = I40E_TX_DESC_DTYPE_FILTER_PROG;

	dtype_cmd |= (th->fin || th->rst) ?
		     (I40E_FILTER_PROGRAM_DESC_PCMD_REMOVE <<
		      I40E_TXD_FLTR_QW1_PCMD_SHIFT) :
		     (I40E_FILTER_PROGRAM_DESC_PCMD_ADD_UPDATE <<
		      I40E_TXD_FLTR_QW1_PCMD_SHIFT);

	dtype_cmd |= I40E_FILTER_PROGRAM_DESC_DEST_DIRECT_PACKET_QINDEX <<
		     I40E_TXD_FLTR_QW1_DEST_SHIFT;

	dtype_cmd |= I40E_FILTER_PROGRAM_DESC_FD_STATUS_FD_ID <<
		     I40E_TXD_FLTR_QW1_FD_STATUS_SHIFT;

	dtype_cmd |= I40E_TXD_FLTR_QW1_CNT_ENA_MASK;
	if (!(tx_flags & I40E_TX_FLAGS_UDP_TUNNEL))
		dtype_cmd |=
			((u32)I40E_FD_ATR_STAT_IDX(pf->hw.pf_id) <<
			I40E_TXD_FLTR_QW1_CNTINDEX_SHIFT) &
			I40E_TXD_FLTR_QW1_CNTINDEX_MASK;
	else
		dtype_cmd |=
			((u32)I40E_FD_ATR_TUNNEL_STAT_IDX(pf->hw.pf_id) <<
			I40E_TXD_FLTR_QW1_CNTINDEX_SHIFT) &
			I40E_TXD_FLTR_QW1_CNTINDEX_MASK;

	if (pf->flags & I40E_FLAG_HW_ATR_EVICT_ENABLED)
		dtype_cmd |= I40E_TXD_FLTR_QW1_ATR_MASK;

	fdir_desc->qindex_flex_ptype_vsi = cpu_to_le32(flex_ptype);
	fdir_desc->rsvd = cpu_to_le32(0);
	fdir_desc->dtype_cmd_cntindex = cpu_to_le32(dtype_cmd);
	fdir_desc->fd_id = cpu_to_le32(0);
}

/**
 * i40e_tx_prepare_vlan_flags - prepare generic TX VLAN tagging flags for HW
 * @skb:     send buffer
 * @tx_ring: ring to send buffer on
 * @flags:   the tx flags to be set
 *
 * Checks the skb and set up correspondingly several generic transmit flags
 * related to VLAN tagging for the HW, such as VLAN, DCB, etc.
 *
 * Returns error code indicate the frame should be dropped upon error and the
 * otherwise  returns 0 to indicate the flags has been set properly.
 **/
static inline int i40e_tx_prepare_vlan_flags(struct sk_buff *skb,
					     struct i40e_ring *tx_ring,
					     u32 *flags)
{
	__be16 protocol = skb->protocol;
	u32  tx_flags = 0;

	if (protocol == htons(ETH_P_8021Q) &&
	    !(tx_ring->netdev->features & NETIF_F_HW_VLAN_CTAG_TX)) {
		/* When HW VLAN acceleration is turned off by the user the
		 * stack sets the protocol to 8021q so that the driver
		 * can take any steps required to support the SW only
		 * VLAN handling.  In our case the driver doesn't need
		 * to take any further steps so just set the protocol
		 * to the encapsulated ethertype.
		 */
		skb->protocol = vlan_get_protocol(skb);
		goto out;
	}

	/* if we have a HW VLAN tag being added, default to the HW one */
	if (skb_vlan_tag_present(skb)) {
		tx_flags |= skb_vlan_tag_get(skb) << I40E_TX_FLAGS_VLAN_SHIFT;
		tx_flags |= I40E_TX_FLAGS_HW_VLAN;
	/* else if it is a SW VLAN, check the next protocol and store the tag */
	} else if (protocol == htons(ETH_P_8021Q)) {
		struct vlan_hdr *vhdr, _vhdr;

		vhdr = skb_header_pointer(skb, ETH_HLEN, sizeof(_vhdr), &_vhdr);
		if (!vhdr)
			return -EINVAL;

		protocol = vhdr->h_vlan_encapsulated_proto;
		tx_flags |= ntohs(vhdr->h_vlan_TCI) << I40E_TX_FLAGS_VLAN_SHIFT;
		tx_flags |= I40E_TX_FLAGS_SW_VLAN;
	}

	if (!(tx_ring->vsi->back->flags & I40E_FLAG_DCB_ENABLED))
		goto out;

	/* Insert 802.1p priority into VLAN header */
	if ((tx_flags & (I40E_TX_FLAGS_HW_VLAN | I40E_TX_FLAGS_SW_VLAN)) ||
	    (skb->priority != TC_PRIO_CONTROL)) {
		tx_flags &= ~I40E_TX_FLAGS_VLAN_PRIO_MASK;
		tx_flags |= (skb->priority & 0x7) <<
				I40E_TX_FLAGS_VLAN_PRIO_SHIFT;
		if (tx_flags & I40E_TX_FLAGS_SW_VLAN) {
			struct vlan_ethhdr *vhdr;
			int rc;

			rc = skb_cow_head(skb, 0);
			if (rc < 0)
				return rc;
			vhdr = (struct vlan_ethhdr *)skb->data;
			vhdr->h_vlan_TCI = htons(tx_flags >>
						 I40E_TX_FLAGS_VLAN_SHIFT);
		} else {
			tx_flags |= I40E_TX_FLAGS_HW_VLAN;
		}
	}

out:
	*flags = tx_flags;
	return 0;
}

/**
 * i40e_tso - set up the tso context descriptor
 * @first:    pointer to first Tx buffer for xmit
 * @hdr_len:  ptr to the size of the packet header
 * @cd_type_cmd_tso_mss: Quad Word 1
 *
 * Returns 0 if no TSO can happen, 1 if tso is going, or error
 **/
static int i40e_tso(struct i40e_tx_buffer *first, u8 *hdr_len,
		    u64 *cd_type_cmd_tso_mss)
{
	struct sk_buff *skb = first->skb;
	u64 cd_cmd, cd_tso_len, cd_mss;
	union {
		struct iphdr *v4;
		struct ipv6hdr *v6;
		unsigned char *hdr;
	} ip;
	union {
		struct tcphdr *tcp;
		struct udphdr *udp;
		unsigned char *hdr;
	} l4;
	u32 paylen, l4_offset;
	u16 gso_segs, gso_size;
	int err;

	if (skb->ip_summed != CHECKSUM_PARTIAL)
		return 0;

	if (!skb_is_gso(skb))
		return 0;

	err = skb_cow_head(skb, 0);
	if (err < 0)
		return err;

	ip.hdr = skb_network_header(skb);
	l4.hdr = skb_transport_header(skb);

	/* initialize outer IP header fields */
	if (ip.v4->version == 4) {
		ip.v4->tot_len = 0;
		ip.v4->check = 0;
	} else {
		ip.v6->payload_len = 0;
	}

	if (skb_shinfo(skb)->gso_type & (SKB_GSO_GRE |
					 SKB_GSO_GRE_CSUM |
					 SKB_GSO_IPXIP4 |
					 SKB_GSO_IPXIP6 |
					 SKB_GSO_UDP_TUNNEL |
					 SKB_GSO_UDP_TUNNEL_CSUM)) {
		if (!(skb_shinfo(skb)->gso_type & SKB_GSO_PARTIAL) &&
		    (skb_shinfo(skb)->gso_type & SKB_GSO_UDP_TUNNEL_CSUM)) {
			l4.udp->len = 0;

			/* determine offset of outer transport header */
			l4_offset = l4.hdr - skb->data;

			/* remove payload length from outer checksum */
			paylen = skb->len - l4_offset;
			csum_replace_by_diff(&l4.udp->check,
					     (__force __wsum)htonl(paylen));
		}

		/* reset pointers to inner headers */
		ip.hdr = skb_inner_network_header(skb);
		l4.hdr = skb_inner_transport_header(skb);

		/* initialize inner IP header fields */
		if (ip.v4->version == 4) {
			ip.v4->tot_len = 0;
			ip.v4->check = 0;
		} else {
			ip.v6->payload_len = 0;
		}
	}

	/* determine offset of inner transport header */
	l4_offset = l4.hdr - skb->data;

	/* remove payload length from inner checksum */
	paylen = skb->len - l4_offset;

	if (skb_shinfo(skb)->gso_type & SKB_GSO_UDP_L4) {
		csum_replace_by_diff(&l4.udp->check, (__force __wsum)htonl(paylen));
		/* compute length of segmentation header */
		*hdr_len = sizeof(*l4.udp) + l4_offset;
	} else {
		csum_replace_by_diff(&l4.tcp->check, (__force __wsum)htonl(paylen));
		/* compute length of segmentation header */
		*hdr_len = (l4.tcp->doff * 4) + l4_offset;
	}

	/* pull values out of skb_shinfo */
	gso_size = skb_shinfo(skb)->gso_size;
	gso_segs = skb_shinfo(skb)->gso_segs;

	/* update GSO size and bytecount with header size */
	first->gso_segs = gso_segs;
	first->bytecount += (first->gso_segs - 1) * *hdr_len;

	/* find the field values */
	cd_cmd = I40E_TX_CTX_DESC_TSO;
	cd_tso_len = skb->len - *hdr_len;
	cd_mss = gso_size;
	*cd_type_cmd_tso_mss |= (cd_cmd << I40E_TXD_CTX_QW1_CMD_SHIFT) |
				(cd_tso_len << I40E_TXD_CTX_QW1_TSO_LEN_SHIFT) |
				(cd_mss << I40E_TXD_CTX_QW1_MSS_SHIFT);
	return 1;
}

/**
 * i40e_tsyn - set up the tsyn context descriptor
 * @tx_ring:  ptr to the ring to send
 * @skb:      ptr to the skb we're sending
 * @tx_flags: the collected send information
 * @cd_type_cmd_tso_mss: Quad Word 1
 *
 * Returns 0 if no Tx timestamp can happen and 1 if the timestamp will happen
 **/
static int i40e_tsyn(struct i40e_ring *tx_ring, struct sk_buff *skb,
		     u32 tx_flags, u64 *cd_type_cmd_tso_mss)
{
	struct i40e_pf *pf;

	if (likely(!(skb_shinfo(skb)->tx_flags & SKBTX_HW_TSTAMP)))
		return 0;

	/* Tx timestamps cannot be sampled when doing TSO */
	if (tx_flags & I40E_TX_FLAGS_TSO)
		return 0;

	/* only timestamp the outbound packet if the user has requested it and
	 * we are not already transmitting a packet to be timestamped
	 */
	pf = i40e_netdev_to_pf(tx_ring->netdev);
	if (!(pf->flags & I40E_FLAG_PTP))
		return 0;

	if (pf->ptp_tx &&
	    !test_and_set_bit_lock(__I40E_PTP_TX_IN_PROGRESS, pf->state)) {
		skb_shinfo(skb)->tx_flags |= SKBTX_IN_PROGRESS;
		pf->ptp_tx_start = jiffies;
		pf->ptp_tx_skb = skb_get(skb);
	} else {
		pf->tx_hwtstamp_skipped++;
		return 0;
	}

	*cd_type_cmd_tso_mss |= (u64)I40E_TX_CTX_DESC_TSYN <<
				I40E_TXD_CTX_QW1_CMD_SHIFT;

	return 1;
}

/**
 * i40e_tx_enable_csum - Enable Tx checksum offloads
 * @skb: send buffer
 * @tx_flags: pointer to Tx flags currently set
 * @td_cmd: Tx descriptor command bits to set
 * @td_offset: Tx descriptor header offsets to set
 * @tx_ring: Tx descriptor ring
 * @cd_tunneling: ptr to context desc bits
 **/
static int i40e_tx_enable_csum(struct sk_buff *skb, u32 *tx_flags,
			       u32 *td_cmd, u32 *td_offset,
			       struct i40e_ring *tx_ring,
			       u32 *cd_tunneling)
{
	union {
		struct iphdr *v4;
		struct ipv6hdr *v6;
		unsigned char *hdr;
	} ip;
	union {
		struct tcphdr *tcp;
		struct udphdr *udp;
		unsigned char *hdr;
	} l4;
	unsigned char *exthdr;
	u32 offset, cmd = 0;
	__be16 frag_off;
	u8 l4_proto = 0;

	if (skb->ip_summed != CHECKSUM_PARTIAL)
		return 0;

	ip.hdr = skb_network_header(skb);
	l4.hdr = skb_transport_header(skb);

	/* compute outer L2 header size */
	offset = ((ip.hdr - skb->data) / 2) << I40E_TX_DESC_LENGTH_MACLEN_SHIFT;

	if (skb->encapsulation) {
		u32 tunnel = 0;
		/* define outer network header type */
		if (*tx_flags & I40E_TX_FLAGS_IPV4) {
			tunnel |= (*tx_flags & I40E_TX_FLAGS_TSO) ?
				  I40E_TX_CTX_EXT_IP_IPV4 :
				  I40E_TX_CTX_EXT_IP_IPV4_NO_CSUM;

			l4_proto = ip.v4->protocol;
		} else if (*tx_flags & I40E_TX_FLAGS_IPV6) {
			tunnel |= I40E_TX_CTX_EXT_IP_IPV6;

			exthdr = ip.hdr + sizeof(*ip.v6);
			l4_proto = ip.v6->nexthdr;
			if (l4.hdr != exthdr)
				ipv6_skip_exthdr(skb, exthdr - skb->data,
						 &l4_proto, &frag_off);
		}

		/* define outer transport */
		switch (l4_proto) {
		case IPPROTO_UDP:
			tunnel |= I40E_TXD_CTX_UDP_TUNNELING;
			*tx_flags |= I40E_TX_FLAGS_UDP_TUNNEL;
			break;
		case IPPROTO_GRE:
			tunnel |= I40E_TXD_CTX_GRE_TUNNELING;
			*tx_flags |= I40E_TX_FLAGS_UDP_TUNNEL;
			break;
		case IPPROTO_IPIP:
		case IPPROTO_IPV6:
			*tx_flags |= I40E_TX_FLAGS_UDP_TUNNEL;
			l4.hdr = skb_inner_network_header(skb);
			break;
		default:
			if (*tx_flags & I40E_TX_FLAGS_TSO)
				return -1;

			skb_checksum_help(skb);
			return 0;
		}

		/* compute outer L3 header size */
		tunnel |= ((l4.hdr - ip.hdr) / 4) <<
			  I40E_TXD_CTX_QW0_EXT_IPLEN_SHIFT;

		/* switch IP header pointer from outer to inner header */
		ip.hdr = skb_inner_network_header(skb);

		/* compute tunnel header size */
		tunnel |= ((ip.hdr - l4.hdr) / 2) <<
			  I40E_TXD_CTX_QW0_NATLEN_SHIFT;

		/* indicate if we need to offload outer UDP header */
		if ((*tx_flags & I40E_TX_FLAGS_TSO) &&
		    !(skb_shinfo(skb)->gso_type & SKB_GSO_PARTIAL) &&
		    (skb_shinfo(skb)->gso_type & SKB_GSO_UDP_TUNNEL_CSUM))
			tunnel |= I40E_TXD_CTX_QW0_L4T_CS_MASK;

		/* record tunnel offload values */
		*cd_tunneling |= tunnel;

		/* switch L4 header pointer from outer to inner */
		l4.hdr = skb_inner_transport_header(skb);
		l4_proto = 0;

		/* reset type as we transition from outer to inner headers */
		*tx_flags &= ~(I40E_TX_FLAGS_IPV4 | I40E_TX_FLAGS_IPV6);
		if (ip.v4->version == 4)
			*tx_flags |= I40E_TX_FLAGS_IPV4;
		if (ip.v6->version == 6)
			*tx_flags |= I40E_TX_FLAGS_IPV6;
	}

	/* Enable IP checksum offloads */
	if (*tx_flags & I40E_TX_FLAGS_IPV4) {
		l4_proto = ip.v4->protocol;
		/* the stack computes the IP header already, the only time we
		 * need the hardware to recompute it is in the case of TSO.
		 */
		cmd |= (*tx_flags & I40E_TX_FLAGS_TSO) ?
		       I40E_TX_DESC_CMD_IIPT_IPV4_CSUM :
		       I40E_TX_DESC_CMD_IIPT_IPV4;
	} else if (*tx_flags & I40E_TX_FLAGS_IPV6) {
		cmd |= I40E_TX_DESC_CMD_IIPT_IPV6;

		exthdr = ip.hdr + sizeof(*ip.v6);
		l4_proto = ip.v6->nexthdr;
		if (l4.hdr != exthdr)
			ipv6_skip_exthdr(skb, exthdr - skb->data,
					 &l4_proto, &frag_off);
	}

	/* compute inner L3 header size */
	offset |= ((l4.hdr - ip.hdr) / 4) << I40E_TX_DESC_LENGTH_IPLEN_SHIFT;

	/* Enable L4 checksum offloads */
	switch (l4_proto) {
	case IPPROTO_TCP:
		/* enable checksum offloads */
		cmd |= I40E_TX_DESC_CMD_L4T_EOFT_TCP;
		offset |= l4.tcp->doff << I40E_TX_DESC_LENGTH_L4_FC_LEN_SHIFT;
		break;
	case IPPROTO_SCTP:
		/* enable SCTP checksum offload */
		cmd |= I40E_TX_DESC_CMD_L4T_EOFT_SCTP;
		offset |= (sizeof(struct sctphdr) >> 2) <<
			  I40E_TX_DESC_LENGTH_L4_FC_LEN_SHIFT;
		break;
	case IPPROTO_UDP:
		/* enable UDP checksum offload */
		cmd |= I40E_TX_DESC_CMD_L4T_EOFT_UDP;
		offset |= (sizeof(struct udphdr) >> 2) <<
			  I40E_TX_DESC_LENGTH_L4_FC_LEN_SHIFT;
		break;
	default:
		if (*tx_flags & I40E_TX_FLAGS_TSO)
			return -1;
		skb_checksum_help(skb);
		return 0;
	}

	*td_cmd |= cmd;
	*td_offset |= offset;

	return 1;
}

/**
 * i40e_create_tx_ctx Build the Tx context descriptor
 * @tx_ring:  ring to create the descriptor on
 * @cd_type_cmd_tso_mss: Quad Word 1
 * @cd_tunneling: Quad Word 0 - bits 0-31
 * @cd_l2tag2: Quad Word 0 - bits 32-63
 **/
static void i40e_create_tx_ctx(struct i40e_ring *tx_ring,
			       const u64 cd_type_cmd_tso_mss,
			       const u32 cd_tunneling, const u32 cd_l2tag2)
{
	struct i40e_tx_context_desc *context_desc;
	int i = tx_ring->next_to_use;

	if ((cd_type_cmd_tso_mss == I40E_TX_DESC_DTYPE_CONTEXT) &&
	    !cd_tunneling && !cd_l2tag2)
		return;

	/* grab the next descriptor */
	context_desc = I40E_TX_CTXTDESC(tx_ring, i);

	i++;
	tx_ring->next_to_use = (i < tx_ring->count) ? i : 0;

	/* cpu_to_le32 and assign to struct fields */
	context_desc->tunneling_params = cpu_to_le32(cd_tunneling);
	context_desc->l2tag2 = cpu_to_le16(cd_l2tag2);
	context_desc->rsvd = cpu_to_le16(0);
	context_desc->type_cmd_tso_mss = cpu_to_le64(cd_type_cmd_tso_mss);
}

/**
 * __i40e_maybe_stop_tx - 2nd level check for tx stop conditions
 * @tx_ring: the ring to be checked
 * @size:    the size buffer we want to assure is available
 *
 * Returns -EBUSY if a stop is needed, else 0
 **/
int __i40e_maybe_stop_tx(struct i40e_ring *tx_ring, int size)
{
	netif_stop_subqueue(tx_ring->netdev, tx_ring->queue_index);
	/* Memory barrier before checking head and tail */
	smp_mb();

	/* Check again in a case another CPU has just made room available. */
	if (likely(I40E_DESC_UNUSED(tx_ring) < size))
		return -EBUSY;

	/* A reprieve! - use start_queue because it doesn't call schedule */
	netif_start_subqueue(tx_ring->netdev, tx_ring->queue_index);
	++tx_ring->tx_stats.restart_queue;
	return 0;
}

/**
 * __i40e_chk_linearize - Check if there are more than 8 buffers per packet
 * @skb:      send buffer
 *
 * Note: Our HW can't DMA more than 8 buffers to build a packet on the wire
 * and so we need to figure out the cases where we need to linearize the skb.
 *
 * For TSO we need to count the TSO header and segment payload separately.
 * As such we need to check cases where we have 7 fragments or more as we
 * can potentially require 9 DMA transactions, 1 for the TSO header, 1 for
 * the segment payload in the first descriptor, and another 7 for the
 * fragments.
 **/
bool __i40e_chk_linearize(struct sk_buff *skb)
{
	const skb_frag_t *frag, *stale;
	int nr_frags, sum;

	/* no need to check if number of frags is less than 7 */
	nr_frags = skb_shinfo(skb)->nr_frags;
	if (nr_frags < (I40E_MAX_BUFFER_TXD - 1))
		return false;

	/* We need to walk through the list and validate that each group
	 * of 6 fragments totals at least gso_size.
	 */
	nr_frags -= I40E_MAX_BUFFER_TXD - 2;
	frag = &skb_shinfo(skb)->frags[0];

	/* Initialize size to the negative value of gso_size minus 1.  We
	 * use this as the worst case scenerio in which the frag ahead
	 * of us only provides one byte which is why we are limited to 6
	 * descriptors for a single transmit as the header and previous
	 * fragment are already consuming 2 descriptors.
	 */
	sum = 1 - skb_shinfo(skb)->gso_size;

	/* Add size of frags 0 through 4 to create our initial sum */
	sum += skb_frag_size(frag++);
	sum += skb_frag_size(frag++);
	sum += skb_frag_size(frag++);
	sum += skb_frag_size(frag++);
	sum += skb_frag_size(frag++);

	/* Walk through fragments adding latest fragment, testing it, and
	 * then removing stale fragments from the sum.
	 */
	for (stale = &skb_shinfo(skb)->frags[0];; stale++) {
		int stale_size = skb_frag_size(stale);

		sum += skb_frag_size(frag++);

		/* The stale fragment may present us with a smaller
		 * descriptor than the actual fragment size. To account
		 * for that we need to remove all the data on the front and
		 * figure out what the remainder would be in the last
		 * descriptor associated with the fragment.
		 */
		if (stale_size > I40E_MAX_DATA_PER_TXD) {
			int align_pad = -(skb_frag_off(stale)) &
					(I40E_MAX_READ_REQ_SIZE - 1);

			sum -= align_pad;
			stale_size -= align_pad;

			do {
				sum -= I40E_MAX_DATA_PER_TXD_ALIGNED;
				stale_size -= I40E_MAX_DATA_PER_TXD_ALIGNED;
			} while (stale_size > I40E_MAX_DATA_PER_TXD);
		}

		/* if sum is negative we failed to make sufficient progress */
		if (sum < 0)
			return true;

		if (!nr_frags--)
			break;

		sum -= stale_size;
	}

	return false;
}

/**
 * i40e_tx_map - Build the Tx descriptor
 * @tx_ring:  ring to send buffer on
 * @skb:      send buffer
 * @first:    first buffer info buffer to use
 * @tx_flags: collected send information
 * @hdr_len:  size of the packet header
 * @td_cmd:   the command field in the descriptor
 * @td_offset: offset for checksum or crc
 *
 * Returns 0 on success, -1 on failure to DMA
 **/
static inline int i40e_tx_map(struct i40e_ring *tx_ring, struct sk_buff *skb,
			      struct i40e_tx_buffer *first, u32 tx_flags,
			      const u8 hdr_len, u32 td_cmd, u32 td_offset)
{
	unsigned int data_len = skb->data_len;
	unsigned int size = skb_headlen(skb);
	skb_frag_t *frag;
	struct i40e_tx_buffer *tx_bi;
	struct i40e_tx_desc *tx_desc;
	u16 i = tx_ring->next_to_use;
	u32 td_tag = 0;
	dma_addr_t dma;
	u16 desc_count = 1;

	if (tx_flags & I40E_TX_FLAGS_HW_VLAN) {
		td_cmd |= I40E_TX_DESC_CMD_IL2TAG1;
		td_tag = (tx_flags & I40E_TX_FLAGS_VLAN_MASK) >>
			 I40E_TX_FLAGS_VLAN_SHIFT;
	}

	first->tx_flags = tx_flags;

	dma = dma_map_single(tx_ring->dev, skb->data, size, DMA_TO_DEVICE);

	tx_desc = I40E_TX_DESC(tx_ring, i);
	tx_bi = first;

	for (frag = &skb_shinfo(skb)->frags[0];; frag++) {
		unsigned int max_data = I40E_MAX_DATA_PER_TXD_ALIGNED;

		if (dma_mapping_error(tx_ring->dev, dma))
			goto dma_error;

		/* record length, and DMA address */
		dma_unmap_len_set(tx_bi, len, size);
		dma_unmap_addr_set(tx_bi, dma, dma);

		/* align size to end of page */
		max_data += -dma & (I40E_MAX_READ_REQ_SIZE - 1);
		tx_desc->buffer_addr = cpu_to_le64(dma);

		while (unlikely(size > I40E_MAX_DATA_PER_TXD)) {
			tx_desc->cmd_type_offset_bsz =
				build_ctob(td_cmd, td_offset,
					   max_data, td_tag);

			tx_desc++;
			i++;
			desc_count++;

			if (i == tx_ring->count) {
				tx_desc = I40E_TX_DESC(tx_ring, 0);
				i = 0;
			}

			dma += max_data;
			size -= max_data;

			max_data = I40E_MAX_DATA_PER_TXD_ALIGNED;
			tx_desc->buffer_addr = cpu_to_le64(dma);
		}

		if (likely(!data_len))
			break;

		tx_desc->cmd_type_offset_bsz = build_ctob(td_cmd, td_offset,
							  size, td_tag);

		tx_desc++;
		i++;
		desc_count++;

		if (i == tx_ring->count) {
			tx_desc = I40E_TX_DESC(tx_ring, 0);
			i = 0;
		}

		size = skb_frag_size(frag);
		data_len -= size;

		dma = skb_frag_dma_map(tx_ring->dev, frag, 0, size,
				       DMA_TO_DEVICE);

		tx_bi = &tx_ring->tx_bi[i];
	}

	netdev_tx_sent_queue(txring_txq(tx_ring), first->bytecount);

	i++;
	if (i == tx_ring->count)
		i = 0;

	tx_ring->next_to_use = i;

	i40e_maybe_stop_tx(tx_ring, DESC_NEEDED);

	/* write last descriptor with EOP bit */
	td_cmd |= I40E_TX_DESC_CMD_EOP;

	/* We OR these values together to check both against 4 (WB_STRIDE)
	 * below. This is safe since we don't re-use desc_count afterwards.
	 */
	desc_count |= ++tx_ring->packet_stride;

	if (desc_count >= WB_STRIDE) {
		/* write last descriptor with RS bit set */
		td_cmd |= I40E_TX_DESC_CMD_RS;
		tx_ring->packet_stride = 0;
	}

	tx_desc->cmd_type_offset_bsz =
			build_ctob(td_cmd, td_offset, size, td_tag);

	skb_tx_timestamp(skb);

	/* Force memory writes to complete before letting h/w know there
	 * are new descriptors to fetch.
	 *
	 * We also use this memory barrier to make certain all of the
	 * status bits have been updated before next_to_watch is written.
	 */
	wmb();

	/* set next_to_watch value indicating a packet is present */
	first->next_to_watch = tx_desc;

	/* notify HW of packet */
	if (netif_xmit_stopped(txring_txq(tx_ring)) || !netdev_xmit_more()) {
		writel(i, tx_ring->tail);
	}

	return 0;

dma_error:
	dev_info(tx_ring->dev, "TX DMA map failed\n");

	/* clear dma mappings for failed tx_bi map */
	for (;;) {
		tx_bi = &tx_ring->tx_bi[i];
		i40e_unmap_and_free_tx_resource(tx_ring, tx_bi);
		if (tx_bi == first)
			break;
		if (i == 0)
			i = tx_ring->count;
		i--;
	}

	tx_ring->next_to_use = i;

	return -1;
}

/**
 * i40e_xmit_xdp_ring - transmits an XDP buffer to an XDP Tx ring
 * @xdpf: data to transmit
 * @xdp_ring: XDP Tx ring
 **/
static int i40e_xmit_xdp_ring(struct xdp_frame *xdpf,
			      struct i40e_ring *xdp_ring)
{
	u16 i = xdp_ring->next_to_use;
	struct i40e_tx_buffer *tx_bi;
	struct i40e_tx_desc *tx_desc;
	void *data = xdpf->data;
	u32 size = xdpf->len;
	dma_addr_t dma;

	if (!unlikely(I40E_DESC_UNUSED(xdp_ring))) {
		xdp_ring->tx_stats.tx_busy++;
		return I40E_XDP_CONSUMED;
	}
	dma = dma_map_single(xdp_ring->dev, data, size, DMA_TO_DEVICE);
	if (dma_mapping_error(xdp_ring->dev, dma))
		return I40E_XDP_CONSUMED;

	tx_bi = &xdp_ring->tx_bi[i];
	tx_bi->bytecount = size;
	tx_bi->gso_segs = 1;
	tx_bi->xdpf = xdpf;

	/* record length, and DMA address */
	dma_unmap_len_set(tx_bi, len, size);
	dma_unmap_addr_set(tx_bi, dma, dma);

	tx_desc = I40E_TX_DESC(xdp_ring, i);
	tx_desc->buffer_addr = cpu_to_le64(dma);
	tx_desc->cmd_type_offset_bsz = build_ctob(I40E_TX_DESC_CMD_ICRC
						  | I40E_TXD_CMD,
						  0, size, 0);

	/* Make certain all of the status bits have been updated
	 * before next_to_watch is written.
	 */
	smp_wmb();

	xdp_ring->xdp_tx_active++;
	i++;
	if (i == xdp_ring->count)
		i = 0;

	tx_bi->next_to_watch = tx_desc;
	xdp_ring->next_to_use = i;

	return I40E_XDP_TX;
}

/**
 * i40e_xmit_frame_ring - Sends buffer on Tx ring
 * @skb:     send buffer
 * @tx_ring: ring to send buffer on
 *
 * Returns NETDEV_TX_OK if sent, else an error code
 **/
static netdev_tx_t i40e_xmit_frame_ring(struct sk_buff *skb,
					struct i40e_ring *tx_ring)
{
	u64 cd_type_cmd_tso_mss = I40E_TX_DESC_DTYPE_CONTEXT;
	u32 cd_tunneling = 0, cd_l2tag2 = 0;
	struct i40e_tx_buffer *first;
	u32 td_offset = 0;
	u32 tx_flags = 0;
	__be16 protocol;
	u32 td_cmd = 0;
	u8 hdr_len = 0;
	int tso, count;
	int tsyn;

	/* prefetch the data, we'll need it later */
	prefetch(skb->data);

	i40e_trace(xmit_frame_ring, skb, tx_ring);

	count = i40e_xmit_descriptor_count(skb);
	if (i40e_chk_linearize(skb, count)) {
		if (__skb_linearize(skb)) {
			dev_kfree_skb_any(skb);
			return NETDEV_TX_OK;
		}
		count = i40e_txd_use_count(skb->len);
		tx_ring->tx_stats.tx_linearize++;
	}

	/* need: 1 descriptor per page * PAGE_SIZE/I40E_MAX_DATA_PER_TXD,
	 *       + 1 desc for skb_head_len/I40E_MAX_DATA_PER_TXD,
	 *       + 4 desc gap to avoid the cache line where head is,
	 *       + 1 desc for context descriptor,
	 * otherwise try next time
	 */
	if (i40e_maybe_stop_tx(tx_ring, count + 4 + 1)) {
		tx_ring->tx_stats.tx_busy++;
		return NETDEV_TX_BUSY;
	}

	/* record the location of the first descriptor for this packet */
	first = &tx_ring->tx_bi[tx_ring->next_to_use];
	first->skb = skb;
	first->bytecount = skb->len;
	first->gso_segs = 1;

	/* prepare the xmit flags */
	if (i40e_tx_prepare_vlan_flags(skb, tx_ring, &tx_flags))
		goto out_drop;

	/* obtain protocol of skb */
	protocol = vlan_get_protocol(skb);

	/* setup IPv4/IPv6 offloads */
	if (protocol == htons(ETH_P_IP))
		tx_flags |= I40E_TX_FLAGS_IPV4;
	else if (protocol == htons(ETH_P_IPV6))
		tx_flags |= I40E_TX_FLAGS_IPV6;

	tso = i40e_tso(first, &hdr_len, &cd_type_cmd_tso_mss);

	if (tso < 0)
		goto out_drop;
	else if (tso)
		tx_flags |= I40E_TX_FLAGS_TSO;

	/* Always offload the checksum, since it's in the data descriptor */
	tso = i40e_tx_enable_csum(skb, &tx_flags, &td_cmd, &td_offset,
				  tx_ring, &cd_tunneling);
	if (tso < 0)
		goto out_drop;

	tsyn = i40e_tsyn(tx_ring, skb, tx_flags, &cd_type_cmd_tso_mss);

	if (tsyn)
		tx_flags |= I40E_TX_FLAGS_TSYN;

	/* always enable CRC insertion offload */
	td_cmd |= I40E_TX_DESC_CMD_ICRC;

	i40e_create_tx_ctx(tx_ring, cd_type_cmd_tso_mss,
			   cd_tunneling, cd_l2tag2);

	/* Add Flow Director ATR if it's enabled.
	 *
	 * NOTE: this must always be directly before the data descriptor.
	 */
	i40e_atr(tx_ring, skb, tx_flags);

	if (i40e_tx_map(tx_ring, skb, first, tx_flags, hdr_len,
			td_cmd, td_offset))
		goto cleanup_tx_tstamp;

	return NETDEV_TX_OK;

out_drop:
	i40e_trace(xmit_frame_ring_drop, first->skb, tx_ring);
	dev_kfree_skb_any(first->skb);
	first->skb = NULL;
cleanup_tx_tstamp:
	if (unlikely(tx_flags & I40E_TX_FLAGS_TSYN)) {
		struct i40e_pf *pf = i40e_netdev_to_pf(tx_ring->netdev);

		dev_kfree_skb_any(pf->ptp_tx_skb);
		pf->ptp_tx_skb = NULL;
		clear_bit_unlock(__I40E_PTP_TX_IN_PROGRESS, pf->state);
	}

	return NETDEV_TX_OK;
}

/**
 * i40e_lan_xmit_frame - Selects the correct VSI and Tx queue to send buffer
 * @skb:    send buffer
 * @netdev: network interface device structure
 *
 * Returns NETDEV_TX_OK if sent, else an error code
 **/
netdev_tx_t i40e_lan_xmit_frame(struct sk_buff *skb, struct net_device *netdev)
{
	struct i40e_netdev_priv *np = netdev_priv(netdev);
	struct i40e_vsi *vsi = np->vsi;
	struct i40e_ring *tx_ring = vsi->tx_rings[skb->queue_mapping];

	/* hardware can't handle really short frames, hardware padding works
	 * beyond this point
	 */
	if (skb_put_padto(skb, I40E_MIN_TX_LEN))
		return NETDEV_TX_OK;

	return i40e_xmit_frame_ring(skb, tx_ring);
}

/**
 * i40e_xdp_xmit - Implements ndo_xdp_xmit
 * @dev: netdev
 * @n: number of frames
 * @frames: array of XDP buffer pointers
 * @flags: XDP extra info
 *
 * Returns number of frames successfully sent. Frames that fail are
 * free'ed via XDP return API.
 *
 * For error cases, a negative errno code is returned and no-frames
 * are transmitted (caller must handle freeing frames).
 **/
int i40e_xdp_xmit(struct net_device *dev, int n, struct xdp_frame **frames,
		  u32 flags)
{
	struct i40e_netdev_priv *np = netdev_priv(dev);
	unsigned int queue_index = smp_processor_id();
	struct i40e_vsi *vsi = np->vsi;
	struct i40e_pf *pf = vsi->back;
	struct i40e_ring *xdp_ring;
	int drops = 0;
	int i;

	if (test_bit(__I40E_VSI_DOWN, vsi->state))
		return -ENETDOWN;

	if (!i40e_enabled_xdp_vsi(vsi) || queue_index >= vsi->num_queue_pairs ||
	    test_bit(__I40E_CONFIG_BUSY, pf->state))
		return -ENXIO;

	if (unlikely(flags & ~XDP_XMIT_FLAGS_MASK))
		return -EINVAL;

	xdp_ring = vsi->xdp_rings[queue_index];

	for (i = 0; i < n; i++) {
		struct xdp_frame *xdpf = frames[i];
		int err;

		err = i40e_xmit_xdp_ring(xdpf, xdp_ring);
		if (err != I40E_XDP_TX) {
			xdp_return_frame_rx_napi(xdpf);
			drops++;
		}
	}

	if (unlikely(flags & XDP_XMIT_FLUSH))
		i40e_xdp_ring_update_tail(xdp_ring);

	return n - drops;
}<|MERGE_RESOLUTION|>--- conflicted
+++ resolved
@@ -1967,15 +1967,12 @@
 	struct i40e_rx_buffer *rx_buffer;
 
 	rx_buffer = i40e_rx_bi(rx_ring, rx_ring->next_to_clean);
-<<<<<<< HEAD
-=======
 	*rx_buffer_pgcnt =
 #if (PAGE_SIZE < 8192)
 		page_count(rx_buffer->page);
 #else
 		0;
 #endif
->>>>>>> 356006a6
 	prefetch_page_address(rx_buffer->page);
 
 	/* we are reusing so sync this buffer for CPU use */
