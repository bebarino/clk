--- conflicted
+++ resolved
@@ -92,13 +92,10 @@
 	int (*enum_resources)(struct komeda_dev *mdev);
 	/** @cleanup: call to chip to cleanup komeda_dev->chip data */
 	void (*cleanup)(struct komeda_dev *mdev);
-<<<<<<< HEAD
-=======
 	/** @connect_iommu: Optional, connect to external iommu */
 	int (*connect_iommu)(struct komeda_dev *mdev);
 	/** @disconnect_iommu: Optional, disconnect to external iommu */
 	int (*disconnect_iommu)(struct komeda_dev *mdev);
->>>>>>> 3729fe2b
 	/**
 	 * @irq_handler:
 	 *
@@ -163,15 +160,8 @@
 	struct komeda_chip_info chip;
 	/** @fmt_tbl: initialized by &komeda_dev_funcs->init_format_table */
 	struct komeda_format_caps_table fmt_tbl;
-<<<<<<< HEAD
-	/** @pclk: APB clock for register access */
-	struct clk *pclk;
-	/** @mclk: HW main engine clk */
-	struct clk *mclk;
-=======
 	/** @aclk: HW main engine clk */
 	struct clk *aclk;
->>>>>>> 3729fe2b
 
 	/** @irq: irq number */
 	int irq;
@@ -196,12 +186,9 @@
 	 */
 	void *chip_data;
 
-<<<<<<< HEAD
-=======
 	/** @iommu: iommu domain */
 	struct iommu_domain *iommu;
 
->>>>>>> 3729fe2b
 	/** @debugfs_root: root directory of komeda debugfs */
 	struct dentry *debugfs_root;
 };
