// SPDX-License-Identifier: GPL-2.0+
/* Copyright (C) 2014-2018 Broadcom */

/**
 * DOC: Broadcom V3D Graphics Driver
 *
 * This driver supports the Broadcom V3D 3.3 and 4.1 OpenGL ES GPUs.
 * For V3D 2.x support, see the VC4 driver.
 *
<<<<<<< HEAD
 * Currently only single-core rendering using the binner and renderer,
 * along with TFU (texture formatting unit) rendering is supported.
 * V3D 4.x's CSD (compute shader dispatch) is not yet supported.
=======
 * The V3D GPU includes a tiled render (composed of a bin and render
 * pipelines), the TFU (texture formatting unit), and the CSD (compute
 * shader dispatch).
>>>>>>> 3729fe2b
 */

#include <linux/clk.h>
#include <linux/device.h>
#include <linux/io.h>
#include <linux/module.h>
#include <linux/of_platform.h>
#include <linux/platform_device.h>
#include <linux/pm_runtime.h>
#include <linux/reset.h>
#include <drm/drm_fb_cma_helper.h>
#include <drm/drm_fb_helper.h>

#include "uapi/drm/v3d_drm.h"
#include "v3d_drv.h"
#include "v3d_regs.h"

#define DRIVER_NAME "v3d"
#define DRIVER_DESC "Broadcom V3D graphics"
#define DRIVER_DATE "20180419"
#define DRIVER_MAJOR 1
#define DRIVER_MINOR 0
#define DRIVER_PATCHLEVEL 0

#ifdef CONFIG_PM
static int v3d_runtime_suspend(struct device *dev)
{
	struct drm_device *drm = dev_get_drvdata(dev);
	struct v3d_dev *v3d = to_v3d_dev(drm);

	v3d_irq_disable(v3d);

	clk_disable_unprepare(v3d->clk);

	return 0;
}

static int v3d_runtime_resume(struct device *dev)
{
	struct drm_device *drm = dev_get_drvdata(dev);
	struct v3d_dev *v3d = to_v3d_dev(drm);
	int ret;

	ret = clk_prepare_enable(v3d->clk);
	if (ret != 0)
		return ret;

	/* XXX: VPM base */

	v3d_mmu_set_page_table(v3d);
	v3d_irq_enable(v3d);

	return 0;
}
#endif

static const struct dev_pm_ops v3d_v3d_pm_ops = {
	SET_RUNTIME_PM_OPS(v3d_runtime_suspend, v3d_runtime_resume, NULL)
};

static int v3d_get_param_ioctl(struct drm_device *dev, void *data,
			       struct drm_file *file_priv)
{
	struct v3d_dev *v3d = to_v3d_dev(dev);
	struct drm_v3d_get_param *args = data;
	int ret;
	static const u32 reg_map[] = {
		[DRM_V3D_PARAM_V3D_UIFCFG] = V3D_HUB_UIFCFG,
		[DRM_V3D_PARAM_V3D_HUB_IDENT1] = V3D_HUB_IDENT1,
		[DRM_V3D_PARAM_V3D_HUB_IDENT2] = V3D_HUB_IDENT2,
		[DRM_V3D_PARAM_V3D_HUB_IDENT3] = V3D_HUB_IDENT3,
		[DRM_V3D_PARAM_V3D_CORE0_IDENT0] = V3D_CTL_IDENT0,
		[DRM_V3D_PARAM_V3D_CORE0_IDENT1] = V3D_CTL_IDENT1,
		[DRM_V3D_PARAM_V3D_CORE0_IDENT2] = V3D_CTL_IDENT2,
	};

	if (args->pad != 0)
		return -EINVAL;

	/* Note that DRM_V3D_PARAM_V3D_CORE0_IDENT0 is 0, so we need
	 * to explicitly allow it in the "the register in our
	 * parameter map" check.
	 */
	if (args->param < ARRAY_SIZE(reg_map) &&
	    (reg_map[args->param] ||
	     args->param == DRM_V3D_PARAM_V3D_CORE0_IDENT0)) {
		u32 offset = reg_map[args->param];

		if (args->value != 0)
			return -EINVAL;

		ret = pm_runtime_get_sync(v3d->dev);
		if (ret < 0)
			return ret;
		if (args->param >= DRM_V3D_PARAM_V3D_CORE0_IDENT0 &&
		    args->param <= DRM_V3D_PARAM_V3D_CORE0_IDENT2) {
			args->value = V3D_CORE_READ(0, offset);
		} else {
			args->value = V3D_READ(offset);
		}
		pm_runtime_mark_last_busy(v3d->dev);
		pm_runtime_put_autosuspend(v3d->dev);
		return 0;
	}


	switch (args->param) {
	case DRM_V3D_PARAM_SUPPORTS_TFU:
		args->value = 1;
		return 0;
	case DRM_V3D_PARAM_SUPPORTS_CSD:
		args->value = v3d_has_csd(v3d);
		return 0;
	default:
		DRM_DEBUG("Unknown parameter %d\n", args->param);
		return -EINVAL;
	}
}

static int
v3d_open(struct drm_device *dev, struct drm_file *file)
{
	struct v3d_dev *v3d = to_v3d_dev(dev);
	struct v3d_file_priv *v3d_priv;
	struct drm_sched_rq *rq;
	int i;

	v3d_priv = kzalloc(sizeof(*v3d_priv), GFP_KERNEL);
	if (!v3d_priv)
		return -ENOMEM;

	v3d_priv->v3d = v3d;

	for (i = 0; i < V3D_MAX_QUEUES; i++) {
		rq = &v3d->queue[i].sched.sched_rq[DRM_SCHED_PRIORITY_NORMAL];
		drm_sched_entity_init(&v3d_priv->sched_entity[i], &rq, 1, NULL);
	}

	file->driver_priv = v3d_priv;

	return 0;
}

static void
v3d_postclose(struct drm_device *dev, struct drm_file *file)
{
	struct v3d_file_priv *v3d_priv = file->driver_priv;
	enum v3d_queue q;

	for (q = 0; q < V3D_MAX_QUEUES; q++) {
		drm_sched_entity_destroy(&v3d_priv->sched_entity[q]);
	}

	kfree(v3d_priv);
}

DEFINE_DRM_GEM_SHMEM_FOPS(v3d_drm_fops);

/* DRM_AUTH is required on SUBMIT_CL for now, while we don't have GMP
 * protection between clients.  Note that render nodes would be be
 * able to submit CLs that could access BOs from clients authenticated
 * with the master node.  The TFU doesn't use the GMP, so it would
 * need to stay DRM_AUTH until we do buffer size/offset validation.
 */
static const struct drm_ioctl_desc v3d_drm_ioctls[] = {
	DRM_IOCTL_DEF_DRV(V3D_SUBMIT_CL, v3d_submit_cl_ioctl, DRM_RENDER_ALLOW | DRM_AUTH),
	DRM_IOCTL_DEF_DRV(V3D_WAIT_BO, v3d_wait_bo_ioctl, DRM_RENDER_ALLOW),
	DRM_IOCTL_DEF_DRV(V3D_CREATE_BO, v3d_create_bo_ioctl, DRM_RENDER_ALLOW),
	DRM_IOCTL_DEF_DRV(V3D_MMAP_BO, v3d_mmap_bo_ioctl, DRM_RENDER_ALLOW),
	DRM_IOCTL_DEF_DRV(V3D_GET_PARAM, v3d_get_param_ioctl, DRM_RENDER_ALLOW),
	DRM_IOCTL_DEF_DRV(V3D_GET_BO_OFFSET, v3d_get_bo_offset_ioctl, DRM_RENDER_ALLOW),
	DRM_IOCTL_DEF_DRV(V3D_SUBMIT_TFU, v3d_submit_tfu_ioctl, DRM_RENDER_ALLOW | DRM_AUTH),
<<<<<<< HEAD
=======
	DRM_IOCTL_DEF_DRV(V3D_SUBMIT_CSD, v3d_submit_csd_ioctl, DRM_RENDER_ALLOW | DRM_AUTH),
>>>>>>> 3729fe2b
};

static struct drm_driver v3d_drm_driver = {
	.driver_features = (DRIVER_GEM |
			    DRIVER_RENDER |
			    DRIVER_PRIME |
			    DRIVER_SYNCOBJ),

	.open = v3d_open,
	.postclose = v3d_postclose,

#if defined(CONFIG_DEBUG_FS)
	.debugfs_init = v3d_debugfs_init,
#endif

	.gem_create_object = v3d_create_object,
	.prime_handle_to_fd = drm_gem_prime_handle_to_fd,
	.prime_fd_to_handle = drm_gem_prime_fd_to_handle,
	.gem_prime_import_sg_table = v3d_prime_import_sg_table,
	.gem_prime_mmap = drm_gem_prime_mmap,

	.ioctls = v3d_drm_ioctls,
	.num_ioctls = ARRAY_SIZE(v3d_drm_ioctls),
	.fops = &v3d_drm_fops,

	.name = DRIVER_NAME,
	.desc = DRIVER_DESC,
	.date = DRIVER_DATE,
	.major = DRIVER_MAJOR,
	.minor = DRIVER_MINOR,
	.patchlevel = DRIVER_PATCHLEVEL,
};

static const struct of_device_id v3d_of_match[] = {
	{ .compatible = "brcm,7268-v3d" },
	{ .compatible = "brcm,7278-v3d" },
	{},
};
MODULE_DEVICE_TABLE(of, v3d_of_match);

static int
map_regs(struct v3d_dev *v3d, void __iomem **regs, const char *name)
{
	struct resource *res =
		platform_get_resource_byname(v3d->pdev, IORESOURCE_MEM, name);

	*regs = devm_ioremap_resource(v3d->dev, res);
	return PTR_ERR_OR_ZERO(*regs);
}

static int v3d_platform_drm_probe(struct platform_device *pdev)
{
	struct device *dev = &pdev->dev;
	struct drm_device *drm;
	struct v3d_dev *v3d;
	int ret;
	u32 mmu_debug;
	u32 ident1;


	v3d = kzalloc(sizeof(*v3d), GFP_KERNEL);
	if (!v3d)
		return -ENOMEM;
	v3d->dev = dev;
	v3d->pdev = pdev;
	drm = &v3d->drm;

	ret = map_regs(v3d, &v3d->hub_regs, "hub");
	if (ret)
		goto dev_free;

	ret = map_regs(v3d, &v3d->core_regs[0], "core0");
	if (ret)
		goto dev_free;

	mmu_debug = V3D_READ(V3D_MMU_DEBUG_INFO);
	dev->coherent_dma_mask =
		DMA_BIT_MASK(30 + V3D_GET_FIELD(mmu_debug, V3D_MMU_PA_WIDTH));
	v3d->va_width = 30 + V3D_GET_FIELD(mmu_debug, V3D_MMU_VA_WIDTH);

	ident1 = V3D_READ(V3D_HUB_IDENT1);
	v3d->ver = (V3D_GET_FIELD(ident1, V3D_HUB_IDENT1_TVER) * 10 +
		    V3D_GET_FIELD(ident1, V3D_HUB_IDENT1_REV));
	v3d->cores = V3D_GET_FIELD(ident1, V3D_HUB_IDENT1_NCORES);
	WARN_ON(v3d->cores > 1); /* multicore not yet implemented */

	v3d->reset = devm_reset_control_get_exclusive(dev, NULL);
	if (IS_ERR(v3d->reset)) {
		ret = PTR_ERR(v3d->reset);

		if (ret == -EPROBE_DEFER)
			goto dev_free;

		v3d->reset = NULL;
		ret = map_regs(v3d, &v3d->bridge_regs, "bridge");
		if (ret) {
			dev_err(dev,
				"Failed to get reset control or bridge regs\n");
			goto dev_free;
		}
	}

	if (v3d->ver < 41) {
		ret = map_regs(v3d, &v3d->gca_regs, "gca");
		if (ret)
			goto dev_free;
	}

	v3d->mmu_scratch = dma_alloc_wc(dev, 4096, &v3d->mmu_scratch_paddr,
					GFP_KERNEL | __GFP_NOWARN | __GFP_ZERO);
	if (!v3d->mmu_scratch) {
		dev_err(dev, "Failed to allocate MMU scratch page\n");
		ret = -ENOMEM;
		goto dev_free;
	}

	pm_runtime_use_autosuspend(dev);
	pm_runtime_set_autosuspend_delay(dev, 50);
	pm_runtime_enable(dev);

	ret = drm_dev_init(&v3d->drm, &v3d_drm_driver, dev);
	if (ret)
		goto dma_free;

	platform_set_drvdata(pdev, drm);
	drm->dev_private = v3d;

	ret = v3d_gem_init(drm);
	if (ret)
		goto dev_destroy;

	ret = v3d_irq_init(v3d);
	if (ret)
		goto gem_destroy;

	ret = drm_dev_register(drm, 0);
	if (ret)
		goto irq_disable;

	return 0;

irq_disable:
	v3d_irq_disable(v3d);
gem_destroy:
	v3d_gem_destroy(drm);
dev_destroy:
	drm_dev_put(drm);
dma_free:
	dma_free_wc(dev, 4096, v3d->mmu_scratch, v3d->mmu_scratch_paddr);
dev_free:
	kfree(v3d);
	return ret;
}

static int v3d_platform_drm_remove(struct platform_device *pdev)
{
	struct drm_device *drm = platform_get_drvdata(pdev);
	struct v3d_dev *v3d = to_v3d_dev(drm);

	drm_dev_unregister(drm);

	v3d_gem_destroy(drm);

	drm_dev_put(drm);

	dma_free_wc(v3d->dev, 4096, v3d->mmu_scratch, v3d->mmu_scratch_paddr);

	return 0;
}

static struct platform_driver v3d_platform_driver = {
	.probe		= v3d_platform_drm_probe,
	.remove		= v3d_platform_drm_remove,
	.driver		= {
		.name	= "v3d",
		.of_match_table = v3d_of_match,
	},
};

static int __init v3d_drm_register(void)
{
	return platform_driver_register(&v3d_platform_driver);
}

static void __exit v3d_drm_unregister(void)
{
	platform_driver_unregister(&v3d_platform_driver);
}

module_init(v3d_drm_register);
module_exit(v3d_drm_unregister);

MODULE_ALIAS("platform:v3d-drm");
MODULE_DESCRIPTION("Broadcom V3D DRM Driver");
MODULE_AUTHOR("Eric Anholt <eric@anholt.net>");
MODULE_LICENSE("GPL v2");<|MERGE_RESOLUTION|>--- conflicted
+++ resolved
@@ -7,15 +7,9 @@
  * This driver supports the Broadcom V3D 3.3 and 4.1 OpenGL ES GPUs.
  * For V3D 2.x support, see the VC4 driver.
  *
-<<<<<<< HEAD
- * Currently only single-core rendering using the binner and renderer,
- * along with TFU (texture formatting unit) rendering is supported.
- * V3D 4.x's CSD (compute shader dispatch) is not yet supported.
-=======
  * The V3D GPU includes a tiled render (composed of a bin and render
  * pipelines), the TFU (texture formatting unit), and the CSD (compute
  * shader dispatch).
->>>>>>> 3729fe2b
  */
 
 #include <linux/clk.h>
@@ -188,10 +182,7 @@
 	DRM_IOCTL_DEF_DRV(V3D_GET_PARAM, v3d_get_param_ioctl, DRM_RENDER_ALLOW),
 	DRM_IOCTL_DEF_DRV(V3D_GET_BO_OFFSET, v3d_get_bo_offset_ioctl, DRM_RENDER_ALLOW),
 	DRM_IOCTL_DEF_DRV(V3D_SUBMIT_TFU, v3d_submit_tfu_ioctl, DRM_RENDER_ALLOW | DRM_AUTH),
-<<<<<<< HEAD
-=======
 	DRM_IOCTL_DEF_DRV(V3D_SUBMIT_CSD, v3d_submit_csd_ioctl, DRM_RENDER_ALLOW | DRM_AUTH),
->>>>>>> 3729fe2b
 };
 
 static struct drm_driver v3d_drm_driver = {
