--- conflicted
+++ resolved
@@ -15,196 +15,18 @@
 
 #include "hibmc_drm_drv.h"
 
-<<<<<<< HEAD
-static inline struct hibmc_drm_private *
-hibmc_bdev(struct ttm_bo_device *bd)
-{
-	return container_of(bd, struct hibmc_drm_private, bdev);
-}
-
-static void hibmc_bo_ttm_destroy(struct ttm_buffer_object *tbo)
-{
-	struct hibmc_bo *bo = container_of(tbo, struct hibmc_bo, bo);
-
-	drm_gem_object_release(&bo->gem);
-	kfree(bo);
-}
-
-static bool hibmc_ttm_bo_is_hibmc_bo(struct ttm_buffer_object *bo)
-{
-	return bo->destroy == &hibmc_bo_ttm_destroy;
-}
-
-static int
-hibmc_bo_init_mem_type(struct ttm_bo_device *bdev, u32 type,
-		       struct ttm_mem_type_manager *man)
-{
-	switch (type) {
-	case TTM_PL_SYSTEM:
-		man->flags = TTM_MEMTYPE_FLAG_MAPPABLE;
-		man->available_caching = TTM_PL_MASK_CACHING;
-		man->default_caching = TTM_PL_FLAG_CACHED;
-		break;
-	case TTM_PL_VRAM:
-		man->func = &ttm_bo_manager_func;
-		man->flags = TTM_MEMTYPE_FLAG_FIXED |
-			TTM_MEMTYPE_FLAG_MAPPABLE;
-		man->available_caching = TTM_PL_FLAG_UNCACHED |
-			TTM_PL_FLAG_WC;
-		man->default_caching = TTM_PL_FLAG_WC;
-		break;
-	default:
-		DRM_ERROR("unsupported memory type %u\n", type);
-		return -EINVAL;
-	}
-	return 0;
-}
-
-void hibmc_ttm_placement(struct hibmc_bo *bo, int domain)
-{
-	u32 count = 0;
-	u32 i;
-
-	bo->placement.placement = bo->placements;
-	bo->placement.busy_placement = bo->placements;
-	if (domain & TTM_PL_FLAG_VRAM)
-		bo->placements[count++].flags = TTM_PL_FLAG_WC |
-			TTM_PL_FLAG_UNCACHED | TTM_PL_FLAG_VRAM;
-	if (domain & TTM_PL_FLAG_SYSTEM)
-		bo->placements[count++].flags = TTM_PL_MASK_CACHING |
-			TTM_PL_FLAG_SYSTEM;
-	if (!count)
-		bo->placements[count++].flags = TTM_PL_MASK_CACHING |
-			TTM_PL_FLAG_SYSTEM;
-
-	bo->placement.num_placement = count;
-	bo->placement.num_busy_placement = count;
-	for (i = 0; i < count; i++) {
-		bo->placements[i].fpfn = 0;
-		bo->placements[i].lpfn = 0;
-	}
-}
-
-static void
-hibmc_bo_evict_flags(struct ttm_buffer_object *bo, struct ttm_placement *pl)
-{
-	struct hibmc_bo *hibmcbo = hibmc_bo(bo);
-
-	if (!hibmc_ttm_bo_is_hibmc_bo(bo))
-		return;
-
-	hibmc_ttm_placement(hibmcbo, TTM_PL_FLAG_SYSTEM);
-	*pl = hibmcbo->placement;
-}
-
-static int hibmc_bo_verify_access(struct ttm_buffer_object *bo,
-				  struct file *filp)
-{
-	struct hibmc_bo *hibmcbo = hibmc_bo(bo);
-
-	return drm_vma_node_verify_access(&hibmcbo->gem.vma_node,
-					  filp->private_data);
-}
-
-static int hibmc_ttm_io_mem_reserve(struct ttm_bo_device *bdev,
-				    struct ttm_mem_reg *mem)
-{
-	struct ttm_mem_type_manager *man = &bdev->man[mem->mem_type];
-	struct hibmc_drm_private *hibmc = hibmc_bdev(bdev);
-
-	mem->bus.addr = NULL;
-	mem->bus.offset = 0;
-	mem->bus.size = mem->num_pages << PAGE_SHIFT;
-	mem->bus.base = 0;
-	mem->bus.is_iomem = false;
-	if (!(man->flags & TTM_MEMTYPE_FLAG_MAPPABLE))
-		return -EINVAL;
-	switch (mem->mem_type) {
-	case TTM_PL_SYSTEM:
-		/* system memory */
-		return 0;
-	case TTM_PL_VRAM:
-		mem->bus.offset = mem->start << PAGE_SHIFT;
-		mem->bus.base = pci_resource_start(hibmc->dev->pdev, 0);
-		mem->bus.is_iomem = true;
-		break;
-	default:
-		return -EINVAL;
-	}
-	return 0;
-}
-
-static void hibmc_ttm_backend_destroy(struct ttm_tt *tt)
-{
-	ttm_tt_fini(tt);
-	kfree(tt);
-}
-
-static struct ttm_backend_func hibmc_tt_backend_func = {
-	.destroy = &hibmc_ttm_backend_destroy,
-};
-
-static struct ttm_tt *hibmc_ttm_tt_create(struct ttm_buffer_object *bo,
-					  u32 page_flags)
-{
-	struct ttm_tt *tt;
-	int ret;
-
-	tt = kzalloc(sizeof(*tt), GFP_KERNEL);
-	if (!tt) {
-		DRM_ERROR("failed to allocate ttm_tt\n");
-		return NULL;
-	}
-	tt->func = &hibmc_tt_backend_func;
-	ret = ttm_tt_init(tt, bo, page_flags);
-	if (ret) {
-		DRM_ERROR("failed to initialize ttm_tt: %d\n", ret);
-		kfree(tt);
-		return NULL;
-	}
-	return tt;
-}
-
-struct ttm_bo_driver hibmc_bo_driver = {
-	.ttm_tt_create		= hibmc_ttm_tt_create,
-	.init_mem_type		= hibmc_bo_init_mem_type,
-	.evict_flags		= hibmc_bo_evict_flags,
-	.move			= NULL,
-	.verify_access		= hibmc_bo_verify_access,
-	.io_mem_reserve		= &hibmc_ttm_io_mem_reserve,
-	.io_mem_free		= NULL,
-};
-
-=======
->>>>>>> 3729fe2b
 int hibmc_mm_init(struct hibmc_drm_private *hibmc)
 {
 	struct drm_vram_mm *vmm;
 	int ret;
 	struct drm_device *dev = hibmc->dev;
 
-<<<<<<< HEAD
-	ret = ttm_bo_device_init(&hibmc->bdev,
-				 &hibmc_bo_driver,
-				 dev->anon_inode->i_mapping,
-				 true);
-	if (ret) {
-		DRM_ERROR("error initializing bo driver: %d\n", ret);
-		return ret;
-	}
-
-	ret = ttm_bo_init_mm(bdev, TTM_PL_VRAM,
-			     hibmc->fb_size >> PAGE_SHIFT);
-	if (ret) {
-		DRM_ERROR("failed ttm VRAM init: %d\n", ret);
-=======
 	vmm = drm_vram_helper_alloc_mm(dev,
 				       pci_resource_start(dev->pdev, 0),
 				       hibmc->fb_size, &drm_gem_vram_mm_funcs);
 	if (IS_ERR(vmm)) {
 		ret = PTR_ERR(vmm);
 		DRM_ERROR("Error initializing VRAM MM; %d\n", ret);
->>>>>>> 3729fe2b
 		return ret;
 	}
 
@@ -216,122 +38,7 @@
 	if (!hibmc->dev->vram_mm)
 		return;
 
-<<<<<<< HEAD
-	ttm_bo_device_release(&hibmc->bdev);
-	hibmc->mm_inited = false;
-}
-
-static void hibmc_bo_unref(struct hibmc_bo **bo)
-{
-	struct ttm_buffer_object *tbo;
-
-	if ((*bo) == NULL)
-		return;
-
-	tbo = &((*bo)->bo);
-	ttm_bo_put(tbo);
-	*bo = NULL;
-}
-
-int hibmc_bo_create(struct drm_device *dev, int size, int align,
-		    u32 flags, struct hibmc_bo **phibmcbo)
-{
-	struct hibmc_drm_private *hibmc = dev->dev_private;
-	struct hibmc_bo *hibmcbo;
-	size_t acc_size;
-	int ret;
-
-	hibmcbo = kzalloc(sizeof(*hibmcbo), GFP_KERNEL);
-	if (!hibmcbo) {
-		DRM_ERROR("failed to allocate hibmcbo\n");
-		return -ENOMEM;
-	}
-	ret = drm_gem_object_init(dev, &hibmcbo->gem, size);
-	if (ret) {
-		DRM_ERROR("failed to initialize drm gem object: %d\n", ret);
-		kfree(hibmcbo);
-		return ret;
-	}
-
-	hibmcbo->bo.bdev = &hibmc->bdev;
-
-	hibmc_ttm_placement(hibmcbo, TTM_PL_FLAG_VRAM | TTM_PL_FLAG_SYSTEM);
-
-	acc_size = ttm_bo_dma_acc_size(&hibmc->bdev, size,
-				       sizeof(struct hibmc_bo));
-
-	ret = ttm_bo_init(&hibmc->bdev, &hibmcbo->bo, size,
-			  ttm_bo_type_device, &hibmcbo->placement,
-			  align >> PAGE_SHIFT, false, acc_size,
-			  NULL, NULL, hibmc_bo_ttm_destroy);
-	if (ret) {
-		hibmc_bo_unref(&hibmcbo);
-		DRM_ERROR("failed to initialize ttm_bo: %d\n", ret);
-		return ret;
-	}
-
-	*phibmcbo = hibmcbo;
-	return 0;
-}
-
-int hibmc_bo_pin(struct hibmc_bo *bo, u32 pl_flag, u64 *gpu_addr)
-{
-	struct ttm_operation_ctx ctx = { false, false };
-	int i, ret;
-
-	if (bo->pin_count) {
-		bo->pin_count++;
-		if (gpu_addr)
-			*gpu_addr = bo->bo.offset;
-		return 0;
-	}
-
-	hibmc_ttm_placement(bo, pl_flag);
-	for (i = 0; i < bo->placement.num_placement; i++)
-		bo->placements[i].flags |= TTM_PL_FLAG_NO_EVICT;
-	ret = ttm_bo_validate(&bo->bo, &bo->placement, &ctx);
-	if (ret)
-		return ret;
-
-	bo->pin_count = 1;
-	if (gpu_addr)
-		*gpu_addr = bo->bo.offset;
-	return 0;
-}
-
-int hibmc_bo_unpin(struct hibmc_bo *bo)
-{
-	struct ttm_operation_ctx ctx = { false, false };
-	int i, ret;
-
-	if (!bo->pin_count) {
-		DRM_ERROR("unpin bad %p\n", bo);
-		return 0;
-	}
-	bo->pin_count--;
-	if (bo->pin_count)
-		return 0;
-
-	for (i = 0; i < bo->placement.num_placement ; i++)
-		bo->placements[i].flags &= ~TTM_PL_FLAG_NO_EVICT;
-	ret = ttm_bo_validate(&bo->bo, &bo->placement, &ctx);
-	if (ret) {
-		DRM_ERROR("validate failed for unpin: %d\n", ret);
-		return ret;
-	}
-
-	return 0;
-}
-
-int hibmc_mmap(struct file *filp, struct vm_area_struct *vma)
-{
-	struct drm_file *file_priv = filp->private_data;
-	struct hibmc_drm_private *hibmc = file_priv->minor->dev->dev_private;
-
-	return ttm_bo_mmap(filp, vma, &hibmc->bdev);
-=======
 	drm_vram_helper_release_mm(hibmc->dev);
->>>>>>> 3729fe2b
 }
 
 int hibmc_gem_create(struct drm_device *dev, u32 size, bool iskernel,
