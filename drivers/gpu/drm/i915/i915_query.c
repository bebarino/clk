/*
 * SPDX-License-Identifier: MIT
 *
 * Copyright © 2018 Intel Corporation
 */

#include <linux/nospec.h>

#include "i915_drv.h"
#include "i915_query.h"
#include <uapi/drm/i915_drm.h>

static int copy_query_item(void *query_hdr, size_t query_sz,
			   u32 total_length,
			   struct drm_i915_query_item *query_item)
{
	if (query_item->length == 0)
		return total_length;

	if (query_item->length < total_length)
		return -EINVAL;

	if (copy_from_user(query_hdr, u64_to_user_ptr(query_item->data_ptr),
			   query_sz))
		return -EFAULT;

	if (!access_ok(u64_to_user_ptr(query_item->data_ptr),
		       total_length))
		return -EFAULT;

	return 0;
}

static int query_topology_info(struct drm_i915_private *dev_priv,
			       struct drm_i915_query_item *query_item)
{
	const struct sseu_dev_info *sseu = &RUNTIME_INFO(dev_priv)->sseu;
	struct drm_i915_query_topology_info topo;
	u32 slice_length, subslice_length, eu_length, total_length;
<<<<<<< HEAD
=======
	u8 subslice_stride = GEN_SSEU_STRIDE(sseu->max_subslices);
	u8 eu_stride = GEN_SSEU_STRIDE(sseu->max_eus_per_subslice);
>>>>>>> 3729fe2b
	int ret;

	if (query_item->flags != 0)
		return -EINVAL;

	if (sseu->max_slices == 0)
		return -ENODEV;

	BUILD_BUG_ON(sizeof(u8) != sizeof(sseu->slice_mask));

	slice_length = sizeof(sseu->slice_mask);
	subslice_length = sseu->max_slices * subslice_stride;
	eu_length = sseu->max_slices * sseu->max_subslices * eu_stride;
	total_length = sizeof(topo) + slice_length + subslice_length +
		       eu_length;

<<<<<<< HEAD
	total_length = sizeof(topo) + slice_length + subslice_length + eu_length;

=======
>>>>>>> 3729fe2b
	ret = copy_query_item(&topo, sizeof(topo), total_length,
			      query_item);
	if (ret != 0)
		return ret;

	if (topo.flags != 0)
		return -EINVAL;

	memset(&topo, 0, sizeof(topo));
	topo.max_slices = sseu->max_slices;
	topo.max_subslices = sseu->max_subslices;
	topo.max_eus_per_subslice = sseu->max_eus_per_subslice;

	topo.subslice_offset = slice_length;
	topo.subslice_stride = subslice_stride;
	topo.eu_offset = slice_length + subslice_length;
	topo.eu_stride = eu_stride;

	if (__copy_to_user(u64_to_user_ptr(query_item->data_ptr),
			   &topo, sizeof(topo)))
		return -EFAULT;

	if (__copy_to_user(u64_to_user_ptr(query_item->data_ptr + sizeof(topo)),
			   &sseu->slice_mask, slice_length))
		return -EFAULT;

	if (__copy_to_user(u64_to_user_ptr(query_item->data_ptr +
					   sizeof(topo) + slice_length),
			   sseu->subslice_mask, subslice_length))
		return -EFAULT;

	if (__copy_to_user(u64_to_user_ptr(query_item->data_ptr +
					   sizeof(topo) +
					   slice_length + subslice_length),
			   sseu->eu_mask, eu_length))
		return -EFAULT;

	return total_length;
}

static int
query_engine_info(struct drm_i915_private *i915,
		  struct drm_i915_query_item *query_item)
{
	struct drm_i915_query_engine_info __user *query_ptr =
				u64_to_user_ptr(query_item->data_ptr);
	struct drm_i915_engine_info __user *info_ptr;
	struct drm_i915_query_engine_info query;
	struct drm_i915_engine_info info = { };
	struct intel_engine_cs *engine;
	enum intel_engine_id id;
	int len, ret;

	if (query_item->flags)
		return -EINVAL;

	len = sizeof(struct drm_i915_query_engine_info) +
	      RUNTIME_INFO(i915)->num_engines *
	      sizeof(struct drm_i915_engine_info);

	ret = copy_query_item(&query, sizeof(query), len, query_item);
	if (ret != 0)
		return ret;

	if (query.num_engines || query.rsvd[0] || query.rsvd[1] ||
	    query.rsvd[2])
		return -EINVAL;

	info_ptr = &query_ptr->engines[0];

	for_each_engine(engine, i915, id) {
		info.engine.engine_class = engine->uabi_class;
		info.engine.engine_instance = engine->instance;
		info.capabilities = engine->uabi_capabilities;

		if (__copy_to_user(info_ptr, &info, sizeof(info)))
			return -EFAULT;

		query.num_engines++;
		info_ptr++;
	}

	if (__copy_to_user(query_ptr, &query, sizeof(query)))
		return -EFAULT;

	return len;
}

static int (* const i915_query_funcs[])(struct drm_i915_private *dev_priv,
					struct drm_i915_query_item *query_item) = {
	query_topology_info,
	query_engine_info,
};

int i915_query_ioctl(struct drm_device *dev, void *data, struct drm_file *file)
{
	struct drm_i915_private *dev_priv = to_i915(dev);
	struct drm_i915_query *args = data;
	struct drm_i915_query_item __user *user_item_ptr =
		u64_to_user_ptr(args->items_ptr);
	u32 i;

	if (args->flags != 0)
		return -EINVAL;

	for (i = 0; i < args->num_items; i++, user_item_ptr++) {
		struct drm_i915_query_item item;
		unsigned long func_idx;
		int ret;

		if (copy_from_user(&item, user_item_ptr, sizeof(item)))
			return -EFAULT;

		if (item.query_id == 0)
			return -EINVAL;

		if (overflows_type(item.query_id - 1, unsigned long))
			return -EINVAL;

		func_idx = item.query_id - 1;

		ret = -EINVAL;
		if (func_idx < ARRAY_SIZE(i915_query_funcs)) {
			func_idx = array_index_nospec(func_idx,
						      ARRAY_SIZE(i915_query_funcs));
			ret = i915_query_funcs[func_idx](dev_priv, &item);
		}

		/* Only write the length back to userspace if they differ. */
		if (ret != item.length && put_user(ret, &user_item_ptr->length))
			return -EFAULT;
	}

	return 0;
}<|MERGE_RESOLUTION|>--- conflicted
+++ resolved
@@ -37,11 +37,8 @@
 	const struct sseu_dev_info *sseu = &RUNTIME_INFO(dev_priv)->sseu;
 	struct drm_i915_query_topology_info topo;
 	u32 slice_length, subslice_length, eu_length, total_length;
-<<<<<<< HEAD
-=======
 	u8 subslice_stride = GEN_SSEU_STRIDE(sseu->max_subslices);
 	u8 eu_stride = GEN_SSEU_STRIDE(sseu->max_eus_per_subslice);
->>>>>>> 3729fe2b
 	int ret;
 
 	if (query_item->flags != 0)
@@ -58,11 +55,6 @@
 	total_length = sizeof(topo) + slice_length + subslice_length +
 		       eu_length;
 
-<<<<<<< HEAD
-	total_length = sizeof(topo) + slice_length + subslice_length + eu_length;
-
-=======
->>>>>>> 3729fe2b
 	ret = copy_query_item(&topo, sizeof(topo), total_length,
 			      query_item);
 	if (ret != 0)
