/*
 * Copyright © 2016 Intel Corporation
 *
 * Permission is hereby granted, free of charge, to any person obtaining a
 * copy of this software and associated documentation files (the "Software"),
 * to deal in the Software without restriction, including without limitation
 * the rights to use, copy, modify, merge, publish, distribute, sublicense,
 * and/or sell copies of the Software, and to permit persons to whom the
 * Software is furnished to do so, subject to the following conditions:
 *
 * The above copyright notice and this permission notice (including the next
 * paragraph) shall be included in all copies or substantial portions of the
 * Software.
 *
 * THE SOFTWARE IS PROVIDED "AS IS", WITHOUT WARRANTY OF ANY KIND, EXPRESS OR
 * IMPLIED, INCLUDING BUT NOT LIMITED TO THE WARRANTIES OF MERCHANTABILITY,
 * FITNESS FOR A PARTICULAR PURPOSE AND NONINFRINGEMENT.  IN NO EVENT SHALL
 * THE AUTHORS OR COPYRIGHT HOLDERS BE LIABLE FOR ANY CLAIM, DAMAGES OR OTHER
 * LIABILITY, WHETHER IN AN ACTION OF CONTRACT, TORT OR OTHERWISE, ARISING
 * FROM, OUT OF OR IN CONNECTION WITH THE SOFTWARE OR THE USE OR OTHER DEALINGS
 * IN THE SOFTWARE.
 *
 */

#include <linux/console.h>
#include <linux/vgaarb.h>
#include <linux/vga_switcheroo.h>

#include <drm/drm_drv.h>

<<<<<<< HEAD
=======
#include "display/intel_fbdev.h"

>>>>>>> 3729fe2b
#include "i915_drv.h"
#include "i915_globals.h"
#include "i915_selftest.h"
#include "intel_fbdev.h"

#define PLATFORM(x) .platform = (x)
#define GEN(x) .gen = (x), .gen_mask = BIT((x) - 1)

#define I845_PIPE_OFFSETS \
	.pipe_offsets = { \
		[TRANSCODER_A] = PIPE_A_OFFSET,	\
	}, \
	.trans_offsets = { \
		[TRANSCODER_A] = TRANSCODER_A_OFFSET, \
	}

#define I9XX_PIPE_OFFSETS \
	.pipe_offsets = { \
		[TRANSCODER_A] = PIPE_A_OFFSET,	\
		[TRANSCODER_B] = PIPE_B_OFFSET, \
	}, \
	.trans_offsets = { \
		[TRANSCODER_A] = TRANSCODER_A_OFFSET, \
		[TRANSCODER_B] = TRANSCODER_B_OFFSET, \
	}

#define IVB_PIPE_OFFSETS \
	.pipe_offsets = { \
		[TRANSCODER_A] = PIPE_A_OFFSET,	\
		[TRANSCODER_B] = PIPE_B_OFFSET, \
		[TRANSCODER_C] = PIPE_C_OFFSET, \
	}, \
	.trans_offsets = { \
		[TRANSCODER_A] = TRANSCODER_A_OFFSET, \
		[TRANSCODER_B] = TRANSCODER_B_OFFSET, \
		[TRANSCODER_C] = TRANSCODER_C_OFFSET, \
	}

#define HSW_PIPE_OFFSETS \
	.pipe_offsets = { \
		[TRANSCODER_A] = PIPE_A_OFFSET,	\
		[TRANSCODER_B] = PIPE_B_OFFSET, \
		[TRANSCODER_C] = PIPE_C_OFFSET, \
		[TRANSCODER_EDP] = PIPE_EDP_OFFSET, \
	}, \
	.trans_offsets = { \
		[TRANSCODER_A] = TRANSCODER_A_OFFSET, \
		[TRANSCODER_B] = TRANSCODER_B_OFFSET, \
		[TRANSCODER_C] = TRANSCODER_C_OFFSET, \
		[TRANSCODER_EDP] = TRANSCODER_EDP_OFFSET, \
	}

#define CHV_PIPE_OFFSETS \
	.pipe_offsets = { \
		[TRANSCODER_A] = PIPE_A_OFFSET, \
		[TRANSCODER_B] = PIPE_B_OFFSET, \
		[TRANSCODER_C] = CHV_PIPE_C_OFFSET, \
	}, \
	.trans_offsets = { \
		[TRANSCODER_A] = TRANSCODER_A_OFFSET, \
		[TRANSCODER_B] = TRANSCODER_B_OFFSET, \
		[TRANSCODER_C] = CHV_TRANSCODER_C_OFFSET, \
	}

#define I845_CURSOR_OFFSETS \
	.cursor_offsets = { \
		[PIPE_A] = CURSOR_A_OFFSET, \
	}

#define I9XX_CURSOR_OFFSETS \
	.cursor_offsets = { \
		[PIPE_A] = CURSOR_A_OFFSET, \
		[PIPE_B] = CURSOR_B_OFFSET, \
	}

#define CHV_CURSOR_OFFSETS \
	.cursor_offsets = { \
		[PIPE_A] = CURSOR_A_OFFSET, \
		[PIPE_B] = CURSOR_B_OFFSET, \
		[PIPE_C] = CHV_CURSOR_C_OFFSET, \
	}

#define IVB_CURSOR_OFFSETS \
	.cursor_offsets = { \
		[PIPE_A] = CURSOR_A_OFFSET, \
		[PIPE_B] = IVB_CURSOR_B_OFFSET, \
		[PIPE_C] = IVB_CURSOR_C_OFFSET, \
	}

#define I9XX_COLORS \
	.color = { .gamma_lut_size = 256 }
#define I965_COLORS \
	.color = { .gamma_lut_size = 129, \
		   .gamma_lut_tests = DRM_COLOR_LUT_NON_DECREASING, \
	}
#define ILK_COLORS \
	.color = { .gamma_lut_size = 1024 }
#define IVB_COLORS \
	.color = { .degamma_lut_size = 1024, .gamma_lut_size = 1024 }
#define CHV_COLORS \
	.color = { .degamma_lut_size = 65, .gamma_lut_size = 257, \
		   .degamma_lut_tests = DRM_COLOR_LUT_NON_DECREASING, \
		   .gamma_lut_tests = DRM_COLOR_LUT_NON_DECREASING, \
	}
#define GLK_COLORS \
	.color = { .degamma_lut_size = 33, .gamma_lut_size = 1024, \
		   .degamma_lut_tests = DRM_COLOR_LUT_NON_DECREASING | \
					DRM_COLOR_LUT_EQUAL_CHANNELS, \
	}

/* Keep in gen based order, and chronological order within a gen */

#define GEN_DEFAULT_PAGE_SIZES \
	.page_sizes = I915_GTT_PAGE_SIZE_4K

#define I830_FEATURES \
	GEN(2), \
	.is_mobile = 1, \
	.num_pipes = 2, \
	.display.has_overlay = 1, \
	.display.cursor_needs_physical = 1, \
	.display.overlay_needs_physical = 1, \
	.display.has_gmch = 1, \
	.gpu_reset_clobbers_display = true, \
	.hws_needs_physical = 1, \
	.unfenced_needs_alignment = 1, \
	.engine_mask = BIT(RCS0), \
	.has_snoop = true, \
	.has_coherent_ggtt = false, \
	I9XX_PIPE_OFFSETS, \
	I9XX_CURSOR_OFFSETS, \
	I9XX_COLORS, \
	GEN_DEFAULT_PAGE_SIZES

#define I845_FEATURES \
	GEN(2), \
	.num_pipes = 1, \
	.display.has_overlay = 1, \
	.display.overlay_needs_physical = 1, \
	.display.has_gmch = 1, \
	.gpu_reset_clobbers_display = true, \
	.hws_needs_physical = 1, \
	.unfenced_needs_alignment = 1, \
	.engine_mask = BIT(RCS0), \
	.has_snoop = true, \
	.has_coherent_ggtt = false, \
	I845_PIPE_OFFSETS, \
	I845_CURSOR_OFFSETS, \
	I9XX_COLORS, \
	GEN_DEFAULT_PAGE_SIZES

static const struct intel_device_info intel_i830_info = {
	I830_FEATURES,
	PLATFORM(INTEL_I830),
};

static const struct intel_device_info intel_i845g_info = {
	I845_FEATURES,
	PLATFORM(INTEL_I845G),
};

static const struct intel_device_info intel_i85x_info = {
	I830_FEATURES,
	PLATFORM(INTEL_I85X),
	.display.has_fbc = 1,
};

static const struct intel_device_info intel_i865g_info = {
	I845_FEATURES,
	PLATFORM(INTEL_I865G),
};

#define GEN3_FEATURES \
	GEN(3), \
	.num_pipes = 2, \
	.display.has_gmch = 1, \
	.gpu_reset_clobbers_display = true, \
	.engine_mask = BIT(RCS0), \
	.has_snoop = true, \
	.has_coherent_ggtt = true, \
	I9XX_PIPE_OFFSETS, \
	I9XX_CURSOR_OFFSETS, \
	I9XX_COLORS, \
	GEN_DEFAULT_PAGE_SIZES

static const struct intel_device_info intel_i915g_info = {
	GEN3_FEATURES,
	PLATFORM(INTEL_I915G),
	.has_coherent_ggtt = false,
	.display.cursor_needs_physical = 1,
	.display.has_overlay = 1,
	.display.overlay_needs_physical = 1,
	.hws_needs_physical = 1,
	.unfenced_needs_alignment = 1,
};

static const struct intel_device_info intel_i915gm_info = {
	GEN3_FEATURES,
	PLATFORM(INTEL_I915GM),
	.is_mobile = 1,
	.display.cursor_needs_physical = 1,
	.display.has_overlay = 1,
	.display.overlay_needs_physical = 1,
	.display.supports_tv = 1,
	.display.has_fbc = 1,
	.hws_needs_physical = 1,
	.unfenced_needs_alignment = 1,
};

static const struct intel_device_info intel_i945g_info = {
	GEN3_FEATURES,
	PLATFORM(INTEL_I945G),
	.display.has_hotplug = 1,
	.display.cursor_needs_physical = 1,
	.display.has_overlay = 1,
	.display.overlay_needs_physical = 1,
	.hws_needs_physical = 1,
	.unfenced_needs_alignment = 1,
};

static const struct intel_device_info intel_i945gm_info = {
	GEN3_FEATURES,
	PLATFORM(INTEL_I945GM),
	.is_mobile = 1,
	.display.has_hotplug = 1,
	.display.cursor_needs_physical = 1,
	.display.has_overlay = 1,
	.display.overlay_needs_physical = 1,
	.display.supports_tv = 1,
	.display.has_fbc = 1,
	.hws_needs_physical = 1,
	.unfenced_needs_alignment = 1,
};

static const struct intel_device_info intel_g33_info = {
	GEN3_FEATURES,
	PLATFORM(INTEL_G33),
	.display.has_hotplug = 1,
	.display.has_overlay = 1,
};

static const struct intel_device_info intel_pineview_g_info = {
	GEN3_FEATURES,
	PLATFORM(INTEL_PINEVIEW),
	.display.has_hotplug = 1,
	.display.has_overlay = 1,
};

static const struct intel_device_info intel_pineview_m_info = {
	GEN3_FEATURES,
	PLATFORM(INTEL_PINEVIEW),
	.is_mobile = 1,
	.display.has_hotplug = 1,
	.display.has_overlay = 1,
};

#define GEN4_FEATURES \
	GEN(4), \
	.num_pipes = 2, \
	.display.has_hotplug = 1, \
	.display.has_gmch = 1, \
	.gpu_reset_clobbers_display = true, \
	.engine_mask = BIT(RCS0), \
	.has_snoop = true, \
	.has_coherent_ggtt = true, \
	I9XX_PIPE_OFFSETS, \
	I9XX_CURSOR_OFFSETS, \
	I965_COLORS, \
	GEN_DEFAULT_PAGE_SIZES

static const struct intel_device_info intel_i965g_info = {
	GEN4_FEATURES,
	PLATFORM(INTEL_I965G),
	.display.has_overlay = 1,
	.hws_needs_physical = 1,
	.has_snoop = false,
};

static const struct intel_device_info intel_i965gm_info = {
	GEN4_FEATURES,
	PLATFORM(INTEL_I965GM),
	.is_mobile = 1,
	.display.has_fbc = 1,
	.display.has_overlay = 1,
	.display.supports_tv = 1,
	.hws_needs_physical = 1,
	.has_snoop = false,
};

static const struct intel_device_info intel_g45_info = {
	GEN4_FEATURES,
	PLATFORM(INTEL_G45),
	.engine_mask = BIT(RCS0) | BIT(VCS0),
	.gpu_reset_clobbers_display = false,
};

static const struct intel_device_info intel_gm45_info = {
	GEN4_FEATURES,
	PLATFORM(INTEL_GM45),
	.is_mobile = 1,
	.display.has_fbc = 1,
	.display.supports_tv = 1,
	.engine_mask = BIT(RCS0) | BIT(VCS0),
	.gpu_reset_clobbers_display = false,
};

#define GEN5_FEATURES \
	GEN(5), \
	.num_pipes = 2, \
	.display.has_hotplug = 1, \
	.engine_mask = BIT(RCS0) | BIT(VCS0), \
	.has_snoop = true, \
	.has_coherent_ggtt = true, \
	/* ilk does support rc6, but we do not implement [power] contexts */ \
	.has_rc6 = 0, \
	I9XX_PIPE_OFFSETS, \
	I9XX_CURSOR_OFFSETS, \
	ILK_COLORS, \
	GEN_DEFAULT_PAGE_SIZES

static const struct intel_device_info intel_ironlake_d_info = {
	GEN5_FEATURES,
	PLATFORM(INTEL_IRONLAKE),
};

static const struct intel_device_info intel_ironlake_m_info = {
	GEN5_FEATURES,
	PLATFORM(INTEL_IRONLAKE),
	.is_mobile = 1,
	.display.has_fbc = 1,
};

#define GEN6_FEATURES \
	GEN(6), \
	.num_pipes = 2, \
	.display.has_hotplug = 1, \
	.display.has_fbc = 1, \
	.engine_mask = BIT(RCS0) | BIT(VCS0) | BIT(BCS0), \
	.has_coherent_ggtt = true, \
	.has_llc = 1, \
	.has_rc6 = 1, \
	.has_rc6p = 1, \
<<<<<<< HEAD
=======
	.has_rps = true, \
>>>>>>> 3729fe2b
	.ppgtt_type = INTEL_PPGTT_ALIASING, \
	.ppgtt_size = 31, \
	I9XX_PIPE_OFFSETS, \
	I9XX_CURSOR_OFFSETS, \
	ILK_COLORS, \
	GEN_DEFAULT_PAGE_SIZES

#define SNB_D_PLATFORM \
	GEN6_FEATURES, \
	PLATFORM(INTEL_SANDYBRIDGE)

static const struct intel_device_info intel_sandybridge_d_gt1_info = {
	SNB_D_PLATFORM,
	.gt = 1,
};

static const struct intel_device_info intel_sandybridge_d_gt2_info = {
	SNB_D_PLATFORM,
	.gt = 2,
};

#define SNB_M_PLATFORM \
	GEN6_FEATURES, \
	PLATFORM(INTEL_SANDYBRIDGE), \
	.is_mobile = 1


static const struct intel_device_info intel_sandybridge_m_gt1_info = {
	SNB_M_PLATFORM,
	.gt = 1,
};

static const struct intel_device_info intel_sandybridge_m_gt2_info = {
	SNB_M_PLATFORM,
	.gt = 2,
};

#define GEN7_FEATURES  \
	GEN(7), \
	.num_pipes = 3, \
	.display.has_hotplug = 1, \
	.display.has_fbc = 1, \
	.engine_mask = BIT(RCS0) | BIT(VCS0) | BIT(BCS0), \
	.has_coherent_ggtt = true, \
	.has_llc = 1, \
	.has_rc6 = 1, \
	.has_rc6p = 1, \
<<<<<<< HEAD
=======
	.has_rps = true, \
>>>>>>> 3729fe2b
	.ppgtt_type = INTEL_PPGTT_FULL, \
	.ppgtt_size = 31, \
	IVB_PIPE_OFFSETS, \
	IVB_CURSOR_OFFSETS, \
	IVB_COLORS, \
	GEN_DEFAULT_PAGE_SIZES

#define IVB_D_PLATFORM \
	GEN7_FEATURES, \
	PLATFORM(INTEL_IVYBRIDGE), \
	.has_l3_dpf = 1

static const struct intel_device_info intel_ivybridge_d_gt1_info = {
	IVB_D_PLATFORM,
	.gt = 1,
};

static const struct intel_device_info intel_ivybridge_d_gt2_info = {
	IVB_D_PLATFORM,
	.gt = 2,
};

#define IVB_M_PLATFORM \
	GEN7_FEATURES, \
	PLATFORM(INTEL_IVYBRIDGE), \
	.is_mobile = 1, \
	.has_l3_dpf = 1

static const struct intel_device_info intel_ivybridge_m_gt1_info = {
	IVB_M_PLATFORM,
	.gt = 1,
};

static const struct intel_device_info intel_ivybridge_m_gt2_info = {
	IVB_M_PLATFORM,
	.gt = 2,
};

static const struct intel_device_info intel_ivybridge_q_info = {
	GEN7_FEATURES,
	PLATFORM(INTEL_IVYBRIDGE),
	.gt = 2,
	.num_pipes = 0, /* legal, last one wins */
	.has_l3_dpf = 1,
};

static const struct intel_device_info intel_valleyview_info = {
	PLATFORM(INTEL_VALLEYVIEW),
	GEN(7),
	.is_lp = 1,
	.num_pipes = 2,
	.has_runtime_pm = 1,
	.has_rc6 = 1,
	.has_rps = true,
	.display.has_gmch = 1,
	.display.has_hotplug = 1,
	.ppgtt_type = INTEL_PPGTT_FULL,
	.ppgtt_size = 31,
	.has_snoop = true,
	.has_coherent_ggtt = false,
	.engine_mask = BIT(RCS0) | BIT(VCS0) | BIT(BCS0),
	.display_mmio_offset = VLV_DISPLAY_BASE,
	I9XX_PIPE_OFFSETS,
	I9XX_CURSOR_OFFSETS,
	I965_COLORS,
	GEN_DEFAULT_PAGE_SIZES,
};

#define G75_FEATURES  \
	GEN7_FEATURES, \
	.engine_mask = BIT(RCS0) | BIT(VCS0) | BIT(BCS0) | BIT(VECS0), \
	.display.has_ddi = 1, \
	.has_fpga_dbg = 1, \
	.display.has_psr = 1, \
	.display.has_dp_mst = 1, \
	.has_rc6p = 0 /* RC6p removed-by HSW */, \
	HSW_PIPE_OFFSETS, \
	.has_runtime_pm = 1

#define HSW_PLATFORM \
	G75_FEATURES, \
	PLATFORM(INTEL_HASWELL), \
	.has_l3_dpf = 1

static const struct intel_device_info intel_haswell_gt1_info = {
	HSW_PLATFORM,
	.gt = 1,
};

static const struct intel_device_info intel_haswell_gt2_info = {
	HSW_PLATFORM,
	.gt = 2,
};

static const struct intel_device_info intel_haswell_gt3_info = {
	HSW_PLATFORM,
	.gt = 3,
};

#define GEN8_FEATURES \
	G75_FEATURES, \
	GEN(8), \
	.page_sizes = I915_GTT_PAGE_SIZE_4K | \
		      I915_GTT_PAGE_SIZE_2M, \
	.has_logical_ring_contexts = 1, \
	.ppgtt_type = INTEL_PPGTT_FULL, \
	.ppgtt_size = 48, \
	.has_64bit_reloc = 1, \
	.has_reset_engine = 1

#define BDW_PLATFORM \
	GEN8_FEATURES, \
	PLATFORM(INTEL_BROADWELL)

static const struct intel_device_info intel_broadwell_gt1_info = {
	BDW_PLATFORM,
	.gt = 1,
};

static const struct intel_device_info intel_broadwell_gt2_info = {
	BDW_PLATFORM,
	.gt = 2,
};

static const struct intel_device_info intel_broadwell_rsvd_info = {
	BDW_PLATFORM,
	.gt = 3,
	/* According to the device ID those devices are GT3, they were
	 * previously treated as not GT3, keep it like that.
	 */
};

static const struct intel_device_info intel_broadwell_gt3_info = {
	BDW_PLATFORM,
	.gt = 3,
	.engine_mask =
		BIT(RCS0) | BIT(VCS0) | BIT(BCS0) | BIT(VECS0) | BIT(VCS1),
};

static const struct intel_device_info intel_cherryview_info = {
	PLATFORM(INTEL_CHERRYVIEW),
	GEN(8),
	.num_pipes = 3,
	.display.has_hotplug = 1,
	.is_lp = 1,
	.engine_mask = BIT(RCS0) | BIT(VCS0) | BIT(BCS0) | BIT(VECS0),
	.has_64bit_reloc = 1,
	.has_runtime_pm = 1,
	.has_rc6 = 1,
	.has_rps = true,
	.has_logical_ring_contexts = 1,
	.display.has_gmch = 1,
	.ppgtt_type = INTEL_PPGTT_FULL,
	.ppgtt_size = 32,
	.has_reset_engine = 1,
	.has_snoop = true,
	.has_coherent_ggtt = false,
	.display_mmio_offset = VLV_DISPLAY_BASE,
	CHV_PIPE_OFFSETS,
	CHV_CURSOR_OFFSETS,
	CHV_COLORS,
	GEN_DEFAULT_PAGE_SIZES,
};

#define GEN9_DEFAULT_PAGE_SIZES \
	.page_sizes = I915_GTT_PAGE_SIZE_4K | \
		      I915_GTT_PAGE_SIZE_64K | \
		      I915_GTT_PAGE_SIZE_2M

#define GEN9_FEATURES \
	GEN8_FEATURES, \
	GEN(9), \
	GEN9_DEFAULT_PAGE_SIZES, \
	.has_logical_ring_preemption = 1, \
	.display.has_csr = 1, \
	.has_guc = 1, \
	.display.has_ipc = 1, \
	.ddb_size = 896

#define SKL_PLATFORM \
	GEN9_FEATURES, \
	PLATFORM(INTEL_SKYLAKE)

static const struct intel_device_info intel_skylake_gt1_info = {
	SKL_PLATFORM,
	.gt = 1,
};

static const struct intel_device_info intel_skylake_gt2_info = {
	SKL_PLATFORM,
	.gt = 2,
};

#define SKL_GT3_PLUS_PLATFORM \
	SKL_PLATFORM, \
	.engine_mask = \
		BIT(RCS0) | BIT(VCS0) | BIT(BCS0) | BIT(VECS0) | BIT(VCS1)


static const struct intel_device_info intel_skylake_gt3_info = {
	SKL_GT3_PLUS_PLATFORM,
	.gt = 3,
};

static const struct intel_device_info intel_skylake_gt4_info = {
	SKL_GT3_PLUS_PLATFORM,
	.gt = 4,
};

#define GEN9_LP_FEATURES \
	GEN(9), \
	.is_lp = 1, \
	.display.has_hotplug = 1, \
	.engine_mask = BIT(RCS0) | BIT(VCS0) | BIT(BCS0) | BIT(VECS0), \
	.num_pipes = 3, \
	.has_64bit_reloc = 1, \
	.display.has_ddi = 1, \
	.has_fpga_dbg = 1, \
	.display.has_fbc = 1, \
	.display.has_psr = 1, \
	.has_runtime_pm = 1, \
	.display.has_csr = 1, \
	.has_rc6 = 1, \
	.has_rps = true, \
	.display.has_dp_mst = 1, \
	.has_logical_ring_contexts = 1, \
	.has_logical_ring_preemption = 1, \
	.has_guc = 1, \
	.ppgtt_type = INTEL_PPGTT_FULL, \
	.ppgtt_size = 48, \
	.has_reset_engine = 1, \
	.has_snoop = true, \
	.has_coherent_ggtt = false, \
	.display.has_ipc = 1, \
	HSW_PIPE_OFFSETS, \
	IVB_CURSOR_OFFSETS, \
	IVB_COLORS, \
	GEN9_DEFAULT_PAGE_SIZES

static const struct intel_device_info intel_broxton_info = {
	GEN9_LP_FEATURES,
	PLATFORM(INTEL_BROXTON),
	.ddb_size = 512,
};

static const struct intel_device_info intel_geminilake_info = {
	GEN9_LP_FEATURES,
	PLATFORM(INTEL_GEMINILAKE),
	.ddb_size = 1024,
	GLK_COLORS,
};

#define KBL_PLATFORM \
	GEN9_FEATURES, \
	PLATFORM(INTEL_KABYLAKE)

static const struct intel_device_info intel_kabylake_gt1_info = {
	KBL_PLATFORM,
	.gt = 1,
};

static const struct intel_device_info intel_kabylake_gt2_info = {
	KBL_PLATFORM,
	.gt = 2,
};

static const struct intel_device_info intel_kabylake_gt3_info = {
	KBL_PLATFORM,
	.gt = 3,
	.engine_mask =
		BIT(RCS0) | BIT(VCS0) | BIT(BCS0) | BIT(VECS0) | BIT(VCS1),
};

#define CFL_PLATFORM \
	GEN9_FEATURES, \
	PLATFORM(INTEL_COFFEELAKE)

static const struct intel_device_info intel_coffeelake_gt1_info = {
	CFL_PLATFORM,
	.gt = 1,
};

static const struct intel_device_info intel_coffeelake_gt2_info = {
	CFL_PLATFORM,
	.gt = 2,
};

static const struct intel_device_info intel_coffeelake_gt3_info = {
	CFL_PLATFORM,
	.gt = 3,
	.engine_mask =
		BIT(RCS0) | BIT(VCS0) | BIT(BCS0) | BIT(VECS0) | BIT(VCS1),
};

#define GEN10_FEATURES \
	GEN9_FEATURES, \
	GEN(10), \
	.ddb_size = 1024, \
	.has_coherent_ggtt = false, \
	GLK_COLORS

static const struct intel_device_info intel_cannonlake_info = {
	GEN10_FEATURES,
	PLATFORM(INTEL_CANNONLAKE),
	.gt = 2,
};

#define GEN11_FEATURES \
	GEN10_FEATURES, \
	.pipe_offsets = { \
		[TRANSCODER_A] = PIPE_A_OFFSET, \
		[TRANSCODER_B] = PIPE_B_OFFSET, \
		[TRANSCODER_C] = PIPE_C_OFFSET, \
		[TRANSCODER_EDP] = PIPE_EDP_OFFSET, \
		[TRANSCODER_DSI_0] = PIPE_DSI0_OFFSET, \
		[TRANSCODER_DSI_1] = PIPE_DSI1_OFFSET, \
	}, \
	.trans_offsets = { \
		[TRANSCODER_A] = TRANSCODER_A_OFFSET, \
		[TRANSCODER_B] = TRANSCODER_B_OFFSET, \
		[TRANSCODER_C] = TRANSCODER_C_OFFSET, \
		[TRANSCODER_EDP] = TRANSCODER_EDP_OFFSET, \
		[TRANSCODER_DSI_0] = TRANSCODER_DSI0_OFFSET, \
		[TRANSCODER_DSI_1] = TRANSCODER_DSI1_OFFSET, \
	}, \
	GEN(11), \
	.ddb_size = 2048, \
	.has_logical_ring_elsq = 1, \
<<<<<<< HEAD
	.color = { .degamma_lut_size = 33, .gamma_lut_size = 1024 }
=======
	.color = { .degamma_lut_size = 33, .gamma_lut_size = 262145 }
>>>>>>> 3729fe2b

static const struct intel_device_info intel_icelake_11_info = {
	GEN11_FEATURES,
	PLATFORM(INTEL_ICELAKE),
	.engine_mask =
		BIT(RCS0) | BIT(BCS0) | BIT(VECS0) | BIT(VCS0) | BIT(VCS2),
};

static const struct intel_device_info intel_elkhartlake_info = {
	GEN11_FEATURES,
	PLATFORM(INTEL_ELKHARTLAKE),
<<<<<<< HEAD
	.is_alpha_support = 1,
=======
	.require_force_probe = 1,
>>>>>>> 3729fe2b
	.engine_mask = BIT(RCS0) | BIT(BCS0) | BIT(VCS0),
	.ppgtt_size = 36,
};

#undef GEN
#undef PLATFORM

/*
 * Make sure any device matches here are from most specific to most
 * general.  For example, since the Quanta match is based on the subsystem
 * and subvendor IDs, we need it to come before the more general IVB
 * PCI ID matches, otherwise we'll use the wrong info struct above.
 */
static const struct pci_device_id pciidlist[] = {
	INTEL_I830_IDS(&intel_i830_info),
	INTEL_I845G_IDS(&intel_i845g_info),
	INTEL_I85X_IDS(&intel_i85x_info),
	INTEL_I865G_IDS(&intel_i865g_info),
	INTEL_I915G_IDS(&intel_i915g_info),
	INTEL_I915GM_IDS(&intel_i915gm_info),
	INTEL_I945G_IDS(&intel_i945g_info),
	INTEL_I945GM_IDS(&intel_i945gm_info),
	INTEL_I965G_IDS(&intel_i965g_info),
	INTEL_G33_IDS(&intel_g33_info),
	INTEL_I965GM_IDS(&intel_i965gm_info),
	INTEL_GM45_IDS(&intel_gm45_info),
	INTEL_G45_IDS(&intel_g45_info),
	INTEL_PINEVIEW_G_IDS(&intel_pineview_g_info),
	INTEL_PINEVIEW_M_IDS(&intel_pineview_m_info),
	INTEL_IRONLAKE_D_IDS(&intel_ironlake_d_info),
	INTEL_IRONLAKE_M_IDS(&intel_ironlake_m_info),
	INTEL_SNB_D_GT1_IDS(&intel_sandybridge_d_gt1_info),
	INTEL_SNB_D_GT2_IDS(&intel_sandybridge_d_gt2_info),
	INTEL_SNB_M_GT1_IDS(&intel_sandybridge_m_gt1_info),
	INTEL_SNB_M_GT2_IDS(&intel_sandybridge_m_gt2_info),
	INTEL_IVB_Q_IDS(&intel_ivybridge_q_info), /* must be first IVB */
	INTEL_IVB_M_GT1_IDS(&intel_ivybridge_m_gt1_info),
	INTEL_IVB_M_GT2_IDS(&intel_ivybridge_m_gt2_info),
	INTEL_IVB_D_GT1_IDS(&intel_ivybridge_d_gt1_info),
	INTEL_IVB_D_GT2_IDS(&intel_ivybridge_d_gt2_info),
	INTEL_HSW_GT1_IDS(&intel_haswell_gt1_info),
	INTEL_HSW_GT2_IDS(&intel_haswell_gt2_info),
	INTEL_HSW_GT3_IDS(&intel_haswell_gt3_info),
	INTEL_VLV_IDS(&intel_valleyview_info),
	INTEL_BDW_GT1_IDS(&intel_broadwell_gt1_info),
	INTEL_BDW_GT2_IDS(&intel_broadwell_gt2_info),
	INTEL_BDW_GT3_IDS(&intel_broadwell_gt3_info),
	INTEL_BDW_RSVD_IDS(&intel_broadwell_rsvd_info),
	INTEL_CHV_IDS(&intel_cherryview_info),
	INTEL_SKL_GT1_IDS(&intel_skylake_gt1_info),
	INTEL_SKL_GT2_IDS(&intel_skylake_gt2_info),
	INTEL_SKL_GT3_IDS(&intel_skylake_gt3_info),
	INTEL_SKL_GT4_IDS(&intel_skylake_gt4_info),
	INTEL_BXT_IDS(&intel_broxton_info),
	INTEL_GLK_IDS(&intel_geminilake_info),
	INTEL_KBL_GT1_IDS(&intel_kabylake_gt1_info),
	INTEL_KBL_GT2_IDS(&intel_kabylake_gt2_info),
	INTEL_KBL_GT3_IDS(&intel_kabylake_gt3_info),
	INTEL_KBL_GT4_IDS(&intel_kabylake_gt3_info),
	INTEL_AML_KBL_GT2_IDS(&intel_kabylake_gt2_info),
	INTEL_CFL_S_GT1_IDS(&intel_coffeelake_gt1_info),
	INTEL_CFL_S_GT2_IDS(&intel_coffeelake_gt2_info),
	INTEL_CFL_H_GT1_IDS(&intel_coffeelake_gt1_info),
	INTEL_CFL_H_GT2_IDS(&intel_coffeelake_gt2_info),
	INTEL_CFL_U_GT2_IDS(&intel_coffeelake_gt2_info),
	INTEL_CFL_U_GT3_IDS(&intel_coffeelake_gt3_info),
	INTEL_WHL_U_GT1_IDS(&intel_coffeelake_gt1_info),
	INTEL_WHL_U_GT2_IDS(&intel_coffeelake_gt2_info),
	INTEL_AML_CFL_GT2_IDS(&intel_coffeelake_gt2_info),
	INTEL_WHL_U_GT3_IDS(&intel_coffeelake_gt3_info),
	INTEL_CML_GT1_IDS(&intel_coffeelake_gt1_info),
	INTEL_CML_GT2_IDS(&intel_coffeelake_gt2_info),
	INTEL_CNL_IDS(&intel_cannonlake_info),
	INTEL_ICL_11_IDS(&intel_icelake_11_info),
	INTEL_EHL_IDS(&intel_elkhartlake_info),
	{0, 0, 0}
};
MODULE_DEVICE_TABLE(pci, pciidlist);

static void i915_pci_remove(struct pci_dev *pdev)
{
	struct drm_device *dev;

	dev = pci_get_drvdata(pdev);
	if (!dev) /* driver load aborted, nothing to cleanup */
		return;

	i915_driver_unload(dev);
	drm_dev_put(dev);

	pci_set_drvdata(pdev, NULL);
}

/* is device_id present in comma separated list of ids */
static bool force_probe(u16 device_id, const char *devices)
{
	char *s, *p, *tok;
	bool ret;

	/* FIXME: transitional */
	if (i915_modparams.alpha_support) {
		DRM_INFO("i915.alpha_support is deprecated, use i915.force_probe=%04x instead\n",
			 device_id);
		return true;
	}

	if (!devices || !*devices)
		return false;

	/* match everything */
	if (strcmp(devices, "*") == 0)
		return true;

	s = kstrdup(devices, GFP_KERNEL);
	if (!s)
		return false;

	for (p = s, ret = false; (tok = strsep(&p, ",")) != NULL; ) {
		u16 val;

		if (kstrtou16(tok, 16, &val) == 0 && val == device_id) {
			ret = true;
			break;
		}
	}

	kfree(s);

	return ret;
}

static int i915_pci_probe(struct pci_dev *pdev, const struct pci_device_id *ent)
{
	struct intel_device_info *intel_info =
		(struct intel_device_info *) ent->driver_data;
	int err;

	if (intel_info->require_force_probe &&
	    !force_probe(pdev->device, i915_modparams.force_probe)) {
		DRM_INFO("Your graphics device %04x is not properly supported by the driver in this\n"
			 "kernel version. To force driver probe anyway, use i915.force_probe=%04x\n"
			 "module parameter or CONFIG_DRM_I915_FORCE_PROBE=%04x configuration option,\n"
			 "or (recommended) check for kernel updates.\n",
			 pdev->device, pdev->device, pdev->device);
		return -ENODEV;
	}

	/* Only bind to function 0 of the device. Early generations
	 * used function 1 as a placeholder for multi-head. This causes
	 * us confusion instead, especially on the systems where both
	 * functions have the same PCI-ID!
	 */
	if (PCI_FUNC(pdev->devfn))
		return -ENODEV;

	/*
	 * apple-gmux is needed on dual GPU MacBook Pro
	 * to probe the panel if we're the inactive GPU.
	 */
	if (vga_switcheroo_client_probe_defer(pdev))
		return -EPROBE_DEFER;

	err = i915_driver_load(pdev, ent);
	if (err)
		return err;

	if (i915_inject_load_failure()) {
		i915_pci_remove(pdev);
		return -ENODEV;
	}

	err = i915_live_selftests(pdev);
	if (err) {
		i915_pci_remove(pdev);
		return err > 0 ? -ENOTTY : err;
	}

	return 0;
}

static struct pci_driver i915_pci_driver = {
	.name = DRIVER_NAME,
	.id_table = pciidlist,
	.probe = i915_pci_probe,
	.remove = i915_pci_remove,
	.driver.pm = &i915_pm_ops,
};

static int __init i915_init(void)
{
	bool use_kms = true;
	int err;

	err = i915_globals_init();
	if (err)
		return err;

	err = i915_mock_selftests();
	if (err)
		return err > 0 ? 0 : err;

	/*
	 * Enable KMS by default, unless explicitly overriden by
	 * either the i915.modeset prarameter or by the
	 * vga_text_mode_force boot option.
	 */

	if (i915_modparams.modeset == 0)
		use_kms = false;

	if (vgacon_text_force() && i915_modparams.modeset == -1)
		use_kms = false;

	if (!use_kms) {
		/* Silently fail loading to not upset userspace. */
		DRM_DEBUG_DRIVER("KMS disabled.\n");
		return 0;
	}

	return pci_register_driver(&i915_pci_driver);
}

static void __exit i915_exit(void)
{
	if (!i915_pci_driver.driver.owner)
		return;

	pci_unregister_driver(&i915_pci_driver);
	i915_globals_exit();
}

module_init(i915_init);
module_exit(i915_exit);

MODULE_AUTHOR("Tungsten Graphics, Inc.");
MODULE_AUTHOR("Intel Corporation");

MODULE_DESCRIPTION(DRIVER_DESC);
MODULE_LICENSE("GPL and additional rights");<|MERGE_RESOLUTION|>--- conflicted
+++ resolved
@@ -28,15 +28,11 @@
 
 #include <drm/drm_drv.h>
 
-<<<<<<< HEAD
-=======
 #include "display/intel_fbdev.h"
 
->>>>>>> 3729fe2b
 #include "i915_drv.h"
 #include "i915_globals.h"
 #include "i915_selftest.h"
-#include "intel_fbdev.h"
 
 #define PLATFORM(x) .platform = (x)
 #define GEN(x) .gen = (x), .gen_mask = BIT((x) - 1)
@@ -375,10 +371,7 @@
 	.has_llc = 1, \
 	.has_rc6 = 1, \
 	.has_rc6p = 1, \
-<<<<<<< HEAD
-=======
 	.has_rps = true, \
->>>>>>> 3729fe2b
 	.ppgtt_type = INTEL_PPGTT_ALIASING, \
 	.ppgtt_size = 31, \
 	I9XX_PIPE_OFFSETS, \
@@ -426,10 +419,7 @@
 	.has_llc = 1, \
 	.has_rc6 = 1, \
 	.has_rc6p = 1, \
-<<<<<<< HEAD
-=======
 	.has_rps = true, \
->>>>>>> 3729fe2b
 	.ppgtt_type = INTEL_PPGTT_FULL, \
 	.ppgtt_size = 31, \
 	IVB_PIPE_OFFSETS, \
@@ -758,11 +748,7 @@
 	GEN(11), \
 	.ddb_size = 2048, \
 	.has_logical_ring_elsq = 1, \
-<<<<<<< HEAD
-	.color = { .degamma_lut_size = 33, .gamma_lut_size = 1024 }
-=======
 	.color = { .degamma_lut_size = 33, .gamma_lut_size = 262145 }
->>>>>>> 3729fe2b
 
 static const struct intel_device_info intel_icelake_11_info = {
 	GEN11_FEATURES,
@@ -774,11 +760,7 @@
 static const struct intel_device_info intel_elkhartlake_info = {
 	GEN11_FEATURES,
 	PLATFORM(INTEL_ELKHARTLAKE),
-<<<<<<< HEAD
-	.is_alpha_support = 1,
-=======
 	.require_force_probe = 1,
->>>>>>> 3729fe2b
 	.engine_mask = BIT(RCS0) | BIT(BCS0) | BIT(VCS0),
 	.ppgtt_size = 36,
 };
