/*
 * Copyright © 2014-2017 Intel Corporation
 *
 * Permission is hereby granted, free of charge, to any person obtaining a
 * copy of this software and associated documentation files (the "Software"),
 * to deal in the Software without restriction, including without limitation
 * the rights to use, copy, modify, merge, publish, distribute, sublicense,
 * and/or sell copies of the Software, and to permit persons to whom the
 * Software is furnished to do so, subject to the following conditions:
 *
 * The above copyright notice and this permission notice (including the next
 * paragraph) shall be included in all copies or substantial portions of the
 * Software.
 *
 * THE SOFTWARE IS PROVIDED "AS IS", WITHOUT WARRANTY OF ANY KIND, EXPRESS OR
 * IMPLIED, INCLUDING BUT NOT LIMITED TO THE WARRANTIES OF MERCHANTABILITY,
 * FITNESS FOR A PARTICULAR PURPOSE AND NONINFRINGEMENT.  IN NO EVENT SHALL
 * THE AUTHORS OR COPYRIGHT HOLDERS BE LIABLE FOR ANY CLAIM, DAMAGES OR OTHER
 * LIABILITY, WHETHER IN AN ACTION OF CONTRACT, TORT OR OTHERWISE, ARISING
 * FROM, OUT OF OR IN CONNECTION WITH THE SOFTWARE OR THE USE OR OTHER DEALINGS
 * IN THE SOFTWARE.
 *
 */

#include "intel_guc.h"
#include "intel_guc_ads.h"
#include "intel_guc_submission.h"
#include "i915_drv.h"

static void gen8_guc_raise_irq(struct intel_guc *guc)
{
	struct drm_i915_private *dev_priv = guc_to_i915(guc);

	I915_WRITE(GUC_SEND_INTERRUPT, GUC_SEND_TRIGGER);
}

static void gen11_guc_raise_irq(struct intel_guc *guc)
{
	struct drm_i915_private *dev_priv = guc_to_i915(guc);

	I915_WRITE(GEN11_GUC_HOST_INTERRUPT, 0);
}

static inline i915_reg_t guc_send_reg(struct intel_guc *guc, u32 i)
{
	GEM_BUG_ON(!guc->send_regs.base);
	GEM_BUG_ON(!guc->send_regs.count);
	GEM_BUG_ON(i >= guc->send_regs.count);

	return _MMIO(guc->send_regs.base + 4 * i);
}

void intel_guc_init_send_regs(struct intel_guc *guc)
{
	struct drm_i915_private *dev_priv = guc_to_i915(guc);
	enum forcewake_domains fw_domains = 0;
	unsigned int i;

	if (INTEL_GEN(dev_priv) >= 11) {
		guc->send_regs.base =
				i915_mmio_reg_offset(GEN11_SOFT_SCRATCH(0));
		guc->send_regs.count = GEN11_SOFT_SCRATCH_COUNT;
	} else {
		guc->send_regs.base = i915_mmio_reg_offset(SOFT_SCRATCH(0));
		guc->send_regs.count = GUC_MAX_MMIO_MSG_LEN;
		BUILD_BUG_ON(GUC_MAX_MMIO_MSG_LEN > SOFT_SCRATCH_COUNT);
	}

	for (i = 0; i < guc->send_regs.count; i++) {
		fw_domains |= intel_uncore_forcewake_for_reg(&dev_priv->uncore,
					guc_send_reg(guc, i),
					FW_REG_READ | FW_REG_WRITE);
	}
	guc->send_regs.fw_domains = fw_domains;
}

void intel_guc_init_early(struct intel_guc *guc)
{
	struct drm_i915_private *i915 = guc_to_i915(guc);

	intel_guc_fw_init_early(guc);
	intel_guc_ct_init_early(&guc->ct);
	intel_guc_log_init_early(&guc->log);

	mutex_init(&guc->send_mutex);
	spin_lock_init(&guc->irq_lock);
	guc->send = intel_guc_send_nop;
	guc->handler = intel_guc_to_host_event_handler_nop;
	if (INTEL_GEN(i915) >= 11) {
		guc->notify = gen11_guc_raise_irq;
		guc->interrupts.reset = gen11_reset_guc_interrupts;
		guc->interrupts.enable = gen11_enable_guc_interrupts;
		guc->interrupts.disable = gen11_disable_guc_interrupts;
	} else {
		guc->notify = gen8_guc_raise_irq;
		guc->interrupts.reset = gen9_reset_guc_interrupts;
		guc->interrupts.enable = gen9_enable_guc_interrupts;
		guc->interrupts.disable = gen9_disable_guc_interrupts;
	}
}

static int guc_init_wq(struct intel_guc *guc)
{
	struct drm_i915_private *dev_priv = guc_to_i915(guc);

	/*
	 * GuC log buffer flush work item has to do register access to
	 * send the ack to GuC and this work item, if not synced before
	 * suspend, can potentially get executed after the GFX device is
	 * suspended.
	 * By marking the WQ as freezable, we don't have to bother about
	 * flushing of this work item from the suspend hooks, the pending
	 * work item if any will be either executed before the suspend
	 * or scheduled later on resume. This way the handling of work
	 * item can be kept same between system suspend & rpm suspend.
	 */
	guc->log.relay.flush_wq =
		alloc_ordered_workqueue("i915-guc_log",
					WQ_HIGHPRI | WQ_FREEZABLE);
	if (!guc->log.relay.flush_wq) {
		DRM_ERROR("Couldn't allocate workqueue for GuC log\n");
		return -ENOMEM;
	}

	/*
	 * Even though both sending GuC action, and adding a new workitem to
	 * GuC workqueue are serialized (each with its own locking), since
	 * we're using mutliple engines, it's possible that we're going to
	 * issue a preempt request with two (or more - each for different
	 * engine) workitems in GuC queue. In this situation, GuC may submit
	 * all of them, which will make us very confused.
	 * Our preemption contexts may even already be complete - before we
	 * even had the chance to sent the preempt action to GuC!. Rather
	 * than introducing yet another lock, we can just use ordered workqueue
	 * to make sure we're always sending a single preemption request with a
	 * single workitem.
	 */
	if (HAS_LOGICAL_RING_PREEMPTION(dev_priv) &&
	    USES_GUC_SUBMISSION(dev_priv)) {
		guc->preempt_wq = alloc_ordered_workqueue("i915-guc_preempt",
							  WQ_HIGHPRI);
		if (!guc->preempt_wq) {
			destroy_workqueue(guc->log.relay.flush_wq);
			DRM_ERROR("Couldn't allocate workqueue for GuC "
				  "preemption\n");
			return -ENOMEM;
		}
	}

	return 0;
}

static void guc_fini_wq(struct intel_guc *guc)
{
	struct workqueue_struct *wq;

	wq = fetch_and_zero(&guc->preempt_wq);
	if (wq)
		destroy_workqueue(wq);

	wq = fetch_and_zero(&guc->log.relay.flush_wq);
	if (wq)
		destroy_workqueue(wq);
}

int intel_guc_init_misc(struct intel_guc *guc)
{
	struct drm_i915_private *i915 = guc_to_i915(guc);
	int ret;

	ret = guc_init_wq(guc);
	if (ret)
		return ret;

	intel_uc_fw_fetch(i915, &guc->fw);

	return 0;
}

void intel_guc_fini_misc(struct intel_guc *guc)
{
	intel_uc_fw_cleanup_fetch(&guc->fw);
	guc_fini_wq(guc);
}

static int guc_shared_data_create(struct intel_guc *guc)
{
	struct i915_vma *vma;
	void *vaddr;

	vma = intel_guc_allocate_vma(guc, PAGE_SIZE);
	if (IS_ERR(vma))
		return PTR_ERR(vma);

	vaddr = i915_gem_object_pin_map(vma->obj, I915_MAP_WB);
	if (IS_ERR(vaddr)) {
		i915_vma_unpin_and_release(&vma, 0);
		return PTR_ERR(vaddr);
	}

	guc->shared_data = vma;
	guc->shared_data_vaddr = vaddr;

	return 0;
}

static void guc_shared_data_destroy(struct intel_guc *guc)
{
	i915_vma_unpin_and_release(&guc->shared_data, I915_VMA_RELEASE_MAP);
}

int intel_guc_init(struct intel_guc *guc)
{
	struct drm_i915_private *dev_priv = guc_to_i915(guc);
	int ret;

	ret = intel_uc_fw_init(&guc->fw);
	if (ret)
		goto err_fetch;

	ret = guc_shared_data_create(guc);
	if (ret)
		goto err_fw;
	GEM_BUG_ON(!guc->shared_data);

	ret = intel_guc_log_create(&guc->log);
	if (ret)
		goto err_shared;

	ret = intel_guc_ads_create(guc);
	if (ret)
		goto err_log;
	GEM_BUG_ON(!guc->ads_vma);

<<<<<<< HEAD
	if (HAS_GUC_CT(dev_priv)) {
		ret = intel_guc_ct_init(&guc->ct);
		if (ret)
			goto err_ads;
	}
=======
	ret = intel_guc_ct_init(&guc->ct);
	if (ret)
		goto err_ads;
>>>>>>> 3729fe2b

	/* We need to notify the guc whenever we change the GGTT */
	i915_ggtt_enable_guc(dev_priv);

	return 0;

err_ads:
	intel_guc_ads_destroy(guc);
err_log:
	intel_guc_log_destroy(&guc->log);
err_shared:
	guc_shared_data_destroy(guc);
err_fw:
	intel_uc_fw_fini(&guc->fw);
err_fetch:
	intel_uc_fw_cleanup_fetch(&guc->fw);
	return ret;
}

void intel_guc_fini(struct intel_guc *guc)
{
	struct drm_i915_private *dev_priv = guc_to_i915(guc);

	i915_ggtt_disable_guc(dev_priv);

<<<<<<< HEAD
	if (HAS_GUC_CT(dev_priv))
		intel_guc_ct_fini(&guc->ct);
=======
	intel_guc_ct_fini(&guc->ct);
>>>>>>> 3729fe2b

	intel_guc_ads_destroy(guc);
	intel_guc_log_destroy(&guc->log);
	guc_shared_data_destroy(guc);
	intel_uc_fw_fini(&guc->fw);
	intel_uc_fw_cleanup_fetch(&guc->fw);
}

static u32 guc_ctl_debug_flags(struct intel_guc *guc)
{
	u32 level = intel_guc_log_get_level(&guc->log);
	u32 flags = 0;

	if (!GUC_LOG_LEVEL_IS_VERBOSE(level))
		flags |= GUC_LOG_DISABLED;
	else
		flags |= GUC_LOG_LEVEL_TO_VERBOSITY(level) <<
			 GUC_LOG_VERBOSITY_SHIFT;

	return flags;
}

static u32 guc_ctl_feature_flags(struct intel_guc *guc)
{
	u32 flags = 0;

	if (!USES_GUC_SUBMISSION(guc_to_i915(guc)))
		flags |= GUC_CTL_DISABLE_SCHEDULER;

	return flags;
}

static u32 guc_ctl_ctxinfo_flags(struct intel_guc *guc)
{
	u32 flags = 0;

	if (USES_GUC_SUBMISSION(guc_to_i915(guc))) {
		u32 ctxnum, base;

		base = intel_guc_ggtt_offset(guc, guc->stage_desc_pool);
		ctxnum = GUC_MAX_STAGE_DESCRIPTORS / 16;

		base >>= PAGE_SHIFT;
		flags |= (base << GUC_CTL_BASE_ADDR_SHIFT) |
			(ctxnum << GUC_CTL_CTXNUM_IN16_SHIFT);
	}
	return flags;
}

static u32 guc_ctl_log_params_flags(struct intel_guc *guc)
{
	u32 offset = intel_guc_ggtt_offset(guc, guc->log.vma) >> PAGE_SHIFT;
	u32 flags;

	#if (((CRASH_BUFFER_SIZE) % SZ_1M) == 0)
	#define UNIT SZ_1M
	#define FLAG GUC_LOG_ALLOC_IN_MEGABYTE
	#else
	#define UNIT SZ_4K
	#define FLAG 0
	#endif

	BUILD_BUG_ON(!CRASH_BUFFER_SIZE);
	BUILD_BUG_ON(!IS_ALIGNED(CRASH_BUFFER_SIZE, UNIT));
	BUILD_BUG_ON(!DPC_BUFFER_SIZE);
	BUILD_BUG_ON(!IS_ALIGNED(DPC_BUFFER_SIZE, UNIT));
	BUILD_BUG_ON(!ISR_BUFFER_SIZE);
	BUILD_BUG_ON(!IS_ALIGNED(ISR_BUFFER_SIZE, UNIT));

	BUILD_BUG_ON((CRASH_BUFFER_SIZE / UNIT - 1) >
			(GUC_LOG_CRASH_MASK >> GUC_LOG_CRASH_SHIFT));
	BUILD_BUG_ON((DPC_BUFFER_SIZE / UNIT - 1) >
			(GUC_LOG_DPC_MASK >> GUC_LOG_DPC_SHIFT));
	BUILD_BUG_ON((ISR_BUFFER_SIZE / UNIT - 1) >
			(GUC_LOG_ISR_MASK >> GUC_LOG_ISR_SHIFT));

	flags = GUC_LOG_VALID |
		GUC_LOG_NOTIFY_ON_HALF_FULL |
		FLAG |
		((CRASH_BUFFER_SIZE / UNIT - 1) << GUC_LOG_CRASH_SHIFT) |
		((DPC_BUFFER_SIZE / UNIT - 1) << GUC_LOG_DPC_SHIFT) |
		((ISR_BUFFER_SIZE / UNIT - 1) << GUC_LOG_ISR_SHIFT) |
		(offset << GUC_LOG_BUF_ADDR_SHIFT);

	#undef UNIT
	#undef FLAG

	return flags;
}

static u32 guc_ctl_ads_flags(struct intel_guc *guc)
{
	u32 ads = intel_guc_ggtt_offset(guc, guc->ads_vma) >> PAGE_SHIFT;
	u32 flags = ads << GUC_ADS_ADDR_SHIFT;

	return flags;
}

/*
 * Initialise the GuC parameter block before starting the firmware
 * transfer. These parameters are read by the firmware on startup
 * and cannot be changed thereafter.
 */
void intel_guc_init_params(struct intel_guc *guc)
{
	struct drm_i915_private *dev_priv = guc_to_i915(guc);
	u32 params[GUC_CTL_MAX_DWORDS];
	int i;

	memset(params, 0, sizeof(params));

	params[GUC_CTL_CTXINFO] = guc_ctl_ctxinfo_flags(guc);
	params[GUC_CTL_LOG_PARAMS] = guc_ctl_log_params_flags(guc);
	params[GUC_CTL_FEATURE] = guc_ctl_feature_flags(guc);
	params[GUC_CTL_DEBUG] = guc_ctl_debug_flags(guc);
	params[GUC_CTL_ADS] = guc_ctl_ads_flags(guc);

	for (i = 0; i < GUC_CTL_MAX_DWORDS; i++)
		DRM_DEBUG_DRIVER("param[%2d] = %#x\n", i, params[i]);

	/*
	 * All SOFT_SCRATCH registers are in FORCEWAKE_BLITTER domain and
	 * they are power context saved so it's ok to release forcewake
	 * when we are done here and take it again at xfer time.
	 */
	intel_uncore_forcewake_get(&dev_priv->uncore, FORCEWAKE_BLITTER);

	I915_WRITE(SOFT_SCRATCH(0), 0);

	for (i = 0; i < GUC_CTL_MAX_DWORDS; i++)
		I915_WRITE(SOFT_SCRATCH(1 + i), params[i]);

	intel_uncore_forcewake_put(&dev_priv->uncore, FORCEWAKE_BLITTER);
}

int intel_guc_send_nop(struct intel_guc *guc, const u32 *action, u32 len,
		       u32 *response_buf, u32 response_buf_size)
{
	WARN(1, "Unexpected send: action=%#x\n", *action);
	return -ENODEV;
}

void intel_guc_to_host_event_handler_nop(struct intel_guc *guc)
{
	WARN(1, "Unexpected event: no suitable handler\n");
}

/*
 * This function implements the MMIO based host to GuC interface.
 */
int intel_guc_send_mmio(struct intel_guc *guc, const u32 *action, u32 len,
			u32 *response_buf, u32 response_buf_size)
{
	struct drm_i915_private *dev_priv = guc_to_i915(guc);
	struct intel_uncore *uncore = &dev_priv->uncore;
	u32 status;
	int i;
	int ret;

	GEM_BUG_ON(!len);
	GEM_BUG_ON(len > guc->send_regs.count);

	/* We expect only action code */
	GEM_BUG_ON(*action & ~INTEL_GUC_MSG_CODE_MASK);

	/* If CT is available, we expect to use MMIO only during init/fini */
	GEM_BUG_ON(*action != INTEL_GUC_ACTION_REGISTER_COMMAND_TRANSPORT_BUFFER &&
		   *action != INTEL_GUC_ACTION_DEREGISTER_COMMAND_TRANSPORT_BUFFER);

	mutex_lock(&guc->send_mutex);
	intel_uncore_forcewake_get(uncore, guc->send_regs.fw_domains);

	for (i = 0; i < len; i++)
		intel_uncore_write(uncore, guc_send_reg(guc, i), action[i]);

	intel_uncore_posting_read(uncore, guc_send_reg(guc, i - 1));

	intel_guc_notify(guc);

	/*
	 * No GuC command should ever take longer than 10ms.
	 * Fast commands should still complete in 10us.
	 */
	ret = __intel_wait_for_register_fw(uncore,
					   guc_send_reg(guc, 0),
					   INTEL_GUC_MSG_TYPE_MASK,
					   INTEL_GUC_MSG_TYPE_RESPONSE <<
					   INTEL_GUC_MSG_TYPE_SHIFT,
					   10, 10, &status);
	/* If GuC explicitly returned an error, convert it to -EIO */
	if (!ret && !INTEL_GUC_MSG_IS_RESPONSE_SUCCESS(status))
		ret = -EIO;

	if (ret) {
		DRM_ERROR("MMIO: GuC action %#x failed with error %d %#x\n",
			  action[0], ret, status);
		goto out;
	}

	if (response_buf) {
		int count = min(response_buf_size, guc->send_regs.count - 1);

		for (i = 0; i < count; i++)
			response_buf[i] = I915_READ(guc_send_reg(guc, i + 1));
	}

	/* Use data from the GuC response as our return value */
	ret = INTEL_GUC_MSG_TO_DATA(status);

out:
	intel_uncore_forcewake_put(uncore, guc->send_regs.fw_domains);
	mutex_unlock(&guc->send_mutex);

	return ret;
}

int intel_guc_to_host_process_recv_msg(struct intel_guc *guc,
				       const u32 *payload, u32 len)
{
	u32 msg;

<<<<<<< HEAD
	/*
	 * Sample the log buffer flush related bits & clear them out now
	 * itself from the message identity register to minimize the
	 * probability of losing a flush interrupt, when there are back
	 * to back flush interrupts.
	 * There can be a new flush interrupt, for different log buffer
	 * type (like for ISR), whilst Host is handling one (for DPC).
	 * Since same bit is used in message register for ISR & DPC, it
	 * could happen that GuC sets the bit for 2nd interrupt but Host
	 * clears out the bit on handling the 1st interrupt.
	 */
	disable_rpm_wakeref_asserts(dev_priv);
	spin_lock(&guc->irq_lock);
	val = I915_READ(SOFT_SCRATCH(15));
	msg = val & guc->msg_enabled_mask;
	I915_WRITE(SOFT_SCRATCH(15), val & ~msg);
	spin_unlock(&guc->irq_lock);
	enable_rpm_wakeref_asserts(dev_priv);

	intel_guc_to_host_process_recv_msg(guc, &msg, 1);
}

int intel_guc_to_host_process_recv_msg(struct intel_guc *guc,
				       const u32 *payload, u32 len)
{
	u32 msg;

	if (unlikely(!len))
		return -EPROTO;

=======
	if (unlikely(!len))
		return -EPROTO;

>>>>>>> 3729fe2b
	/* Make sure to handle only enabled messages */
	msg = payload[0] & guc->msg_enabled_mask;

	if (msg & (INTEL_GUC_RECV_MSG_FLUSH_LOG_BUFFER |
		   INTEL_GUC_RECV_MSG_CRASH_DUMP_POSTED))
		intel_guc_log_handle_flush_event(&guc->log);

	return 0;
}

int intel_guc_sample_forcewake(struct intel_guc *guc)
{
	struct drm_i915_private *dev_priv = guc_to_i915(guc);
	u32 action[2];

	action[0] = INTEL_GUC_ACTION_SAMPLE_FORCEWAKE;
	/* WaRsDisableCoarsePowerGating:skl,cnl */
	if (!HAS_RC6(dev_priv) || NEEDS_WaRsDisableCoarsePowerGating(dev_priv))
		action[1] = 0;
	else
		/* bit 0 and 1 are for Render and Media domain separately */
		action[1] = GUC_FORCEWAKE_RENDER | GUC_FORCEWAKE_MEDIA;

	return intel_guc_send(guc, action, ARRAY_SIZE(action));
}

/**
 * intel_guc_auth_huc() - Send action to GuC to authenticate HuC ucode
 * @guc: intel_guc structure
 * @rsa_offset: rsa offset w.r.t ggtt base of huc vma
 *
 * Triggers a HuC firmware authentication request to the GuC via intel_guc_send
 * INTEL_GUC_ACTION_AUTHENTICATE_HUC interface. This function is invoked by
 * intel_huc_auth().
 *
 * Return:	non-zero code on error
 */
int intel_guc_auth_huc(struct intel_guc *guc, u32 rsa_offset)
{
	u32 action[] = {
		INTEL_GUC_ACTION_AUTHENTICATE_HUC,
		rsa_offset
	};

	return intel_guc_send(guc, action, ARRAY_SIZE(action));
}

/**
 * intel_guc_suspend() - notify GuC entering suspend state
 * @guc:	the guc
 */
int intel_guc_suspend(struct intel_guc *guc)
{
	struct drm_i915_private *dev_priv = guc_to_i915(guc);
	int ret;
	u32 status;
	u32 action[] = {
		INTEL_GUC_ACTION_ENTER_S_STATE,
		GUC_POWER_D1, /* any value greater than GUC_POWER_D0 */
	};

	/*
	 * The ENTER_S_STATE action queues the save/restore operation in GuC FW
	 * and then returns, so waiting on the H2G is not enough to guarantee
	 * GuC is done. When all the processing is done, GuC writes
	 * INTEL_GUC_SLEEP_STATE_SUCCESS to scratch register 14, so we can poll
	 * on that. Note that GuC does not ensure that the value in the register
	 * is different from INTEL_GUC_SLEEP_STATE_SUCCESS while the action is
	 * in progress so we need to take care of that ourselves as well.
	 */

	I915_WRITE(SOFT_SCRATCH(14), INTEL_GUC_SLEEP_STATE_INVALID_MASK);

	ret = intel_guc_send(guc, action, ARRAY_SIZE(action));
	if (ret)
		return ret;

	ret = __intel_wait_for_register(&dev_priv->uncore, SOFT_SCRATCH(14),
					INTEL_GUC_SLEEP_STATE_INVALID_MASK,
					0, 0, 10, &status);
	if (ret)
		return ret;

	if (status != INTEL_GUC_SLEEP_STATE_SUCCESS) {
		DRM_ERROR("GuC failed to change sleep state. "
			  "action=0x%x, err=%u\n",
			  action[0], status);
		return -EIO;
	}

	return 0;
}

/**
 * intel_guc_reset_engine() - ask GuC to reset an engine
 * @guc:	intel_guc structure
 * @engine:	engine to be reset
 */
int intel_guc_reset_engine(struct intel_guc *guc,
			   struct intel_engine_cs *engine)
{
	u32 data[7];

	GEM_BUG_ON(!guc->execbuf_client);

	data[0] = INTEL_GUC_ACTION_REQUEST_ENGINE_RESET;
	data[1] = engine->guc_id;
	data[2] = 0;
	data[3] = 0;
	data[4] = 0;
	data[5] = guc->execbuf_client->stage_id;
	data[6] = intel_guc_ggtt_offset(guc, guc->shared_data);

	return intel_guc_send(guc, data, ARRAY_SIZE(data));
}

/**
 * intel_guc_resume() - notify GuC resuming from suspend state
 * @guc:	the guc
 */
int intel_guc_resume(struct intel_guc *guc)
{
	u32 action[] = {
		INTEL_GUC_ACTION_EXIT_S_STATE,
		GUC_POWER_D0,
	};

	return intel_guc_send(guc, action, ARRAY_SIZE(action));
}

/**
 * DOC: GuC Address Space
 *
 * The layout of GuC address space is shown below:
 *
 * ::
 *
 *     +===========> +====================+ <== FFFF_FFFF
 *     ^             |      Reserved      |
 *     |             +====================+ <== GUC_GGTT_TOP
 *     |             |                    |
 *     |             |        DRAM        |
 *    GuC            |                    |
 *  Address    +===> +====================+ <== GuC ggtt_pin_bias
 *   Space     ^     |                    |
 *     |       |     |                    |
 *     |      GuC    |        GuC         |
 *     |     WOPCM   |       WOPCM        |
 *     |      Size   |                    |
 *     |       |     |                    |
 *     v       v     |                    |
 *     +=======+===> +====================+ <== 0000_0000
 *
 * The lower part of GuC Address Space [0, ggtt_pin_bias) is mapped to GuC WOPCM
 * while upper part of GuC Address Space [ggtt_pin_bias, GUC_GGTT_TOP) is mapped
 * to DRAM. The value of the GuC ggtt_pin_bias is the GuC WOPCM size.
 */

/**
 * intel_guc_allocate_vma() - Allocate a GGTT VMA for GuC usage
 * @guc:	the guc
 * @size:	size of area to allocate (both virtual space and memory)
 *
 * This is a wrapper to create an object for use with the GuC. In order to
 * use it inside the GuC, an object needs to be pinned lifetime, so we allocate
 * both some backing storage and a range inside the Global GTT. We must pin
 * it in the GGTT somewhere other than than [0, GUC ggtt_pin_bias) because that
 * range is reserved inside GuC.
 *
 * Return:	A i915_vma if successful, otherwise an ERR_PTR.
 */
struct i915_vma *intel_guc_allocate_vma(struct intel_guc *guc, u32 size)
{
	struct drm_i915_private *dev_priv = guc_to_i915(guc);
	struct drm_i915_gem_object *obj;
	struct i915_vma *vma;
	u64 flags;
	int ret;

	obj = i915_gem_object_create_shmem(dev_priv, size);
	if (IS_ERR(obj))
		return ERR_CAST(obj);

	vma = i915_vma_instance(obj, &dev_priv->ggtt.vm, NULL);
	if (IS_ERR(vma))
		goto err;

	flags = PIN_GLOBAL | PIN_OFFSET_BIAS | i915_ggtt_pin_bias(vma);
	ret = i915_vma_pin(vma, 0, 0, flags);
	if (ret) {
		vma = ERR_PTR(ret);
		goto err;
	}

	return vma;

err:
	i915_gem_object_put(obj);
	return vma;
}<|MERGE_RESOLUTION|>--- conflicted
+++ resolved
@@ -232,17 +232,9 @@
 		goto err_log;
 	GEM_BUG_ON(!guc->ads_vma);
 
-<<<<<<< HEAD
-	if (HAS_GUC_CT(dev_priv)) {
-		ret = intel_guc_ct_init(&guc->ct);
-		if (ret)
-			goto err_ads;
-	}
-=======
 	ret = intel_guc_ct_init(&guc->ct);
 	if (ret)
 		goto err_ads;
->>>>>>> 3729fe2b
 
 	/* We need to notify the guc whenever we change the GGTT */
 	i915_ggtt_enable_guc(dev_priv);
@@ -268,12 +260,7 @@
 
 	i915_ggtt_disable_guc(dev_priv);
 
-<<<<<<< HEAD
-	if (HAS_GUC_CT(dev_priv))
-		intel_guc_ct_fini(&guc->ct);
-=======
 	intel_guc_ct_fini(&guc->ct);
->>>>>>> 3729fe2b
 
 	intel_guc_ads_destroy(guc);
 	intel_guc_log_destroy(&guc->log);
@@ -495,42 +482,9 @@
 {
 	u32 msg;
 
-<<<<<<< HEAD
-	/*
-	 * Sample the log buffer flush related bits & clear them out now
-	 * itself from the message identity register to minimize the
-	 * probability of losing a flush interrupt, when there are back
-	 * to back flush interrupts.
-	 * There can be a new flush interrupt, for different log buffer
-	 * type (like for ISR), whilst Host is handling one (for DPC).
-	 * Since same bit is used in message register for ISR & DPC, it
-	 * could happen that GuC sets the bit for 2nd interrupt but Host
-	 * clears out the bit on handling the 1st interrupt.
-	 */
-	disable_rpm_wakeref_asserts(dev_priv);
-	spin_lock(&guc->irq_lock);
-	val = I915_READ(SOFT_SCRATCH(15));
-	msg = val & guc->msg_enabled_mask;
-	I915_WRITE(SOFT_SCRATCH(15), val & ~msg);
-	spin_unlock(&guc->irq_lock);
-	enable_rpm_wakeref_asserts(dev_priv);
-
-	intel_guc_to_host_process_recv_msg(guc, &msg, 1);
-}
-
-int intel_guc_to_host_process_recv_msg(struct intel_guc *guc,
-				       const u32 *payload, u32 len)
-{
-	u32 msg;
-
 	if (unlikely(!len))
 		return -EPROTO;
 
-=======
-	if (unlikely(!len))
-		return -EPROTO;
-
->>>>>>> 3729fe2b
 	/* Make sure to handle only enabled messages */
 	msg = payload[0] & guc->msg_enabled_mask;
 
