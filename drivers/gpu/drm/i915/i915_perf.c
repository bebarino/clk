/*
 * Copyright © 2015-2016 Intel Corporation
 *
 * Permission is hereby granted, free of charge, to any person obtaining a
 * copy of this software and associated documentation files (the "Software"),
 * to deal in the Software without restriction, including without limitation
 * the rights to use, copy, modify, merge, publish, distribute, sublicense,
 * and/or sell copies of the Software, and to permit persons to whom the
 * Software is furnished to do so, subject to the following conditions:
 *
 * The above copyright notice and this permission notice (including the next
 * paragraph) shall be included in all copies or substantial portions of the
 * Software.
 *
 * THE SOFTWARE IS PROVIDED "AS IS", WITHOUT WARRANTY OF ANY KIND, EXPRESS OR
 * IMPLIED, INCLUDING BUT NOT LIMITED TO THE WARRANTIES OF MERCHANTABILITY,
 * FITNESS FOR A PARTICULAR PURPOSE AND NONINFRINGEMENT.  IN NO EVENT SHALL
 * THE AUTHORS OR COPYRIGHT HOLDERS BE LIABLE FOR ANY CLAIM, DAMAGES OR OTHER
 * LIABILITY, WHETHER IN AN ACTION OF CONTRACT, TORT OR OTHERWISE, ARISING
 * FROM, OUT OF OR IN CONNECTION WITH THE SOFTWARE OR THE USE OR OTHER DEALINGS
 * IN THE SOFTWARE.
 *
 * Authors:
 *   Robert Bragg <robert@sixbynine.org>
 */


/**
 * DOC: i915 Perf Overview
 *
 * Gen graphics supports a large number of performance counters that can help
 * driver and application developers understand and optimize their use of the
 * GPU.
 *
 * This i915 perf interface enables userspace to configure and open a file
 * descriptor representing a stream of GPU metrics which can then be read() as
 * a stream of sample records.
 *
 * The interface is particularly suited to exposing buffered metrics that are
 * captured by DMA from the GPU, unsynchronized with and unrelated to the CPU.
 *
 * Streams representing a single context are accessible to applications with a
 * corresponding drm file descriptor, such that OpenGL can use the interface
 * without special privileges. Access to system-wide metrics requires root
 * privileges by default, unless changed via the dev.i915.perf_event_paranoid
 * sysctl option.
 *
 */

/**
 * DOC: i915 Perf History and Comparison with Core Perf
 *
 * The interface was initially inspired by the core Perf infrastructure but
 * some notable differences are:
 *
 * i915 perf file descriptors represent a "stream" instead of an "event"; where
 * a perf event primarily corresponds to a single 64bit value, while a stream
 * might sample sets of tightly-coupled counters, depending on the
 * configuration.  For example the Gen OA unit isn't designed to support
 * orthogonal configurations of individual counters; it's configured for a set
 * of related counters. Samples for an i915 perf stream capturing OA metrics
 * will include a set of counter values packed in a compact HW specific format.
 * The OA unit supports a number of different packing formats which can be
 * selected by the user opening the stream. Perf has support for grouping
 * events, but each event in the group is configured, validated and
 * authenticated individually with separate system calls.
 *
 * i915 perf stream configurations are provided as an array of u64 (key,value)
 * pairs, instead of a fixed struct with multiple miscellaneous config members,
 * interleaved with event-type specific members.
 *
 * i915 perf doesn't support exposing metrics via an mmap'd circular buffer.
 * The supported metrics are being written to memory by the GPU unsynchronized
 * with the CPU, using HW specific packing formats for counter sets. Sometimes
 * the constraints on HW configuration require reports to be filtered before it
 * would be acceptable to expose them to unprivileged applications - to hide
 * the metrics of other processes/contexts. For these use cases a read() based
 * interface is a good fit, and provides an opportunity to filter data as it
 * gets copied from the GPU mapped buffers to userspace buffers.
 *
 *
 * Issues hit with first prototype based on Core Perf
 * ~~~~~~~~~~~~~~~~~~~~~~~~~~~~~~~~~~~~~~~~~~~~~~~~~~
 *
 * The first prototype of this driver was based on the core perf
 * infrastructure, and while we did make that mostly work, with some changes to
 * perf, we found we were breaking or working around too many assumptions baked
 * into perf's currently cpu centric design.
 *
 * In the end we didn't see a clear benefit to making perf's implementation and
 * interface more complex by changing design assumptions while we knew we still
 * wouldn't be able to use any existing perf based userspace tools.
 *
 * Also considering the Gen specific nature of the Observability hardware and
 * how userspace will sometimes need to combine i915 perf OA metrics with
 * side-band OA data captured via MI_REPORT_PERF_COUNT commands; we're
 * expecting the interface to be used by a platform specific userspace such as
 * OpenGL or tools. This is to say; we aren't inherently missing out on having
 * a standard vendor/architecture agnostic interface by not using perf.
 *
 *
 * For posterity, in case we might re-visit trying to adapt core perf to be
 * better suited to exposing i915 metrics these were the main pain points we
 * hit:
 *
 * - The perf based OA PMU driver broke some significant design assumptions:
 *
 *   Existing perf pmus are used for profiling work on a cpu and we were
 *   introducing the idea of _IS_DEVICE pmus with different security
 *   implications, the need to fake cpu-related data (such as user/kernel
 *   registers) to fit with perf's current design, and adding _DEVICE records
 *   as a way to forward device-specific status records.
 *
 *   The OA unit writes reports of counters into a circular buffer, without
 *   involvement from the CPU, making our PMU driver the first of a kind.
 *
 *   Given the way we were periodically forward data from the GPU-mapped, OA
 *   buffer to perf's buffer, those bursts of sample writes looked to perf like
 *   we were sampling too fast and so we had to subvert its throttling checks.
 *
 *   Perf supports groups of counters and allows those to be read via
 *   transactions internally but transactions currently seem designed to be
 *   explicitly initiated from the cpu (say in response to a userspace read())
 *   and while we could pull a report out of the OA buffer we can't
 *   trigger a report from the cpu on demand.
 *
 *   Related to being report based; the OA counters are configured in HW as a
 *   set while perf generally expects counter configurations to be orthogonal.
 *   Although counters can be associated with a group leader as they are
 *   opened, there's no clear precedent for being able to provide group-wide
 *   configuration attributes (for example we want to let userspace choose the
 *   OA unit report format used to capture all counters in a set, or specify a
 *   GPU context to filter metrics on). We avoided using perf's grouping
 *   feature and forwarded OA reports to userspace via perf's 'raw' sample
 *   field. This suited our userspace well considering how coupled the counters
 *   are when dealing with normalizing. It would be inconvenient to split
 *   counters up into separate events, only to require userspace to recombine
 *   them. For Mesa it's also convenient to be forwarded raw, periodic reports
 *   for combining with the side-band raw reports it captures using
 *   MI_REPORT_PERF_COUNT commands.
 *
 *   - As a side note on perf's grouping feature; there was also some concern
 *     that using PERF_FORMAT_GROUP as a way to pack together counter values
 *     would quite drastically inflate our sample sizes, which would likely
 *     lower the effective sampling resolutions we could use when the available
 *     memory bandwidth is limited.
 *
 *     With the OA unit's report formats, counters are packed together as 32
 *     or 40bit values, with the largest report size being 256 bytes.
 *
 *     PERF_FORMAT_GROUP values are 64bit, but there doesn't appear to be a
 *     documented ordering to the values, implying PERF_FORMAT_ID must also be
 *     used to add a 64bit ID before each value; giving 16 bytes per counter.
 *
 *   Related to counter orthogonality; we can't time share the OA unit, while
 *   event scheduling is a central design idea within perf for allowing
 *   userspace to open + enable more events than can be configured in HW at any
 *   one time.  The OA unit is not designed to allow re-configuration while in
 *   use. We can't reconfigure the OA unit without losing internal OA unit
 *   state which we can't access explicitly to save and restore. Reconfiguring
 *   the OA unit is also relatively slow, involving ~100 register writes. From
 *   userspace Mesa also depends on a stable OA configuration when emitting
 *   MI_REPORT_PERF_COUNT commands and importantly the OA unit can't be
 *   disabled while there are outstanding MI_RPC commands lest we hang the
 *   command streamer.
 *
 *   The contents of sample records aren't extensible by device drivers (i.e.
 *   the sample_type bits). As an example; Sourab Gupta had been looking to
 *   attach GPU timestamps to our OA samples. We were shoehorning OA reports
 *   into sample records by using the 'raw' field, but it's tricky to pack more
 *   than one thing into this field because events/core.c currently only lets a
 *   pmu give a single raw data pointer plus len which will be copied into the
 *   ring buffer. To include more than the OA report we'd have to copy the
 *   report into an intermediate larger buffer. I'd been considering allowing a
 *   vector of data+len values to be specified for copying the raw data, but
 *   it felt like a kludge to being using the raw field for this purpose.
 *
 * - It felt like our perf based PMU was making some technical compromises
 *   just for the sake of using perf:
 *
 *   perf_event_open() requires events to either relate to a pid or a specific
 *   cpu core, while our device pmu related to neither.  Events opened with a
 *   pid will be automatically enabled/disabled according to the scheduling of
 *   that process - so not appropriate for us. When an event is related to a
 *   cpu id, perf ensures pmu methods will be invoked via an inter process
 *   interrupt on that core. To avoid invasive changes our userspace opened OA
 *   perf events for a specific cpu. This was workable but it meant the
 *   majority of the OA driver ran in atomic context, including all OA report
 *   forwarding, which wasn't really necessary in our case and seems to make
 *   our locking requirements somewhat complex as we handled the interaction
 *   with the rest of the i915 driver.
 */

#include <linux/anon_inodes.h>
#include <linux/sizes.h>
#include <linux/uuid.h>

#include "gem/i915_gem_context.h"
#include "gem/i915_gem_pm.h"
#include "gt/intel_lrc_reg.h"

#include "i915_drv.h"
#include "i915_oa_hsw.h"
#include "i915_oa_bdw.h"
#include "i915_oa_chv.h"
#include "i915_oa_sklgt2.h"
#include "i915_oa_sklgt3.h"
#include "i915_oa_sklgt4.h"
#include "i915_oa_bxt.h"
#include "i915_oa_kblgt2.h"
#include "i915_oa_kblgt3.h"
#include "i915_oa_glk.h"
#include "i915_oa_cflgt2.h"
#include "i915_oa_cflgt3.h"
#include "i915_oa_cnl.h"
#include "i915_oa_icl.h"

/* HW requires this to be a power of two, between 128k and 16M, though driver
 * is currently generally designed assuming the largest 16M size is used such
 * that the overflow cases are unlikely in normal operation.
 */
#define OA_BUFFER_SIZE		SZ_16M

#define OA_TAKEN(tail, head)	((tail - head) & (OA_BUFFER_SIZE - 1))

/**
 * DOC: OA Tail Pointer Race
 *
 * There's a HW race condition between OA unit tail pointer register updates and
 * writes to memory whereby the tail pointer can sometimes get ahead of what's
 * been written out to the OA buffer so far (in terms of what's visible to the
 * CPU).
 *
 * Although this can be observed explicitly while copying reports to userspace
 * by checking for a zeroed report-id field in tail reports, we want to account
 * for this earlier, as part of the oa_buffer_check to avoid lots of redundant
 * read() attempts.
 *
 * In effect we define a tail pointer for reading that lags the real tail
 * pointer by at least %OA_TAIL_MARGIN_NSEC nanoseconds, which gives enough
 * time for the corresponding reports to become visible to the CPU.
 *
 * To manage this we actually track two tail pointers:
 *  1) An 'aging' tail with an associated timestamp that is tracked until we
 *     can trust the corresponding data is visible to the CPU; at which point
 *     it is considered 'aged'.
 *  2) An 'aged' tail that can be used for read()ing.
 *
 * The two separate pointers let us decouple read()s from tail pointer aging.
 *
 * The tail pointers are checked and updated at a limited rate within a hrtimer
 * callback (the same callback that is used for delivering EPOLLIN events)
 *
 * Initially the tails are marked invalid with %INVALID_TAIL_PTR which
 * indicates that an updated tail pointer is needed.
 *
 * Most of the implementation details for this workaround are in
 * oa_buffer_check_unlocked() and _append_oa_reports()
 *
 * Note for posterity: previously the driver used to define an effective tail
 * pointer that lagged the real pointer by a 'tail margin' measured in bytes
 * derived from %OA_TAIL_MARGIN_NSEC and the configured sampling frequency.
 * This was flawed considering that the OA unit may also automatically generate
 * non-periodic reports (such as on context switch) or the OA unit may be
 * enabled without any periodic sampling.
 */
#define OA_TAIL_MARGIN_NSEC	100000ULL
#define INVALID_TAIL_PTR	0xffffffff

/* frequency for checking whether the OA unit has written new reports to the
 * circular OA buffer...
 */
#define POLL_FREQUENCY 200
#define POLL_PERIOD (NSEC_PER_SEC / POLL_FREQUENCY)

/* for sysctl proc_dointvec_minmax of dev.i915.perf_stream_paranoid */
static int zero;
static int one = 1;
static u32 i915_perf_stream_paranoid = true;

/* The maximum exponent the hardware accepts is 63 (essentially it selects one
 * of the 64bit timestamp bits to trigger reports from) but there's currently
 * no known use case for sampling as infrequently as once per 47 thousand years.
 *
 * Since the timestamps included in OA reports are only 32bits it seems
 * reasonable to limit the OA exponent where it's still possible to account for
 * overflow in OA report timestamps.
 */
#define OA_EXPONENT_MAX 31

#define INVALID_CTX_ID 0xffffffff

/* On Gen8+ automatically triggered OA reports include a 'reason' field... */
#define OAREPORT_REASON_MASK           0x3f
#define OAREPORT_REASON_SHIFT          19
#define OAREPORT_REASON_TIMER          (1<<0)
#define OAREPORT_REASON_CTX_SWITCH     (1<<3)
#define OAREPORT_REASON_CLK_RATIO      (1<<5)


/* For sysctl proc_dointvec_minmax of i915_oa_max_sample_rate
 *
 * The highest sampling frequency we can theoretically program the OA unit
 * with is always half the timestamp frequency: E.g. 6.25Mhz for Haswell.
 *
 * Initialized just before we register the sysctl parameter.
 */
static int oa_sample_rate_hard_limit;

/* Theoretically we can program the OA unit to sample every 160ns but don't
 * allow that by default unless root...
 *
 * The default threshold of 100000Hz is based on perf's similar
 * kernel.perf_event_max_sample_rate sysctl parameter.
 */
static u32 i915_oa_max_sample_rate = 100000;

/* XXX: beware if future OA HW adds new report formats that the current
 * code assumes all reports have a power-of-two size and ~(size - 1) can
 * be used as a mask to align the OA tail pointer.
 */
static const struct i915_oa_format hsw_oa_formats[I915_OA_FORMAT_MAX] = {
	[I915_OA_FORMAT_A13]	    = { 0, 64 },
	[I915_OA_FORMAT_A29]	    = { 1, 128 },
	[I915_OA_FORMAT_A13_B8_C8]  = { 2, 128 },
	/* A29_B8_C8 Disallowed as 192 bytes doesn't factor into buffer size */
	[I915_OA_FORMAT_B4_C8]	    = { 4, 64 },
	[I915_OA_FORMAT_A45_B8_C8]  = { 5, 256 },
	[I915_OA_FORMAT_B4_C8_A16]  = { 6, 128 },
	[I915_OA_FORMAT_C4_B8]	    = { 7, 64 },
};

static const struct i915_oa_format gen8_plus_oa_formats[I915_OA_FORMAT_MAX] = {
	[I915_OA_FORMAT_A12]		    = { 0, 64 },
	[I915_OA_FORMAT_A12_B8_C8]	    = { 2, 128 },
	[I915_OA_FORMAT_A32u40_A4u32_B8_C8] = { 5, 256 },
	[I915_OA_FORMAT_C4_B8]		    = { 7, 64 },
};

#define SAMPLE_OA_REPORT      (1<<0)

/**
 * struct perf_open_properties - for validated properties given to open a stream
 * @sample_flags: `DRM_I915_PERF_PROP_SAMPLE_*` properties are tracked as flags
 * @single_context: Whether a single or all gpu contexts should be monitored
 * @ctx_handle: A gem ctx handle for use with @single_context
 * @metrics_set: An ID for an OA unit metric set advertised via sysfs
 * @oa_format: An OA unit HW report format
 * @oa_periodic: Whether to enable periodic OA unit sampling
 * @oa_period_exponent: The OA unit sampling period is derived from this
 *
 * As read_properties_unlocked() enumerates and validates the properties given
 * to open a stream of metrics the configuration is built up in the structure
 * which starts out zero initialized.
 */
struct perf_open_properties {
	u32 sample_flags;

	u64 single_context:1;
	u64 ctx_handle;

	/* OA sampling state */
	int metrics_set;
	int oa_format;
	bool oa_periodic;
	int oa_period_exponent;
};

static void free_oa_config(struct drm_i915_private *dev_priv,
			   struct i915_oa_config *oa_config)
{
	if (!PTR_ERR(oa_config->flex_regs))
		kfree(oa_config->flex_regs);
	if (!PTR_ERR(oa_config->b_counter_regs))
		kfree(oa_config->b_counter_regs);
	if (!PTR_ERR(oa_config->mux_regs))
		kfree(oa_config->mux_regs);
	kfree(oa_config);
}

static void put_oa_config(struct drm_i915_private *dev_priv,
			  struct i915_oa_config *oa_config)
{
	if (!atomic_dec_and_test(&oa_config->ref_count))
		return;

	free_oa_config(dev_priv, oa_config);
}

static int get_oa_config(struct drm_i915_private *dev_priv,
			 int metrics_set,
			 struct i915_oa_config **out_config)
{
	int ret;

	if (metrics_set == 1) {
		*out_config = &dev_priv->perf.oa.test_config;
		atomic_inc(&dev_priv->perf.oa.test_config.ref_count);
		return 0;
	}

	ret = mutex_lock_interruptible(&dev_priv->perf.metrics_lock);
	if (ret)
		return ret;

	*out_config = idr_find(&dev_priv->perf.metrics_idr, metrics_set);
	if (!*out_config)
		ret = -EINVAL;
	else
		atomic_inc(&(*out_config)->ref_count);

	mutex_unlock(&dev_priv->perf.metrics_lock);

	return ret;
}

static u32 gen8_oa_hw_tail_read(struct drm_i915_private *dev_priv)
{
	return I915_READ(GEN8_OATAILPTR) & GEN8_OATAILPTR_MASK;
}

static u32 gen7_oa_hw_tail_read(struct drm_i915_private *dev_priv)
{
	u32 oastatus1 = I915_READ(GEN7_OASTATUS1);

	return oastatus1 & GEN7_OASTATUS1_TAIL_MASK;
}

/**
 * oa_buffer_check_unlocked - check for data and update tail ptr state
 * @dev_priv: i915 device instance
 *
 * This is either called via fops (for blocking reads in user ctx) or the poll
 * check hrtimer (atomic ctx) to check the OA buffer tail pointer and check
 * if there is data available for userspace to read.
 *
 * This function is central to providing a workaround for the OA unit tail
 * pointer having a race with respect to what data is visible to the CPU.
 * It is responsible for reading tail pointers from the hardware and giving
 * the pointers time to 'age' before they are made available for reading.
 * (See description of OA_TAIL_MARGIN_NSEC above for further details.)
 *
 * Besides returning true when there is data available to read() this function
 * also has the side effect of updating the oa_buffer.tails[], .aging_timestamp
 * and .aged_tail_idx state used for reading.
 *
 * Note: It's safe to read OA config state here unlocked, assuming that this is
 * only called while the stream is enabled, while the global OA configuration
 * can't be modified.
 *
 * Returns: %true if the OA buffer contains data, else %false
 */
static bool oa_buffer_check_unlocked(struct drm_i915_private *dev_priv)
{
	int report_size = dev_priv->perf.oa.oa_buffer.format_size;
	unsigned long flags;
	unsigned int aged_idx;
	u32 head, hw_tail, aged_tail, aging_tail;
	u64 now;

	/* We have to consider the (unlikely) possibility that read() errors
	 * could result in an OA buffer reset which might reset the head,
	 * tails[] and aged_tail state.
	 */
	spin_lock_irqsave(&dev_priv->perf.oa.oa_buffer.ptr_lock, flags);

	/* NB: The head we observe here might effectively be a little out of
	 * date (between head and tails[aged_idx].offset if there is currently
	 * a read() in progress.
	 */
	head = dev_priv->perf.oa.oa_buffer.head;

	aged_idx = dev_priv->perf.oa.oa_buffer.aged_tail_idx;
	aged_tail = dev_priv->perf.oa.oa_buffer.tails[aged_idx].offset;
	aging_tail = dev_priv->perf.oa.oa_buffer.tails[!aged_idx].offset;

	hw_tail = dev_priv->perf.oa.ops.oa_hw_tail_read(dev_priv);

	/* The tail pointer increases in 64 byte increments,
	 * not in report_size steps...
	 */
	hw_tail &= ~(report_size - 1);

	now = ktime_get_mono_fast_ns();

	/* Update the aged tail
	 *
	 * Flip the tail pointer available for read()s once the aging tail is
	 * old enough to trust that the corresponding data will be visible to
	 * the CPU...
	 *
	 * Do this before updating the aging pointer in case we may be able to
	 * immediately start aging a new pointer too (if new data has become
	 * available) without needing to wait for a later hrtimer callback.
	 */
	if (aging_tail != INVALID_TAIL_PTR &&
	    ((now - dev_priv->perf.oa.oa_buffer.aging_timestamp) >
	     OA_TAIL_MARGIN_NSEC)) {

		aged_idx ^= 1;
		dev_priv->perf.oa.oa_buffer.aged_tail_idx = aged_idx;

		aged_tail = aging_tail;

		/* Mark that we need a new pointer to start aging... */
		dev_priv->perf.oa.oa_buffer.tails[!aged_idx].offset = INVALID_TAIL_PTR;
		aging_tail = INVALID_TAIL_PTR;
	}

	/* Update the aging tail
	 *
	 * We throttle aging tail updates until we have a new tail that
	 * represents >= one report more data than is already available for
	 * reading. This ensures there will be enough data for a successful
	 * read once this new pointer has aged and ensures we will give the new
	 * pointer time to age.
	 */
	if (aging_tail == INVALID_TAIL_PTR &&
	    (aged_tail == INVALID_TAIL_PTR ||
	     OA_TAKEN(hw_tail, aged_tail) >= report_size)) {
		struct i915_vma *vma = dev_priv->perf.oa.oa_buffer.vma;
		u32 gtt_offset = i915_ggtt_offset(vma);

		/* Be paranoid and do a bounds check on the pointer read back
		 * from hardware, just in case some spurious hardware condition
		 * could put the tail out of bounds...
		 */
		if (hw_tail >= gtt_offset &&
		    hw_tail < (gtt_offset + OA_BUFFER_SIZE)) {
			dev_priv->perf.oa.oa_buffer.tails[!aged_idx].offset =
				aging_tail = hw_tail;
			dev_priv->perf.oa.oa_buffer.aging_timestamp = now;
		} else {
			DRM_ERROR("Ignoring spurious out of range OA buffer tail pointer = %u\n",
				  hw_tail);
		}
	}

	spin_unlock_irqrestore(&dev_priv->perf.oa.oa_buffer.ptr_lock, flags);

	return aged_tail == INVALID_TAIL_PTR ?
		false : OA_TAKEN(aged_tail, head) >= report_size;
}

/**
 * append_oa_status - Appends a status record to a userspace read() buffer.
 * @stream: An i915-perf stream opened for OA metrics
 * @buf: destination buffer given by userspace
 * @count: the number of bytes userspace wants to read
 * @offset: (inout): the current position for writing into @buf
 * @type: The kind of status to report to userspace
 *
 * Writes a status record (such as `DRM_I915_PERF_RECORD_OA_REPORT_LOST`)
 * into the userspace read() buffer.
 *
 * The @buf @offset will only be updated on success.
 *
 * Returns: 0 on success, negative error code on failure.
 */
static int append_oa_status(struct i915_perf_stream *stream,
			    char __user *buf,
			    size_t count,
			    size_t *offset,
			    enum drm_i915_perf_record_type type)
{
	struct drm_i915_perf_record_header header = { type, 0, sizeof(header) };

	if ((count - *offset) < header.size)
		return -ENOSPC;

	if (copy_to_user(buf + *offset, &header, sizeof(header)))
		return -EFAULT;

	(*offset) += header.size;

	return 0;
}

/**
 * append_oa_sample - Copies single OA report into userspace read() buffer.
 * @stream: An i915-perf stream opened for OA metrics
 * @buf: destination buffer given by userspace
 * @count: the number of bytes userspace wants to read
 * @offset: (inout): the current position for writing into @buf
 * @report: A single OA report to (optionally) include as part of the sample
 *
 * The contents of a sample are configured through `DRM_I915_PERF_PROP_SAMPLE_*`
 * properties when opening a stream, tracked as `stream->sample_flags`. This
 * function copies the requested components of a single sample to the given
 * read() @buf.
 *
 * The @buf @offset will only be updated on success.
 *
 * Returns: 0 on success, negative error code on failure.
 */
static int append_oa_sample(struct i915_perf_stream *stream,
			    char __user *buf,
			    size_t count,
			    size_t *offset,
			    const u8 *report)
{
	struct drm_i915_private *dev_priv = stream->dev_priv;
	int report_size = dev_priv->perf.oa.oa_buffer.format_size;
	struct drm_i915_perf_record_header header;
	u32 sample_flags = stream->sample_flags;

	header.type = DRM_I915_PERF_RECORD_SAMPLE;
	header.pad = 0;
	header.size = stream->sample_size;

	if ((count - *offset) < header.size)
		return -ENOSPC;

	buf += *offset;
	if (copy_to_user(buf, &header, sizeof(header)))
		return -EFAULT;
	buf += sizeof(header);

	if (sample_flags & SAMPLE_OA_REPORT) {
		if (copy_to_user(buf, report, report_size))
			return -EFAULT;
	}

	(*offset) += header.size;

	return 0;
}

/**
 * Copies all buffered OA reports into userspace read() buffer.
 * @stream: An i915-perf stream opened for OA metrics
 * @buf: destination buffer given by userspace
 * @count: the number of bytes userspace wants to read
 * @offset: (inout): the current position for writing into @buf
 *
 * Notably any error condition resulting in a short read (-%ENOSPC or
 * -%EFAULT) will be returned even though one or more records may
 * have been successfully copied. In this case it's up to the caller
 * to decide if the error should be squashed before returning to
 * userspace.
 *
 * Note: reports are consumed from the head, and appended to the
 * tail, so the tail chases the head?... If you think that's mad
 * and back-to-front you're not alone, but this follows the
 * Gen PRM naming convention.
 *
 * Returns: 0 on success, negative error code on failure.
 */
static int gen8_append_oa_reports(struct i915_perf_stream *stream,
				  char __user *buf,
				  size_t count,
				  size_t *offset)
{
	struct drm_i915_private *dev_priv = stream->dev_priv;
	int report_size = dev_priv->perf.oa.oa_buffer.format_size;
	u8 *oa_buf_base = dev_priv->perf.oa.oa_buffer.vaddr;
	u32 gtt_offset = i915_ggtt_offset(dev_priv->perf.oa.oa_buffer.vma);
	u32 mask = (OA_BUFFER_SIZE - 1);
	size_t start_offset = *offset;
	unsigned long flags;
	unsigned int aged_tail_idx;
	u32 head, tail;
	u32 taken;
	int ret = 0;

	if (WARN_ON(!stream->enabled))
		return -EIO;

	spin_lock_irqsave(&dev_priv->perf.oa.oa_buffer.ptr_lock, flags);

	head = dev_priv->perf.oa.oa_buffer.head;
	aged_tail_idx = dev_priv->perf.oa.oa_buffer.aged_tail_idx;
	tail = dev_priv->perf.oa.oa_buffer.tails[aged_tail_idx].offset;

	spin_unlock_irqrestore(&dev_priv->perf.oa.oa_buffer.ptr_lock, flags);

	/*
	 * An invalid tail pointer here means we're still waiting for the poll
	 * hrtimer callback to give us a pointer
	 */
	if (tail == INVALID_TAIL_PTR)
		return -EAGAIN;

	/*
	 * NB: oa_buffer.head/tail include the gtt_offset which we don't want
	 * while indexing relative to oa_buf_base.
	 */
	head -= gtt_offset;
	tail -= gtt_offset;

	/*
	 * An out of bounds or misaligned head or tail pointer implies a driver
	 * bug since we validate + align the tail pointers we read from the
	 * hardware and we are in full control of the head pointer which should
	 * only be incremented by multiples of the report size (notably also
	 * all a power of two).
	 */
	if (WARN_ONCE(head > OA_BUFFER_SIZE || head % report_size ||
		      tail > OA_BUFFER_SIZE || tail % report_size,
		      "Inconsistent OA buffer pointers: head = %u, tail = %u\n",
		      head, tail))
		return -EIO;


	for (/* none */;
	     (taken = OA_TAKEN(tail, head));
	     head = (head + report_size) & mask) {
		u8 *report = oa_buf_base + head;
		u32 *report32 = (void *)report;
		u32 ctx_id;
		u32 reason;

		/*
		 * All the report sizes factor neatly into the buffer
		 * size so we never expect to see a report split
		 * between the beginning and end of the buffer.
		 *
		 * Given the initial alignment check a misalignment
		 * here would imply a driver bug that would result
		 * in an overrun.
		 */
		if (WARN_ON((OA_BUFFER_SIZE - head) < report_size)) {
			DRM_ERROR("Spurious OA head ptr: non-integral report offset\n");
			break;
		}

		/*
		 * The reason field includes flags identifying what
		 * triggered this specific report (mostly timer
		 * triggered or e.g. due to a context switch).
		 *
		 * This field is never expected to be zero so we can
		 * check that the report isn't invalid before copying
		 * it to userspace...
		 */
		reason = ((report32[0] >> OAREPORT_REASON_SHIFT) &
			  OAREPORT_REASON_MASK);
		if (reason == 0) {
			if (__ratelimit(&dev_priv->perf.oa.spurious_report_rs))
				DRM_NOTE("Skipping spurious, invalid OA report\n");
			continue;
		}

		ctx_id = report32[2] & dev_priv->perf.oa.specific_ctx_id_mask;

		/*
		 * Squash whatever is in the CTX_ID field if it's marked as
		 * invalid to be sure we avoid false-positive, single-context
		 * filtering below...
		 *
		 * Note: that we don't clear the valid_ctx_bit so userspace can
		 * understand that the ID has been squashed by the kernel.
		 */
		if (!(report32[0] & dev_priv->perf.oa.gen8_valid_ctx_bit))
			ctx_id = report32[2] = INVALID_CTX_ID;

		/*
		 * NB: For Gen 8 the OA unit no longer supports clock gating
		 * off for a specific context and the kernel can't securely
		 * stop the counters from updating as system-wide / global
		 * values.
		 *
		 * Automatic reports now include a context ID so reports can be
		 * filtered on the cpu but it's not worth trying to
		 * automatically subtract/hide counter progress for other
		 * contexts while filtering since we can't stop userspace
		 * issuing MI_REPORT_PERF_COUNT commands which would still
		 * provide a side-band view of the real values.
		 *
		 * To allow userspace (such as Mesa/GL_INTEL_performance_query)
		 * to normalize counters for a single filtered context then it
		 * needs be forwarded bookend context-switch reports so that it
		 * can track switches in between MI_REPORT_PERF_COUNT commands
		 * and can itself subtract/ignore the progress of counters
		 * associated with other contexts. Note that the hardware
		 * automatically triggers reports when switching to a new
		 * context which are tagged with the ID of the newly active
		 * context. To avoid the complexity (and likely fragility) of
		 * reading ahead while parsing reports to try and minimize
		 * forwarding redundant context switch reports (i.e. between
		 * other, unrelated contexts) we simply elect to forward them
		 * all.
		 *
		 * We don't rely solely on the reason field to identify context
		 * switches since it's not-uncommon for periodic samples to
		 * identify a switch before any 'context switch' report.
		 */
		if (!dev_priv->perf.oa.exclusive_stream->ctx ||
		    dev_priv->perf.oa.specific_ctx_id == ctx_id ||
		    (dev_priv->perf.oa.oa_buffer.last_ctx_id ==
		     dev_priv->perf.oa.specific_ctx_id) ||
		    reason & OAREPORT_REASON_CTX_SWITCH) {

			/*
			 * While filtering for a single context we avoid
			 * leaking the IDs of other contexts.
			 */
			if (dev_priv->perf.oa.exclusive_stream->ctx &&
			    dev_priv->perf.oa.specific_ctx_id != ctx_id) {
				report32[2] = INVALID_CTX_ID;
			}

			ret = append_oa_sample(stream, buf, count, offset,
					       report);
			if (ret)
				break;

			dev_priv->perf.oa.oa_buffer.last_ctx_id = ctx_id;
		}

		/*
		 * The above reason field sanity check is based on
		 * the assumption that the OA buffer is initially
		 * zeroed and we reset the field after copying so the
		 * check is still meaningful once old reports start
		 * being overwritten.
		 */
		report32[0] = 0;
	}

	if (start_offset != *offset) {
		spin_lock_irqsave(&dev_priv->perf.oa.oa_buffer.ptr_lock, flags);

		/*
		 * We removed the gtt_offset for the copy loop above, indexing
		 * relative to oa_buf_base so put back here...
		 */
		head += gtt_offset;

		I915_WRITE(GEN8_OAHEADPTR, head & GEN8_OAHEADPTR_MASK);
		dev_priv->perf.oa.oa_buffer.head = head;

		spin_unlock_irqrestore(&dev_priv->perf.oa.oa_buffer.ptr_lock, flags);
	}

	return ret;
}

/**
 * gen8_oa_read - copy status records then buffered OA reports
 * @stream: An i915-perf stream opened for OA metrics
 * @buf: destination buffer given by userspace
 * @count: the number of bytes userspace wants to read
 * @offset: (inout): the current position for writing into @buf
 *
 * Checks OA unit status registers and if necessary appends corresponding
 * status records for userspace (such as for a buffer full condition) and then
 * initiate appending any buffered OA reports.
 *
 * Updates @offset according to the number of bytes successfully copied into
 * the userspace buffer.
 *
 * NB: some data may be successfully copied to the userspace buffer
 * even if an error is returned, and this is reflected in the
 * updated @offset.
 *
 * Returns: zero on success or a negative error code
 */
static int gen8_oa_read(struct i915_perf_stream *stream,
			char __user *buf,
			size_t count,
			size_t *offset)
{
	struct drm_i915_private *dev_priv = stream->dev_priv;
	u32 oastatus;
	int ret;

	if (WARN_ON(!dev_priv->perf.oa.oa_buffer.vaddr))
		return -EIO;

	oastatus = I915_READ(GEN8_OASTATUS);

	/*
	 * We treat OABUFFER_OVERFLOW as a significant error:
	 *
	 * Although theoretically we could handle this more gracefully
	 * sometimes, some Gens don't correctly suppress certain
	 * automatically triggered reports in this condition and so we
	 * have to assume that old reports are now being trampled
	 * over.
	 *
	 * Considering how we don't currently give userspace control
	 * over the OA buffer size and always configure a large 16MB
	 * buffer, then a buffer overflow does anyway likely indicate
	 * that something has gone quite badly wrong.
	 */
	if (oastatus & GEN8_OASTATUS_OABUFFER_OVERFLOW) {
		ret = append_oa_status(stream, buf, count, offset,
				       DRM_I915_PERF_RECORD_OA_BUFFER_LOST);
		if (ret)
			return ret;

		DRM_DEBUG("OA buffer overflow (exponent = %d): force restart\n",
			  dev_priv->perf.oa.period_exponent);

		dev_priv->perf.oa.ops.oa_disable(stream);
		dev_priv->perf.oa.ops.oa_enable(stream);

		/*
		 * Note: .oa_enable() is expected to re-init the oabuffer and
		 * reset GEN8_OASTATUS for us
		 */
		oastatus = I915_READ(GEN8_OASTATUS);
	}

	if (oastatus & GEN8_OASTATUS_REPORT_LOST) {
		ret = append_oa_status(stream, buf, count, offset,
				       DRM_I915_PERF_RECORD_OA_REPORT_LOST);
		if (ret)
			return ret;
		I915_WRITE(GEN8_OASTATUS,
			   oastatus & ~GEN8_OASTATUS_REPORT_LOST);
	}

	return gen8_append_oa_reports(stream, buf, count, offset);
}

/**
 * Copies all buffered OA reports into userspace read() buffer.
 * @stream: An i915-perf stream opened for OA metrics
 * @buf: destination buffer given by userspace
 * @count: the number of bytes userspace wants to read
 * @offset: (inout): the current position for writing into @buf
 *
 * Notably any error condition resulting in a short read (-%ENOSPC or
 * -%EFAULT) will be returned even though one or more records may
 * have been successfully copied. In this case it's up to the caller
 * to decide if the error should be squashed before returning to
 * userspace.
 *
 * Note: reports are consumed from the head, and appended to the
 * tail, so the tail chases the head?... If you think that's mad
 * and back-to-front you're not alone, but this follows the
 * Gen PRM naming convention.
 *
 * Returns: 0 on success, negative error code on failure.
 */
static int gen7_append_oa_reports(struct i915_perf_stream *stream,
				  char __user *buf,
				  size_t count,
				  size_t *offset)
{
	struct drm_i915_private *dev_priv = stream->dev_priv;
	int report_size = dev_priv->perf.oa.oa_buffer.format_size;
	u8 *oa_buf_base = dev_priv->perf.oa.oa_buffer.vaddr;
	u32 gtt_offset = i915_ggtt_offset(dev_priv->perf.oa.oa_buffer.vma);
	u32 mask = (OA_BUFFER_SIZE - 1);
	size_t start_offset = *offset;
	unsigned long flags;
	unsigned int aged_tail_idx;
	u32 head, tail;
	u32 taken;
	int ret = 0;

	if (WARN_ON(!stream->enabled))
		return -EIO;

	spin_lock_irqsave(&dev_priv->perf.oa.oa_buffer.ptr_lock, flags);

	head = dev_priv->perf.oa.oa_buffer.head;
	aged_tail_idx = dev_priv->perf.oa.oa_buffer.aged_tail_idx;
	tail = dev_priv->perf.oa.oa_buffer.tails[aged_tail_idx].offset;

	spin_unlock_irqrestore(&dev_priv->perf.oa.oa_buffer.ptr_lock, flags);

	/* An invalid tail pointer here means we're still waiting for the poll
	 * hrtimer callback to give us a pointer
	 */
	if (tail == INVALID_TAIL_PTR)
		return -EAGAIN;

	/* NB: oa_buffer.head/tail include the gtt_offset which we don't want
	 * while indexing relative to oa_buf_base.
	 */
	head -= gtt_offset;
	tail -= gtt_offset;

	/* An out of bounds or misaligned head or tail pointer implies a driver
	 * bug since we validate + align the tail pointers we read from the
	 * hardware and we are in full control of the head pointer which should
	 * only be incremented by multiples of the report size (notably also
	 * all a power of two).
	 */
	if (WARN_ONCE(head > OA_BUFFER_SIZE || head % report_size ||
		      tail > OA_BUFFER_SIZE || tail % report_size,
		      "Inconsistent OA buffer pointers: head = %u, tail = %u\n",
		      head, tail))
		return -EIO;


	for (/* none */;
	     (taken = OA_TAKEN(tail, head));
	     head = (head + report_size) & mask) {
		u8 *report = oa_buf_base + head;
		u32 *report32 = (void *)report;

		/* All the report sizes factor neatly into the buffer
		 * size so we never expect to see a report split
		 * between the beginning and end of the buffer.
		 *
		 * Given the initial alignment check a misalignment
		 * here would imply a driver bug that would result
		 * in an overrun.
		 */
		if (WARN_ON((OA_BUFFER_SIZE - head) < report_size)) {
			DRM_ERROR("Spurious OA head ptr: non-integral report offset\n");
			break;
		}

		/* The report-ID field for periodic samples includes
		 * some undocumented flags related to what triggered
		 * the report and is never expected to be zero so we
		 * can check that the report isn't invalid before
		 * copying it to userspace...
		 */
		if (report32[0] == 0) {
			if (__ratelimit(&dev_priv->perf.oa.spurious_report_rs))
				DRM_NOTE("Skipping spurious, invalid OA report\n");
			continue;
		}

		ret = append_oa_sample(stream, buf, count, offset, report);
		if (ret)
			break;

		/* The above report-id field sanity check is based on
		 * the assumption that the OA buffer is initially
		 * zeroed and we reset the field after copying so the
		 * check is still meaningful once old reports start
		 * being overwritten.
		 */
		report32[0] = 0;
	}

	if (start_offset != *offset) {
		spin_lock_irqsave(&dev_priv->perf.oa.oa_buffer.ptr_lock, flags);

		/* We removed the gtt_offset for the copy loop above, indexing
		 * relative to oa_buf_base so put back here...
		 */
		head += gtt_offset;

		I915_WRITE(GEN7_OASTATUS2,
			   ((head & GEN7_OASTATUS2_HEAD_MASK) |
			    GEN7_OASTATUS2_MEM_SELECT_GGTT));
		dev_priv->perf.oa.oa_buffer.head = head;

		spin_unlock_irqrestore(&dev_priv->perf.oa.oa_buffer.ptr_lock, flags);
	}

	return ret;
}

/**
 * gen7_oa_read - copy status records then buffered OA reports
 * @stream: An i915-perf stream opened for OA metrics
 * @buf: destination buffer given by userspace
 * @count: the number of bytes userspace wants to read
 * @offset: (inout): the current position for writing into @buf
 *
 * Checks Gen 7 specific OA unit status registers and if necessary appends
 * corresponding status records for userspace (such as for a buffer full
 * condition) and then initiate appending any buffered OA reports.
 *
 * Updates @offset according to the number of bytes successfully copied into
 * the userspace buffer.
 *
 * Returns: zero on success or a negative error code
 */
static int gen7_oa_read(struct i915_perf_stream *stream,
			char __user *buf,
			size_t count,
			size_t *offset)
{
	struct drm_i915_private *dev_priv = stream->dev_priv;
	u32 oastatus1;
	int ret;

	if (WARN_ON(!dev_priv->perf.oa.oa_buffer.vaddr))
		return -EIO;

	oastatus1 = I915_READ(GEN7_OASTATUS1);

	/* XXX: On Haswell we don't have a safe way to clear oastatus1
	 * bits while the OA unit is enabled (while the tail pointer
	 * may be updated asynchronously) so we ignore status bits
	 * that have already been reported to userspace.
	 */
	oastatus1 &= ~dev_priv->perf.oa.gen7_latched_oastatus1;

	/* We treat OABUFFER_OVERFLOW as a significant error:
	 *
	 * - The status can be interpreted to mean that the buffer is
	 *   currently full (with a higher precedence than OA_TAKEN()
	 *   which will start to report a near-empty buffer after an
	 *   overflow) but it's awkward that we can't clear the status
	 *   on Haswell, so without a reset we won't be able to catch
	 *   the state again.
	 *
	 * - Since it also implies the HW has started overwriting old
	 *   reports it may also affect our sanity checks for invalid
	 *   reports when copying to userspace that assume new reports
	 *   are being written to cleared memory.
	 *
	 * - In the future we may want to introduce a flight recorder
	 *   mode where the driver will automatically maintain a safe
	 *   guard band between head/tail, avoiding this overflow
	 *   condition, but we avoid the added driver complexity for
	 *   now.
	 */
	if (unlikely(oastatus1 & GEN7_OASTATUS1_OABUFFER_OVERFLOW)) {
		ret = append_oa_status(stream, buf, count, offset,
				       DRM_I915_PERF_RECORD_OA_BUFFER_LOST);
		if (ret)
			return ret;

		DRM_DEBUG("OA buffer overflow (exponent = %d): force restart\n",
			  dev_priv->perf.oa.period_exponent);

		dev_priv->perf.oa.ops.oa_disable(stream);
		dev_priv->perf.oa.ops.oa_enable(stream);

		oastatus1 = I915_READ(GEN7_OASTATUS1);
	}

	if (unlikely(oastatus1 & GEN7_OASTATUS1_REPORT_LOST)) {
		ret = append_oa_status(stream, buf, count, offset,
				       DRM_I915_PERF_RECORD_OA_REPORT_LOST);
		if (ret)
			return ret;
		dev_priv->perf.oa.gen7_latched_oastatus1 |=
			GEN7_OASTATUS1_REPORT_LOST;
	}

	return gen7_append_oa_reports(stream, buf, count, offset);
}

/**
 * i915_oa_wait_unlocked - handles blocking IO until OA data available
 * @stream: An i915-perf stream opened for OA metrics
 *
 * Called when userspace tries to read() from a blocking stream FD opened
 * for OA metrics. It waits until the hrtimer callback finds a non-empty
 * OA buffer and wakes us.
 *
 * Note: it's acceptable to have this return with some false positives
 * since any subsequent read handling will return -EAGAIN if there isn't
 * really data ready for userspace yet.
 *
 * Returns: zero on success or a negative error code
 */
static int i915_oa_wait_unlocked(struct i915_perf_stream *stream)
{
	struct drm_i915_private *dev_priv = stream->dev_priv;

	/* We would wait indefinitely if periodic sampling is not enabled */
	if (!dev_priv->perf.oa.periodic)
		return -EIO;

	return wait_event_interruptible(dev_priv->perf.oa.poll_wq,
					oa_buffer_check_unlocked(dev_priv));
}

/**
 * i915_oa_poll_wait - call poll_wait() for an OA stream poll()
 * @stream: An i915-perf stream opened for OA metrics
 * @file: An i915 perf stream file
 * @wait: poll() state table
 *
 * For handling userspace polling on an i915 perf stream opened for OA metrics,
 * this starts a poll_wait with the wait queue that our hrtimer callback wakes
 * when it sees data ready to read in the circular OA buffer.
 */
static void i915_oa_poll_wait(struct i915_perf_stream *stream,
			      struct file *file,
			      poll_table *wait)
{
	struct drm_i915_private *dev_priv = stream->dev_priv;

	poll_wait(file, &dev_priv->perf.oa.poll_wq, wait);
}

/**
 * i915_oa_read - just calls through to &i915_oa_ops->read
 * @stream: An i915-perf stream opened for OA metrics
 * @buf: destination buffer given by userspace
 * @count: the number of bytes userspace wants to read
 * @offset: (inout): the current position for writing into @buf
 *
 * Updates @offset according to the number of bytes successfully copied into
 * the userspace buffer.
 *
 * Returns: zero on success or a negative error code
 */
static int i915_oa_read(struct i915_perf_stream *stream,
			char __user *buf,
			size_t count,
			size_t *offset)
{
	struct drm_i915_private *dev_priv = stream->dev_priv;

	return dev_priv->perf.oa.ops.read(stream, buf, count, offset);
}

static struct intel_context *oa_pin_context(struct drm_i915_private *i915,
					    struct i915_gem_context *ctx)
{
<<<<<<< HEAD
	struct intel_engine_cs *engine = i915->engine[RCS0];
=======
	struct i915_gem_engines_iter it;
>>>>>>> 3729fe2b
	struct intel_context *ce;
	int err;

	err = i915_mutex_lock_interruptible(&i915->drm);
	if (err)
		return ERR_PTR(err);

	for_each_gem_engine(ce, i915_gem_context_lock_engines(ctx), it) {
		if (ce->engine->class != RENDER_CLASS)
			continue;

		/*
		 * As the ID is the gtt offset of the context's vma we
		 * pin the vma to ensure the ID remains fixed.
		 */
		err = intel_context_pin(ce);
		if (err == 0) {
			i915->perf.oa.pinned_ctx = ce;
			break;
		}
	}
	i915_gem_context_unlock_engines(ctx);

	mutex_unlock(&i915->drm.struct_mutex);
	if (err)
		return ERR_PTR(err);

	return i915->perf.oa.pinned_ctx;
}

/**
 * oa_get_render_ctx_id - determine and hold ctx hw id
 * @stream: An i915-perf stream opened for OA metrics
 *
 * Determine the render context hw id, and ensure it remains fixed for the
 * lifetime of the stream. This ensures that we don't have to worry about
 * updating the context ID in OACONTROL on the fly.
 *
 * Returns: zero on success or a negative error code
 */
static int oa_get_render_ctx_id(struct i915_perf_stream *stream)
{
	struct drm_i915_private *i915 = stream->dev_priv;
	struct intel_context *ce;

	ce = oa_pin_context(i915, stream->ctx);
	if (IS_ERR(ce))
		return PTR_ERR(ce);

	switch (INTEL_GEN(i915)) {
	case 7: {
		/*
		 * On Haswell we don't do any post processing of the reports
		 * and don't need to use the mask.
		 */
		i915->perf.oa.specific_ctx_id = i915_ggtt_offset(ce->state);
		i915->perf.oa.specific_ctx_id_mask = 0;
		break;
	}

	case 8:
	case 9:
	case 10:
		if (USES_GUC_SUBMISSION(i915)) {
			/*
			 * When using GuC, the context descriptor we write in
			 * i915 is read by GuC and rewritten before it's
			 * actually written into the hardware. The LRCA is
			 * what is put into the context id field of the
			 * context descriptor by GuC. Because it's aligned to
			 * a page, the lower 12bits are always at 0 and
			 * dropped by GuC. They won't be part of the context
			 * ID in the OA reports, so squash those lower bits.
			 */
			i915->perf.oa.specific_ctx_id =
				lower_32_bits(ce->lrc_desc) >> 12;

			/*
			 * GuC uses the top bit to signal proxy submission, so
			 * ignore that bit.
			 */
			i915->perf.oa.specific_ctx_id_mask =
				(1U << (GEN8_CTX_ID_WIDTH - 1)) - 1;
		} else {
			i915->perf.oa.specific_ctx_id_mask =
				(1U << GEN8_CTX_ID_WIDTH) - 1;
			i915->perf.oa.specific_ctx_id =
				upper_32_bits(ce->lrc_desc);
			i915->perf.oa.specific_ctx_id &=
				i915->perf.oa.specific_ctx_id_mask;
		}
		break;

	case 11: {
		i915->perf.oa.specific_ctx_id_mask =
			((1U << GEN11_SW_CTX_ID_WIDTH) - 1) << (GEN11_SW_CTX_ID_SHIFT - 32) |
			((1U << GEN11_ENGINE_INSTANCE_WIDTH) - 1) << (GEN11_ENGINE_INSTANCE_SHIFT - 32) |
			((1 << GEN11_ENGINE_CLASS_WIDTH) - 1) << (GEN11_ENGINE_CLASS_SHIFT - 32);
		i915->perf.oa.specific_ctx_id = upper_32_bits(ce->lrc_desc);
		i915->perf.oa.specific_ctx_id &=
			i915->perf.oa.specific_ctx_id_mask;
		break;
	}

	default:
		MISSING_CASE(INTEL_GEN(i915));
	}

	DRM_DEBUG_DRIVER("filtering on ctx_id=0x%x ctx_id_mask=0x%x\n",
			 i915->perf.oa.specific_ctx_id,
			 i915->perf.oa.specific_ctx_id_mask);

	return 0;
}

/**
 * oa_put_render_ctx_id - counterpart to oa_get_render_ctx_id releases hold
 * @stream: An i915-perf stream opened for OA metrics
 *
 * In case anything needed doing to ensure the context HW ID would remain valid
 * for the lifetime of the stream, then that can be undone here.
 */
static void oa_put_render_ctx_id(struct i915_perf_stream *stream)
{
	struct drm_i915_private *dev_priv = stream->dev_priv;
	struct intel_context *ce;

	dev_priv->perf.oa.specific_ctx_id = INVALID_CTX_ID;
	dev_priv->perf.oa.specific_ctx_id_mask = 0;

	ce = fetch_and_zero(&dev_priv->perf.oa.pinned_ctx);
	if (ce) {
		mutex_lock(&dev_priv->drm.struct_mutex);
		intel_context_unpin(ce);
		mutex_unlock(&dev_priv->drm.struct_mutex);
	}
}

static void
free_oa_buffer(struct drm_i915_private *i915)
{
	mutex_lock(&i915->drm.struct_mutex);

	i915_vma_unpin_and_release(&i915->perf.oa.oa_buffer.vma,
				   I915_VMA_RELEASE_MAP);

	mutex_unlock(&i915->drm.struct_mutex);

	i915->perf.oa.oa_buffer.vaddr = NULL;
}

static void i915_oa_stream_destroy(struct i915_perf_stream *stream)
{
	struct drm_i915_private *dev_priv = stream->dev_priv;

	BUG_ON(stream != dev_priv->perf.oa.exclusive_stream);

	/*
	 * Unset exclusive_stream first, it will be checked while disabling
	 * the metric set on gen8+.
	 */
	mutex_lock(&dev_priv->drm.struct_mutex);
	dev_priv->perf.oa.exclusive_stream = NULL;
	dev_priv->perf.oa.ops.disable_metric_set(dev_priv);
	mutex_unlock(&dev_priv->drm.struct_mutex);

	free_oa_buffer(dev_priv);

	intel_uncore_forcewake_put(&dev_priv->uncore, FORCEWAKE_ALL);
<<<<<<< HEAD
	intel_runtime_pm_put(dev_priv, stream->wakeref);
=======
	intel_runtime_pm_put(&dev_priv->runtime_pm, stream->wakeref);
>>>>>>> 3729fe2b

	if (stream->ctx)
		oa_put_render_ctx_id(stream);

	put_oa_config(dev_priv, stream->oa_config);

	if (dev_priv->perf.oa.spurious_report_rs.missed) {
		DRM_NOTE("%d spurious OA report notices suppressed due to ratelimiting\n",
			 dev_priv->perf.oa.spurious_report_rs.missed);
	}
}

static void gen7_init_oa_buffer(struct drm_i915_private *dev_priv)
{
	u32 gtt_offset = i915_ggtt_offset(dev_priv->perf.oa.oa_buffer.vma);
	unsigned long flags;

	spin_lock_irqsave(&dev_priv->perf.oa.oa_buffer.ptr_lock, flags);

	/* Pre-DevBDW: OABUFFER must be set with counters off,
	 * before OASTATUS1, but after OASTATUS2
	 */
	I915_WRITE(GEN7_OASTATUS2,
		   gtt_offset | GEN7_OASTATUS2_MEM_SELECT_GGTT); /* head */
	dev_priv->perf.oa.oa_buffer.head = gtt_offset;

	I915_WRITE(GEN7_OABUFFER, gtt_offset);

	I915_WRITE(GEN7_OASTATUS1, gtt_offset | OABUFFER_SIZE_16M); /* tail */

	/* Mark that we need updated tail pointers to read from... */
	dev_priv->perf.oa.oa_buffer.tails[0].offset = INVALID_TAIL_PTR;
	dev_priv->perf.oa.oa_buffer.tails[1].offset = INVALID_TAIL_PTR;

	spin_unlock_irqrestore(&dev_priv->perf.oa.oa_buffer.ptr_lock, flags);

	/* On Haswell we have to track which OASTATUS1 flags we've
	 * already seen since they can't be cleared while periodic
	 * sampling is enabled.
	 */
	dev_priv->perf.oa.gen7_latched_oastatus1 = 0;

	/* NB: although the OA buffer will initially be allocated
	 * zeroed via shmfs (and so this memset is redundant when
	 * first allocating), we may re-init the OA buffer, either
	 * when re-enabling a stream or in error/reset paths.
	 *
	 * The reason we clear the buffer for each re-init is for the
	 * sanity check in gen7_append_oa_reports() that looks at the
	 * report-id field to make sure it's non-zero which relies on
	 * the assumption that new reports are being written to zeroed
	 * memory...
	 */
	memset(dev_priv->perf.oa.oa_buffer.vaddr, 0, OA_BUFFER_SIZE);

	/* Maybe make ->pollin per-stream state if we support multiple
	 * concurrent streams in the future.
	 */
	dev_priv->perf.oa.pollin = false;
}

static void gen8_init_oa_buffer(struct drm_i915_private *dev_priv)
{
	u32 gtt_offset = i915_ggtt_offset(dev_priv->perf.oa.oa_buffer.vma);
	unsigned long flags;

	spin_lock_irqsave(&dev_priv->perf.oa.oa_buffer.ptr_lock, flags);

	I915_WRITE(GEN8_OASTATUS, 0);
	I915_WRITE(GEN8_OAHEADPTR, gtt_offset);
	dev_priv->perf.oa.oa_buffer.head = gtt_offset;

	I915_WRITE(GEN8_OABUFFER_UDW, 0);

	/*
	 * PRM says:
	 *
	 *  "This MMIO must be set before the OATAILPTR
	 *  register and after the OAHEADPTR register. This is
	 *  to enable proper functionality of the overflow
	 *  bit."
	 */
	I915_WRITE(GEN8_OABUFFER, gtt_offset |
		   OABUFFER_SIZE_16M | GEN8_OABUFFER_MEM_SELECT_GGTT);
	I915_WRITE(GEN8_OATAILPTR, gtt_offset & GEN8_OATAILPTR_MASK);

	/* Mark that we need updated tail pointers to read from... */
	dev_priv->perf.oa.oa_buffer.tails[0].offset = INVALID_TAIL_PTR;
	dev_priv->perf.oa.oa_buffer.tails[1].offset = INVALID_TAIL_PTR;

	/*
	 * Reset state used to recognise context switches, affecting which
	 * reports we will forward to userspace while filtering for a single
	 * context.
	 */
	dev_priv->perf.oa.oa_buffer.last_ctx_id = INVALID_CTX_ID;

	spin_unlock_irqrestore(&dev_priv->perf.oa.oa_buffer.ptr_lock, flags);

	/*
	 * NB: although the OA buffer will initially be allocated
	 * zeroed via shmfs (and so this memset is redundant when
	 * first allocating), we may re-init the OA buffer, either
	 * when re-enabling a stream or in error/reset paths.
	 *
	 * The reason we clear the buffer for each re-init is for the
	 * sanity check in gen8_append_oa_reports() that looks at the
	 * reason field to make sure it's non-zero which relies on
	 * the assumption that new reports are being written to zeroed
	 * memory...
	 */
	memset(dev_priv->perf.oa.oa_buffer.vaddr, 0, OA_BUFFER_SIZE);

	/*
	 * Maybe make ->pollin per-stream state if we support multiple
	 * concurrent streams in the future.
	 */
	dev_priv->perf.oa.pollin = false;
}

static int alloc_oa_buffer(struct drm_i915_private *dev_priv)
{
	struct drm_i915_gem_object *bo;
	struct i915_vma *vma;
	int ret;

	if (WARN_ON(dev_priv->perf.oa.oa_buffer.vma))
		return -ENODEV;

	ret = i915_mutex_lock_interruptible(&dev_priv->drm);
	if (ret)
		return ret;

	BUILD_BUG_ON_NOT_POWER_OF_2(OA_BUFFER_SIZE);
	BUILD_BUG_ON(OA_BUFFER_SIZE < SZ_128K || OA_BUFFER_SIZE > SZ_16M);

	bo = i915_gem_object_create_shmem(dev_priv, OA_BUFFER_SIZE);
	if (IS_ERR(bo)) {
		DRM_ERROR("Failed to allocate OA buffer\n");
		ret = PTR_ERR(bo);
		goto unlock;
	}

	i915_gem_object_set_cache_coherency(bo, I915_CACHE_LLC);

	/* PreHSW required 512K alignment, HSW requires 16M */
	vma = i915_gem_object_ggtt_pin(bo, NULL, 0, SZ_16M, 0);
	if (IS_ERR(vma)) {
		ret = PTR_ERR(vma);
		goto err_unref;
	}
	dev_priv->perf.oa.oa_buffer.vma = vma;

	dev_priv->perf.oa.oa_buffer.vaddr =
		i915_gem_object_pin_map(bo, I915_MAP_WB);
	if (IS_ERR(dev_priv->perf.oa.oa_buffer.vaddr)) {
		ret = PTR_ERR(dev_priv->perf.oa.oa_buffer.vaddr);
		goto err_unpin;
	}

	DRM_DEBUG_DRIVER("OA Buffer initialized, gtt offset = 0x%x, vaddr = %p\n",
			 i915_ggtt_offset(dev_priv->perf.oa.oa_buffer.vma),
			 dev_priv->perf.oa.oa_buffer.vaddr);

	goto unlock;

err_unpin:
	__i915_vma_unpin(vma);

err_unref:
	i915_gem_object_put(bo);

	dev_priv->perf.oa.oa_buffer.vaddr = NULL;
	dev_priv->perf.oa.oa_buffer.vma = NULL;

unlock:
	mutex_unlock(&dev_priv->drm.struct_mutex);
	return ret;
}

static void config_oa_regs(struct drm_i915_private *dev_priv,
			   const struct i915_oa_reg *regs,
			   u32 n_regs)
{
	u32 i;

	for (i = 0; i < n_regs; i++) {
		const struct i915_oa_reg *reg = regs + i;

		I915_WRITE(reg->addr, reg->value);
	}
}

static int hsw_enable_metric_set(struct i915_perf_stream *stream)
{
	struct drm_i915_private *dev_priv = stream->dev_priv;
	const struct i915_oa_config *oa_config = stream->oa_config;

	/* PRM:
	 *
	 * OA unit is using “crclk” for its functionality. When trunk
	 * level clock gating takes place, OA clock would be gated,
	 * unable to count the events from non-render clock domain.
	 * Render clock gating must be disabled when OA is enabled to
	 * count the events from non-render domain. Unit level clock
	 * gating for RCS should also be disabled.
	 */
	I915_WRITE(GEN7_MISCCPCTL, (I915_READ(GEN7_MISCCPCTL) &
				    ~GEN7_DOP_CLOCK_GATE_ENABLE));
	I915_WRITE(GEN6_UCGCTL1, (I915_READ(GEN6_UCGCTL1) |
				  GEN6_CSUNIT_CLOCK_GATE_DISABLE));

	config_oa_regs(dev_priv, oa_config->mux_regs, oa_config->mux_regs_len);

	/* It apparently takes a fairly long time for a new MUX
	 * configuration to be be applied after these register writes.
	 * This delay duration was derived empirically based on the
	 * render_basic config but hopefully it covers the maximum
	 * configuration latency.
	 *
	 * As a fallback, the checks in _append_oa_reports() to skip
	 * invalid OA reports do also seem to work to discard reports
	 * generated before this config has completed - albeit not
	 * silently.
	 *
	 * Unfortunately this is essentially a magic number, since we
	 * don't currently know of a reliable mechanism for predicting
	 * how long the MUX config will take to apply and besides
	 * seeing invalid reports we don't know of a reliable way to
	 * explicitly check that the MUX config has landed.
	 *
	 * It's even possible we've miss characterized the underlying
	 * problem - it just seems like the simplest explanation why
	 * a delay at this location would mitigate any invalid reports.
	 */
	usleep_range(15000, 20000);

	config_oa_regs(dev_priv, oa_config->b_counter_regs,
		       oa_config->b_counter_regs_len);

	return 0;
}

static void hsw_disable_metric_set(struct drm_i915_private *dev_priv)
{
	I915_WRITE(GEN6_UCGCTL1, (I915_READ(GEN6_UCGCTL1) &
				  ~GEN6_CSUNIT_CLOCK_GATE_DISABLE));
	I915_WRITE(GEN7_MISCCPCTL, (I915_READ(GEN7_MISCCPCTL) |
				    GEN7_DOP_CLOCK_GATE_ENABLE));

	I915_WRITE(GDT_CHICKEN_BITS, (I915_READ(GDT_CHICKEN_BITS) &
				      ~GT_NOA_ENABLE));
}

/*
 * NB: It must always remain pointer safe to run this even if the OA unit
 * has been disabled.
 *
 * It's fine to put out-of-date values into these per-context registers
 * in the case that the OA unit has been disabled.
 */
static void
gen8_update_reg_state_unlocked(struct intel_context *ce,
			       u32 *reg_state,
			       const struct i915_oa_config *oa_config)
{
	struct drm_i915_private *i915 = ce->gem_context->i915;
	u32 ctx_oactxctrl = i915->perf.oa.ctx_oactxctrl_offset;
	u32 ctx_flexeu0 = i915->perf.oa.ctx_flexeu0_offset;
	/* The MMIO offsets for Flex EU registers aren't contiguous */
	i915_reg_t flex_regs[] = {
		EU_PERF_CNTL0,
		EU_PERF_CNTL1,
		EU_PERF_CNTL2,
		EU_PERF_CNTL3,
		EU_PERF_CNTL4,
		EU_PERF_CNTL5,
		EU_PERF_CNTL6,
	};
	int i;

	CTX_REG(reg_state, ctx_oactxctrl, GEN8_OACTXCONTROL,
		(i915->perf.oa.period_exponent << GEN8_OA_TIMER_PERIOD_SHIFT) |
		(i915->perf.oa.periodic ? GEN8_OA_TIMER_ENABLE : 0) |
		GEN8_OA_COUNTER_RESUME);

	for (i = 0; i < ARRAY_SIZE(flex_regs); i++) {
		u32 state_offset = ctx_flexeu0 + i * 2;
		u32 mmio = i915_mmio_reg_offset(flex_regs[i]);

		/*
		 * This arbitrary default will select the 'EU FPU0 Pipeline
		 * Active' event. In the future it's anticipated that there
		 * will be an explicit 'No Event' we can select, but not yet...
		 */
		u32 value = 0;

		if (oa_config) {
			u32 j;

			for (j = 0; j < oa_config->flex_regs_len; j++) {
				if (i915_mmio_reg_offset(oa_config->flex_regs[j].addr) == mmio) {
					value = oa_config->flex_regs[j].value;
					break;
				}
			}
		}

		CTX_REG(reg_state, state_offset, flex_regs[i], value);
	}

	CTX_REG(reg_state,
		CTX_R_PWR_CLK_STATE, GEN8_R_PWR_CLK_STATE,
<<<<<<< HEAD
		gen8_make_rpcs(i915, &ce->sseu));
=======
		intel_sseu_make_rpcs(i915, &ce->sseu));
>>>>>>> 3729fe2b
}

/*
 * Manages updating the per-context aspects of the OA stream
 * configuration across all contexts.
 *
 * The awkward consideration here is that OACTXCONTROL controls the
 * exponent for periodic sampling which is primarily used for system
 * wide profiling where we'd like a consistent sampling period even in
 * the face of context switches.
 *
 * Our approach of updating the register state context (as opposed to
 * say using a workaround batch buffer) ensures that the hardware
 * won't automatically reload an out-of-date timer exponent even
 * transiently before a WA BB could be parsed.
 *
 * This function needs to:
 * - Ensure the currently running context's per-context OA state is
 *   updated
 * - Ensure that all existing contexts will have the correct per-context
 *   OA state if they are scheduled for use.
 * - Ensure any new contexts will be initialized with the correct
 *   per-context OA state.
 *
 * Note: it's only the RCS/Render context that has any OA state.
 */
static int gen8_configure_all_contexts(struct drm_i915_private *dev_priv,
				       const struct i915_oa_config *oa_config)
{
<<<<<<< HEAD
	struct intel_engine_cs *engine = dev_priv->engine[RCS0];
=======
>>>>>>> 3729fe2b
	unsigned int map_type = i915_coherent_map_type(dev_priv);
	struct i915_gem_context *ctx;
	struct i915_request *rq;
	int ret;

	lockdep_assert_held(&dev_priv->drm.struct_mutex);

	/*
	 * The OA register config is setup through the context image. This image
	 * might be written to by the GPU on context switch (in particular on
	 * lite-restore). This means we can't safely update a context's image,
	 * if this context is scheduled/submitted to run on the GPU.
	 *
	 * We could emit the OA register config through the batch buffer but
	 * this might leave small interval of time where the OA unit is
	 * configured at an invalid sampling period.
	 *
	 * So far the best way to work around this issue seems to be draining
	 * the GPU from any submitted work.
	 */
	ret = i915_gem_wait_for_idle(dev_priv,
				     I915_WAIT_LOCKED,
				     MAX_SCHEDULE_TIMEOUT);
	if (ret)
		return ret;

	/* Update all contexts now that we've stalled the submission. */
	list_for_each_entry(ctx, &dev_priv->contexts.list, link) {
<<<<<<< HEAD
		struct intel_context *ce = intel_context_lookup(ctx, engine);
		u32 *regs;

		/* OA settings will be set upon first use */
		if (!ce || !ce->state)
			continue;

		regs = i915_gem_object_pin_map(ce->state->obj, map_type);
		if (IS_ERR(regs))
			return PTR_ERR(regs);
=======
		struct i915_gem_engines_iter it;
		struct intel_context *ce;

		for_each_gem_engine(ce,
				    i915_gem_context_lock_engines(ctx),
				    it) {
			u32 *regs;

			if (ce->engine->class != RENDER_CLASS)
				continue;

			/* OA settings will be set upon first use */
			if (!ce->state)
				continue;

			regs = i915_gem_object_pin_map(ce->state->obj,
						       map_type);
			if (IS_ERR(regs)) {
				i915_gem_context_unlock_engines(ctx);
				return PTR_ERR(regs);
			}
>>>>>>> 3729fe2b

			ce->state->obj->mm.dirty = true;
			regs += LRC_STATE_PN * PAGE_SIZE / sizeof(*regs);

<<<<<<< HEAD
		gen8_update_reg_state_unlocked(ce, regs, oa_config);
=======
			gen8_update_reg_state_unlocked(ce, regs, oa_config);
>>>>>>> 3729fe2b

			i915_gem_object_unpin_map(ce->state->obj);
		}
		i915_gem_context_unlock_engines(ctx);
	}

	/*
	 * Apply the configuration by doing one context restore of the edited
	 * context image.
	 */
	rq = i915_request_create(dev_priv->engine[RCS0]->kernel_context);
	if (IS_ERR(rq))
		return PTR_ERR(rq);

	i915_request_add(rq);

	return 0;
}

static int gen8_enable_metric_set(struct i915_perf_stream *stream)
{
	struct drm_i915_private *dev_priv = stream->dev_priv;
	const struct i915_oa_config *oa_config = stream->oa_config;
	int ret;

	/*
	 * We disable slice/unslice clock ratio change reports on SKL since
	 * they are too noisy. The HW generates a lot of redundant reports
	 * where the ratio hasn't really changed causing a lot of redundant
	 * work to processes and increasing the chances we'll hit buffer
	 * overruns.
	 *
	 * Although we don't currently use the 'disable overrun' OABUFFER
	 * feature it's worth noting that clock ratio reports have to be
	 * disabled before considering to use that feature since the HW doesn't
	 * correctly block these reports.
	 *
	 * Currently none of the high-level metrics we have depend on knowing
	 * this ratio to normalize.
	 *
	 * Note: This register is not power context saved and restored, but
	 * that's OK considering that we disable RC6 while the OA unit is
	 * enabled.
	 *
	 * The _INCLUDE_CLK_RATIO bit allows the slice/unslice frequency to
	 * be read back from automatically triggered reports, as part of the
	 * RPT_ID field.
	 */
	if (IS_GEN_RANGE(dev_priv, 9, 11)) {
		I915_WRITE(GEN8_OA_DEBUG,
			   _MASKED_BIT_ENABLE(GEN9_OA_DEBUG_DISABLE_CLK_RATIO_REPORTS |
					      GEN9_OA_DEBUG_INCLUDE_CLK_RATIO));
	}

	/*
	 * Update all contexts prior writing the mux configurations as we need
	 * to make sure all slices/subslices are ON before writing to NOA
	 * registers.
	 */
	ret = gen8_configure_all_contexts(dev_priv, oa_config);
	if (ret)
		return ret;

	config_oa_regs(dev_priv, oa_config->mux_regs, oa_config->mux_regs_len);

	config_oa_regs(dev_priv, oa_config->b_counter_regs,
		       oa_config->b_counter_regs_len);

	return 0;
}

static void gen8_disable_metric_set(struct drm_i915_private *dev_priv)
{
	/* Reset all contexts' slices/subslices configurations. */
	gen8_configure_all_contexts(dev_priv, NULL);

	I915_WRITE(GDT_CHICKEN_BITS, (I915_READ(GDT_CHICKEN_BITS) &
				      ~GT_NOA_ENABLE));
}

static void gen10_disable_metric_set(struct drm_i915_private *dev_priv)
{
	/* Reset all contexts' slices/subslices configurations. */
	gen8_configure_all_contexts(dev_priv, NULL);

	/* Make sure we disable noa to save power. */
	I915_WRITE(RPM_CONFIG1,
		   I915_READ(RPM_CONFIG1) & ~GEN10_GT_NOA_ENABLE);
}

static void gen7_oa_enable(struct i915_perf_stream *stream)
{
	struct drm_i915_private *dev_priv = stream->dev_priv;
	struct i915_gem_context *ctx = stream->ctx;
	u32 ctx_id = dev_priv->perf.oa.specific_ctx_id;
	bool periodic = dev_priv->perf.oa.periodic;
	u32 period_exponent = dev_priv->perf.oa.period_exponent;
	u32 report_format = dev_priv->perf.oa.oa_buffer.format;

	/*
	 * Reset buf pointers so we don't forward reports from before now.
	 *
	 * Think carefully if considering trying to avoid this, since it
	 * also ensures status flags and the buffer itself are cleared
	 * in error paths, and we have checks for invalid reports based
	 * on the assumption that certain fields are written to zeroed
	 * memory which this helps maintains.
	 */
	gen7_init_oa_buffer(dev_priv);

	I915_WRITE(GEN7_OACONTROL,
		   (ctx_id & GEN7_OACONTROL_CTX_MASK) |
		   (period_exponent <<
		    GEN7_OACONTROL_TIMER_PERIOD_SHIFT) |
		   (periodic ? GEN7_OACONTROL_TIMER_ENABLE : 0) |
		   (report_format << GEN7_OACONTROL_FORMAT_SHIFT) |
		   (ctx ? GEN7_OACONTROL_PER_CTX_ENABLE : 0) |
		   GEN7_OACONTROL_ENABLE);
}

static void gen8_oa_enable(struct i915_perf_stream *stream)
{
	struct drm_i915_private *dev_priv = stream->dev_priv;
	u32 report_format = dev_priv->perf.oa.oa_buffer.format;

	/*
	 * Reset buf pointers so we don't forward reports from before now.
	 *
	 * Think carefully if considering trying to avoid this, since it
	 * also ensures status flags and the buffer itself are cleared
	 * in error paths, and we have checks for invalid reports based
	 * on the assumption that certain fields are written to zeroed
	 * memory which this helps maintains.
	 */
	gen8_init_oa_buffer(dev_priv);

	/*
	 * Note: we don't rely on the hardware to perform single context
	 * filtering and instead filter on the cpu based on the context-id
	 * field of reports
	 */
	I915_WRITE(GEN8_OACONTROL, (report_format <<
				    GEN8_OA_REPORT_FORMAT_SHIFT) |
				   GEN8_OA_COUNTER_ENABLE);
}

/**
 * i915_oa_stream_enable - handle `I915_PERF_IOCTL_ENABLE` for OA stream
 * @stream: An i915 perf stream opened for OA metrics
 *
 * [Re]enables hardware periodic sampling according to the period configured
 * when opening the stream. This also starts a hrtimer that will periodically
 * check for data in the circular OA buffer for notifying userspace (e.g.
 * during a read() or poll()).
 */
static void i915_oa_stream_enable(struct i915_perf_stream *stream)
{
	struct drm_i915_private *dev_priv = stream->dev_priv;

	dev_priv->perf.oa.ops.oa_enable(stream);

	if (dev_priv->perf.oa.periodic)
		hrtimer_start(&dev_priv->perf.oa.poll_check_timer,
			      ns_to_ktime(POLL_PERIOD),
			      HRTIMER_MODE_REL_PINNED);
}

static void gen7_oa_disable(struct i915_perf_stream *stream)
{
	struct intel_uncore *uncore = &stream->dev_priv->uncore;

	intel_uncore_write(uncore, GEN7_OACONTROL, 0);
	if (intel_wait_for_register(uncore,
				    GEN7_OACONTROL, GEN7_OACONTROL_ENABLE, 0,
				    50))
		DRM_ERROR("wait for OA to be disabled timed out\n");
}

static void gen8_oa_disable(struct i915_perf_stream *stream)
{
	struct intel_uncore *uncore = &stream->dev_priv->uncore;

	intel_uncore_write(uncore, GEN8_OACONTROL, 0);
	if (intel_wait_for_register(uncore,
				    GEN8_OACONTROL, GEN8_OA_COUNTER_ENABLE, 0,
				    50))
		DRM_ERROR("wait for OA to be disabled timed out\n");
}

/**
 * i915_oa_stream_disable - handle `I915_PERF_IOCTL_DISABLE` for OA stream
 * @stream: An i915 perf stream opened for OA metrics
 *
 * Stops the OA unit from periodically writing counter reports into the
 * circular OA buffer. This also stops the hrtimer that periodically checks for
 * data in the circular OA buffer, for notifying userspace.
 */
static void i915_oa_stream_disable(struct i915_perf_stream *stream)
{
	struct drm_i915_private *dev_priv = stream->dev_priv;

	dev_priv->perf.oa.ops.oa_disable(stream);

	if (dev_priv->perf.oa.periodic)
		hrtimer_cancel(&dev_priv->perf.oa.poll_check_timer);
}

static const struct i915_perf_stream_ops i915_oa_stream_ops = {
	.destroy = i915_oa_stream_destroy,
	.enable = i915_oa_stream_enable,
	.disable = i915_oa_stream_disable,
	.wait_unlocked = i915_oa_wait_unlocked,
	.poll_wait = i915_oa_poll_wait,
	.read = i915_oa_read,
};

/**
 * i915_oa_stream_init - validate combined props for OA stream and init
 * @stream: An i915 perf stream
 * @param: The open parameters passed to `DRM_I915_PERF_OPEN`
 * @props: The property state that configures stream (individually validated)
 *
 * While read_properties_unlocked() validates properties in isolation it
 * doesn't ensure that the combination necessarily makes sense.
 *
 * At this point it has been determined that userspace wants a stream of
 * OA metrics, but still we need to further validate the combined
 * properties are OK.
 *
 * If the configuration makes sense then we can allocate memory for
 * a circular OA buffer and apply the requested metric set configuration.
 *
 * Returns: zero on success or a negative error code.
 */
static int i915_oa_stream_init(struct i915_perf_stream *stream,
			       struct drm_i915_perf_open_param *param,
			       struct perf_open_properties *props)
{
	struct drm_i915_private *dev_priv = stream->dev_priv;
	int format_size;
	int ret;

	/* If the sysfs metrics/ directory wasn't registered for some
	 * reason then don't let userspace try their luck with config
	 * IDs
	 */
	if (!dev_priv->perf.metrics_kobj) {
		DRM_DEBUG("OA metrics weren't advertised via sysfs\n");
		return -EINVAL;
	}

	if (!(props->sample_flags & SAMPLE_OA_REPORT)) {
		DRM_DEBUG("Only OA report sampling supported\n");
		return -EINVAL;
	}

	if (!dev_priv->perf.oa.ops.enable_metric_set) {
		DRM_DEBUG("OA unit not supported\n");
		return -ENODEV;
	}

	/* To avoid the complexity of having to accurately filter
	 * counter reports and marshal to the appropriate client
	 * we currently only allow exclusive access
	 */
	if (dev_priv->perf.oa.exclusive_stream) {
		DRM_DEBUG("OA unit already in use\n");
		return -EBUSY;
	}

	if (!props->oa_format) {
		DRM_DEBUG("OA report format not specified\n");
		return -EINVAL;
	}

	/* We set up some ratelimit state to potentially throttle any _NOTES
	 * about spurious, invalid OA reports which we don't forward to
	 * userspace.
	 *
	 * The initialization is associated with opening the stream (not driver
	 * init) considering we print a _NOTE about any throttling when closing
	 * the stream instead of waiting until driver _fini which no one would
	 * ever see.
	 *
	 * Using the same limiting factors as printk_ratelimit()
	 */
	ratelimit_state_init(&dev_priv->perf.oa.spurious_report_rs,
			     5 * HZ, 10);
	/* Since we use a DRM_NOTE for spurious reports it would be
	 * inconsistent to let __ratelimit() automatically print a warning for
	 * throttling.
	 */
	ratelimit_set_flags(&dev_priv->perf.oa.spurious_report_rs,
			    RATELIMIT_MSG_ON_RELEASE);

	stream->sample_size = sizeof(struct drm_i915_perf_record_header);

	format_size = dev_priv->perf.oa.oa_formats[props->oa_format].size;

	stream->sample_flags |= SAMPLE_OA_REPORT;
	stream->sample_size += format_size;

	dev_priv->perf.oa.oa_buffer.format_size = format_size;
	if (WARN_ON(dev_priv->perf.oa.oa_buffer.format_size == 0))
		return -EINVAL;

	dev_priv->perf.oa.oa_buffer.format =
		dev_priv->perf.oa.oa_formats[props->oa_format].format;

	dev_priv->perf.oa.periodic = props->oa_periodic;
	if (dev_priv->perf.oa.periodic)
		dev_priv->perf.oa.period_exponent = props->oa_period_exponent;

	if (stream->ctx) {
		ret = oa_get_render_ctx_id(stream);
		if (ret) {
			DRM_DEBUG("Invalid context id to filter with\n");
			return ret;
		}
	}

	ret = get_oa_config(dev_priv, props->metrics_set, &stream->oa_config);
	if (ret) {
		DRM_DEBUG("Invalid OA config id=%i\n", props->metrics_set);
		goto err_config;
	}

	/* PRM - observability performance counters:
	 *
	 *   OACONTROL, performance counter enable, note:
	 *
	 *   "When this bit is set, in order to have coherent counts,
	 *   RC6 power state and trunk clock gating must be disabled.
	 *   This can be achieved by programming MMIO registers as
	 *   0xA094=0 and 0xA090[31]=1"
	 *
	 *   In our case we are expecting that taking pm + FORCEWAKE
	 *   references will effectively disable RC6.
	 */
<<<<<<< HEAD
	stream->wakeref = intel_runtime_pm_get(dev_priv);
=======
	stream->wakeref = intel_runtime_pm_get(&dev_priv->runtime_pm);
>>>>>>> 3729fe2b
	intel_uncore_forcewake_get(&dev_priv->uncore, FORCEWAKE_ALL);

	ret = alloc_oa_buffer(dev_priv);
	if (ret)
		goto err_oa_buf_alloc;

	ret = i915_mutex_lock_interruptible(&dev_priv->drm);
	if (ret)
		goto err_lock;

	stream->ops = &i915_oa_stream_ops;
	dev_priv->perf.oa.exclusive_stream = stream;

	ret = dev_priv->perf.oa.ops.enable_metric_set(stream);
	if (ret) {
		DRM_DEBUG("Unable to enable metric set\n");
		goto err_enable;
	}

	mutex_unlock(&dev_priv->drm.struct_mutex);

	return 0;

err_enable:
	dev_priv->perf.oa.exclusive_stream = NULL;
	dev_priv->perf.oa.ops.disable_metric_set(dev_priv);
	mutex_unlock(&dev_priv->drm.struct_mutex);

err_lock:
	free_oa_buffer(dev_priv);

err_oa_buf_alloc:
	put_oa_config(dev_priv, stream->oa_config);

	intel_uncore_forcewake_put(&dev_priv->uncore, FORCEWAKE_ALL);
<<<<<<< HEAD
	intel_runtime_pm_put(dev_priv, stream->wakeref);
=======
	intel_runtime_pm_put(&dev_priv->runtime_pm, stream->wakeref);
>>>>>>> 3729fe2b

err_config:
	if (stream->ctx)
		oa_put_render_ctx_id(stream);

	return ret;
}

void i915_oa_init_reg_state(struct intel_engine_cs *engine,
			    struct intel_context *ce,
			    u32 *regs)
{
	struct i915_perf_stream *stream;

	if (engine->class != RENDER_CLASS)
		return;

	stream = engine->i915->perf.oa.exclusive_stream;
	if (stream)
		gen8_update_reg_state_unlocked(ce, regs, stream->oa_config);
}

/**
 * i915_perf_read_locked - &i915_perf_stream_ops->read with error normalisation
 * @stream: An i915 perf stream
 * @file: An i915 perf stream file
 * @buf: destination buffer given by userspace
 * @count: the number of bytes userspace wants to read
 * @ppos: (inout) file seek position (unused)
 *
 * Besides wrapping &i915_perf_stream_ops->read this provides a common place to
 * ensure that if we've successfully copied any data then reporting that takes
 * precedence over any internal error status, so the data isn't lost.
 *
 * For example ret will be -ENOSPC whenever there is more buffered data than
 * can be copied to userspace, but that's only interesting if we weren't able
 * to copy some data because it implies the userspace buffer is too small to
 * receive a single record (and we never split records).
 *
 * Another case with ret == -EFAULT is more of a grey area since it would seem
 * like bad form for userspace to ask us to overrun its buffer, but the user
 * knows best:
 *
 *   http://yarchive.net/comp/linux/partial_reads_writes.html
 *
 * Returns: The number of bytes copied or a negative error code on failure.
 */
static ssize_t i915_perf_read_locked(struct i915_perf_stream *stream,
				     struct file *file,
				     char __user *buf,
				     size_t count,
				     loff_t *ppos)
{
	/* Note we keep the offset (aka bytes read) separate from any
	 * error status so that the final check for whether we return
	 * the bytes read with a higher precedence than any error (see
	 * comment below) doesn't need to be handled/duplicated in
	 * stream->ops->read() implementations.
	 */
	size_t offset = 0;
	int ret = stream->ops->read(stream, buf, count, &offset);

	return offset ?: (ret ?: -EAGAIN);
}

/**
 * i915_perf_read - handles read() FOP for i915 perf stream FDs
 * @file: An i915 perf stream file
 * @buf: destination buffer given by userspace
 * @count: the number of bytes userspace wants to read
 * @ppos: (inout) file seek position (unused)
 *
 * The entry point for handling a read() on a stream file descriptor from
 * userspace. Most of the work is left to the i915_perf_read_locked() and
 * &i915_perf_stream_ops->read but to save having stream implementations (of
 * which we might have multiple later) we handle blocking read here.
 *
 * We can also consistently treat trying to read from a disabled stream
 * as an IO error so implementations can assume the stream is enabled
 * while reading.
 *
 * Returns: The number of bytes copied or a negative error code on failure.
 */
static ssize_t i915_perf_read(struct file *file,
			      char __user *buf,
			      size_t count,
			      loff_t *ppos)
{
	struct i915_perf_stream *stream = file->private_data;
	struct drm_i915_private *dev_priv = stream->dev_priv;
	ssize_t ret;

	/* To ensure it's handled consistently we simply treat all reads of a
	 * disabled stream as an error. In particular it might otherwise lead
	 * to a deadlock for blocking file descriptors...
	 */
	if (!stream->enabled)
		return -EIO;

	if (!(file->f_flags & O_NONBLOCK)) {
		/* There's the small chance of false positives from
		 * stream->ops->wait_unlocked.
		 *
		 * E.g. with single context filtering since we only wait until
		 * oabuffer has >= 1 report we don't immediately know whether
		 * any reports really belong to the current context
		 */
		do {
			ret = stream->ops->wait_unlocked(stream);
			if (ret)
				return ret;

			mutex_lock(&dev_priv->perf.lock);
			ret = i915_perf_read_locked(stream, file,
						    buf, count, ppos);
			mutex_unlock(&dev_priv->perf.lock);
		} while (ret == -EAGAIN);
	} else {
		mutex_lock(&dev_priv->perf.lock);
		ret = i915_perf_read_locked(stream, file, buf, count, ppos);
		mutex_unlock(&dev_priv->perf.lock);
	}

	/* We allow the poll checking to sometimes report false positive EPOLLIN
	 * events where we might actually report EAGAIN on read() if there's
	 * not really any data available. In this situation though we don't
	 * want to enter a busy loop between poll() reporting a EPOLLIN event
	 * and read() returning -EAGAIN. Clearing the oa.pollin state here
	 * effectively ensures we back off until the next hrtimer callback
	 * before reporting another EPOLLIN event.
	 */
	if (ret >= 0 || ret == -EAGAIN) {
		/* Maybe make ->pollin per-stream state if we support multiple
		 * concurrent streams in the future.
		 */
		dev_priv->perf.oa.pollin = false;
	}

	return ret;
}

static enum hrtimer_restart oa_poll_check_timer_cb(struct hrtimer *hrtimer)
{
	struct drm_i915_private *dev_priv =
		container_of(hrtimer, typeof(*dev_priv),
			     perf.oa.poll_check_timer);

	if (oa_buffer_check_unlocked(dev_priv)) {
		dev_priv->perf.oa.pollin = true;
		wake_up(&dev_priv->perf.oa.poll_wq);
	}

	hrtimer_forward_now(hrtimer, ns_to_ktime(POLL_PERIOD));

	return HRTIMER_RESTART;
}

/**
 * i915_perf_poll_locked - poll_wait() with a suitable wait queue for stream
 * @dev_priv: i915 device instance
 * @stream: An i915 perf stream
 * @file: An i915 perf stream file
 * @wait: poll() state table
 *
 * For handling userspace polling on an i915 perf stream, this calls through to
 * &i915_perf_stream_ops->poll_wait to call poll_wait() with a wait queue that
 * will be woken for new stream data.
 *
 * Note: The &drm_i915_private->perf.lock mutex has been taken to serialize
 * with any non-file-operation driver hooks.
 *
 * Returns: any poll events that are ready without sleeping
 */
static __poll_t i915_perf_poll_locked(struct drm_i915_private *dev_priv,
					  struct i915_perf_stream *stream,
					  struct file *file,
					  poll_table *wait)
{
	__poll_t events = 0;

	stream->ops->poll_wait(stream, file, wait);

	/* Note: we don't explicitly check whether there's something to read
	 * here since this path may be very hot depending on what else
	 * userspace is polling, or on the timeout in use. We rely solely on
	 * the hrtimer/oa_poll_check_timer_cb to notify us when there are
	 * samples to read.
	 */
	if (dev_priv->perf.oa.pollin)
		events |= EPOLLIN;

	return events;
}

/**
 * i915_perf_poll - call poll_wait() with a suitable wait queue for stream
 * @file: An i915 perf stream file
 * @wait: poll() state table
 *
 * For handling userspace polling on an i915 perf stream, this ensures
 * poll_wait() gets called with a wait queue that will be woken for new stream
 * data.
 *
 * Note: Implementation deferred to i915_perf_poll_locked()
 *
 * Returns: any poll events that are ready without sleeping
 */
static __poll_t i915_perf_poll(struct file *file, poll_table *wait)
{
	struct i915_perf_stream *stream = file->private_data;
	struct drm_i915_private *dev_priv = stream->dev_priv;
	__poll_t ret;

	mutex_lock(&dev_priv->perf.lock);
	ret = i915_perf_poll_locked(dev_priv, stream, file, wait);
	mutex_unlock(&dev_priv->perf.lock);

	return ret;
}

/**
 * i915_perf_enable_locked - handle `I915_PERF_IOCTL_ENABLE` ioctl
 * @stream: A disabled i915 perf stream
 *
 * [Re]enables the associated capture of data for this stream.
 *
 * If a stream was previously enabled then there's currently no intention
 * to provide userspace any guarantee about the preservation of previously
 * buffered data.
 */
static void i915_perf_enable_locked(struct i915_perf_stream *stream)
{
	if (stream->enabled)
		return;

	/* Allow stream->ops->enable() to refer to this */
	stream->enabled = true;

	if (stream->ops->enable)
		stream->ops->enable(stream);
}

/**
 * i915_perf_disable_locked - handle `I915_PERF_IOCTL_DISABLE` ioctl
 * @stream: An enabled i915 perf stream
 *
 * Disables the associated capture of data for this stream.
 *
 * The intention is that disabling an re-enabling a stream will ideally be
 * cheaper than destroying and re-opening a stream with the same configuration,
 * though there are no formal guarantees about what state or buffered data
 * must be retained between disabling and re-enabling a stream.
 *
 * Note: while a stream is disabled it's considered an error for userspace
 * to attempt to read from the stream (-EIO).
 */
static void i915_perf_disable_locked(struct i915_perf_stream *stream)
{
	if (!stream->enabled)
		return;

	/* Allow stream->ops->disable() to refer to this */
	stream->enabled = false;

	if (stream->ops->disable)
		stream->ops->disable(stream);
}

/**
 * i915_perf_ioctl - support ioctl() usage with i915 perf stream FDs
 * @stream: An i915 perf stream
 * @cmd: the ioctl request
 * @arg: the ioctl data
 *
 * Note: The &drm_i915_private->perf.lock mutex has been taken to serialize
 * with any non-file-operation driver hooks.
 *
 * Returns: zero on success or a negative error code. Returns -EINVAL for
 * an unknown ioctl request.
 */
static long i915_perf_ioctl_locked(struct i915_perf_stream *stream,
				   unsigned int cmd,
				   unsigned long arg)
{
	switch (cmd) {
	case I915_PERF_IOCTL_ENABLE:
		i915_perf_enable_locked(stream);
		return 0;
	case I915_PERF_IOCTL_DISABLE:
		i915_perf_disable_locked(stream);
		return 0;
	}

	return -EINVAL;
}

/**
 * i915_perf_ioctl - support ioctl() usage with i915 perf stream FDs
 * @file: An i915 perf stream file
 * @cmd: the ioctl request
 * @arg: the ioctl data
 *
 * Implementation deferred to i915_perf_ioctl_locked().
 *
 * Returns: zero on success or a negative error code. Returns -EINVAL for
 * an unknown ioctl request.
 */
static long i915_perf_ioctl(struct file *file,
			    unsigned int cmd,
			    unsigned long arg)
{
	struct i915_perf_stream *stream = file->private_data;
	struct drm_i915_private *dev_priv = stream->dev_priv;
	long ret;

	mutex_lock(&dev_priv->perf.lock);
	ret = i915_perf_ioctl_locked(stream, cmd, arg);
	mutex_unlock(&dev_priv->perf.lock);

	return ret;
}

/**
 * i915_perf_destroy_locked - destroy an i915 perf stream
 * @stream: An i915 perf stream
 *
 * Frees all resources associated with the given i915 perf @stream, disabling
 * any associated data capture in the process.
 *
 * Note: The &drm_i915_private->perf.lock mutex has been taken to serialize
 * with any non-file-operation driver hooks.
 */
static void i915_perf_destroy_locked(struct i915_perf_stream *stream)
{
	if (stream->enabled)
		i915_perf_disable_locked(stream);

	if (stream->ops->destroy)
		stream->ops->destroy(stream);

	list_del(&stream->link);

	if (stream->ctx)
		i915_gem_context_put(stream->ctx);

	kfree(stream);
}

/**
 * i915_perf_release - handles userspace close() of a stream file
 * @inode: anonymous inode associated with file
 * @file: An i915 perf stream file
 *
 * Cleans up any resources associated with an open i915 perf stream file.
 *
 * NB: close() can't really fail from the userspace point of view.
 *
 * Returns: zero on success or a negative error code.
 */
static int i915_perf_release(struct inode *inode, struct file *file)
{
	struct i915_perf_stream *stream = file->private_data;
	struct drm_i915_private *dev_priv = stream->dev_priv;

	mutex_lock(&dev_priv->perf.lock);
	i915_perf_destroy_locked(stream);
	mutex_unlock(&dev_priv->perf.lock);

	return 0;
}


static const struct file_operations fops = {
	.owner		= THIS_MODULE,
	.llseek		= no_llseek,
	.release	= i915_perf_release,
	.poll		= i915_perf_poll,
	.read		= i915_perf_read,
	.unlocked_ioctl	= i915_perf_ioctl,
	/* Our ioctl have no arguments, so it's safe to use the same function
	 * to handle 32bits compatibility.
	 */
	.compat_ioctl   = i915_perf_ioctl,
};


/**
 * i915_perf_open_ioctl_locked - DRM ioctl() for userspace to open a stream FD
 * @dev_priv: i915 device instance
 * @param: The open parameters passed to 'DRM_I915_PERF_OPEN`
 * @props: individually validated u64 property value pairs
 * @file: drm file
 *
 * See i915_perf_ioctl_open() for interface details.
 *
 * Implements further stream config validation and stream initialization on
 * behalf of i915_perf_open_ioctl() with the &drm_i915_private->perf.lock mutex
 * taken to serialize with any non-file-operation driver hooks.
 *
 * Note: at this point the @props have only been validated in isolation and
 * it's still necessary to validate that the combination of properties makes
 * sense.
 *
 * In the case where userspace is interested in OA unit metrics then further
 * config validation and stream initialization details will be handled by
 * i915_oa_stream_init(). The code here should only validate config state that
 * will be relevant to all stream types / backends.
 *
 * Returns: zero on success or a negative error code.
 */
static int
i915_perf_open_ioctl_locked(struct drm_i915_private *dev_priv,
			    struct drm_i915_perf_open_param *param,
			    struct perf_open_properties *props,
			    struct drm_file *file)
{
	struct i915_gem_context *specific_ctx = NULL;
	struct i915_perf_stream *stream = NULL;
	unsigned long f_flags = 0;
	bool privileged_op = true;
	int stream_fd;
	int ret;

	if (props->single_context) {
		u32 ctx_handle = props->ctx_handle;
		struct drm_i915_file_private *file_priv = file->driver_priv;

		specific_ctx = i915_gem_context_lookup(file_priv, ctx_handle);
		if (!specific_ctx) {
			DRM_DEBUG("Failed to look up context with ID %u for opening perf stream\n",
				  ctx_handle);
			ret = -ENOENT;
			goto err;
		}
	}

	/*
	 * On Haswell the OA unit supports clock gating off for a specific
	 * context and in this mode there's no visibility of metrics for the
	 * rest of the system, which we consider acceptable for a
	 * non-privileged client.
	 *
	 * For Gen8+ the OA unit no longer supports clock gating off for a
	 * specific context and the kernel can't securely stop the counters
	 * from updating as system-wide / global values. Even though we can
	 * filter reports based on the included context ID we can't block
	 * clients from seeing the raw / global counter values via
	 * MI_REPORT_PERF_COUNT commands and so consider it a privileged op to
	 * enable the OA unit by default.
	 */
	if (IS_HASWELL(dev_priv) && specific_ctx)
		privileged_op = false;

	/* Similar to perf's kernel.perf_paranoid_cpu sysctl option
	 * we check a dev.i915.perf_stream_paranoid sysctl option
	 * to determine if it's ok to access system wide OA counters
	 * without CAP_SYS_ADMIN privileges.
	 */
	if (privileged_op &&
	    i915_perf_stream_paranoid && !capable(CAP_SYS_ADMIN)) {
		DRM_DEBUG("Insufficient privileges to open system-wide i915 perf stream\n");
		ret = -EACCES;
		goto err_ctx;
	}

	stream = kzalloc(sizeof(*stream), GFP_KERNEL);
	if (!stream) {
		ret = -ENOMEM;
		goto err_ctx;
	}

	stream->dev_priv = dev_priv;
	stream->ctx = specific_ctx;

	ret = i915_oa_stream_init(stream, param, props);
	if (ret)
		goto err_alloc;

	/* we avoid simply assigning stream->sample_flags = props->sample_flags
	 * to have _stream_init check the combination of sample flags more
	 * thoroughly, but still this is the expected result at this point.
	 */
	if (WARN_ON(stream->sample_flags != props->sample_flags)) {
		ret = -ENODEV;
		goto err_flags;
	}

	list_add(&stream->link, &dev_priv->perf.streams);

	if (param->flags & I915_PERF_FLAG_FD_CLOEXEC)
		f_flags |= O_CLOEXEC;
	if (param->flags & I915_PERF_FLAG_FD_NONBLOCK)
		f_flags |= O_NONBLOCK;

	stream_fd = anon_inode_getfd("[i915_perf]", &fops, stream, f_flags);
	if (stream_fd < 0) {
		ret = stream_fd;
		goto err_open;
	}

	if (!(param->flags & I915_PERF_FLAG_DISABLED))
		i915_perf_enable_locked(stream);

	return stream_fd;

err_open:
	list_del(&stream->link);
err_flags:
	if (stream->ops->destroy)
		stream->ops->destroy(stream);
err_alloc:
	kfree(stream);
err_ctx:
	if (specific_ctx)
		i915_gem_context_put(specific_ctx);
err:
	return ret;
}

static u64 oa_exponent_to_ns(struct drm_i915_private *dev_priv, int exponent)
{
	return div64_u64(1000000000ULL * (2ULL << exponent),
			 1000ULL * RUNTIME_INFO(dev_priv)->cs_timestamp_frequency_khz);
}

/**
 * read_properties_unlocked - validate + copy userspace stream open properties
 * @dev_priv: i915 device instance
 * @uprops: The array of u64 key value pairs given by userspace
 * @n_props: The number of key value pairs expected in @uprops
 * @props: The stream configuration built up while validating properties
 *
 * Note this function only validates properties in isolation it doesn't
 * validate that the combination of properties makes sense or that all
 * properties necessary for a particular kind of stream have been set.
 *
 * Note that there currently aren't any ordering requirements for properties so
 * we shouldn't validate or assume anything about ordering here. This doesn't
 * rule out defining new properties with ordering requirements in the future.
 */
static int read_properties_unlocked(struct drm_i915_private *dev_priv,
				    u64 __user *uprops,
				    u32 n_props,
				    struct perf_open_properties *props)
{
	u64 __user *uprop = uprops;
	u32 i;

	memset(props, 0, sizeof(struct perf_open_properties));

	if (!n_props) {
		DRM_DEBUG("No i915 perf properties given\n");
		return -EINVAL;
	}

	/* Considering that ID = 0 is reserved and assuming that we don't
	 * (currently) expect any configurations to ever specify duplicate
	 * values for a particular property ID then the last _PROP_MAX value is
	 * one greater than the maximum number of properties we expect to get
	 * from userspace.
	 */
	if (n_props >= DRM_I915_PERF_PROP_MAX) {
		DRM_DEBUG("More i915 perf properties specified than exist\n");
		return -EINVAL;
	}

	for (i = 0; i < n_props; i++) {
		u64 oa_period, oa_freq_hz;
		u64 id, value;
		int ret;

		ret = get_user(id, uprop);
		if (ret)
			return ret;

		ret = get_user(value, uprop + 1);
		if (ret)
			return ret;

		if (id == 0 || id >= DRM_I915_PERF_PROP_MAX) {
			DRM_DEBUG("Unknown i915 perf property ID\n");
			return -EINVAL;
		}

		switch ((enum drm_i915_perf_property_id)id) {
		case DRM_I915_PERF_PROP_CTX_HANDLE:
			props->single_context = 1;
			props->ctx_handle = value;
			break;
		case DRM_I915_PERF_PROP_SAMPLE_OA:
			if (value)
				props->sample_flags |= SAMPLE_OA_REPORT;
			break;
		case DRM_I915_PERF_PROP_OA_METRICS_SET:
			if (value == 0) {
				DRM_DEBUG("Unknown OA metric set ID\n");
				return -EINVAL;
			}
			props->metrics_set = value;
			break;
		case DRM_I915_PERF_PROP_OA_FORMAT:
			if (value == 0 || value >= I915_OA_FORMAT_MAX) {
				DRM_DEBUG("Out-of-range OA report format %llu\n",
					  value);
				return -EINVAL;
			}
			if (!dev_priv->perf.oa.oa_formats[value].size) {
				DRM_DEBUG("Unsupported OA report format %llu\n",
					  value);
				return -EINVAL;
			}
			props->oa_format = value;
			break;
		case DRM_I915_PERF_PROP_OA_EXPONENT:
			if (value > OA_EXPONENT_MAX) {
				DRM_DEBUG("OA timer exponent too high (> %u)\n",
					 OA_EXPONENT_MAX);
				return -EINVAL;
			}

			/* Theoretically we can program the OA unit to sample
			 * e.g. every 160ns for HSW, 167ns for BDW/SKL or 104ns
			 * for BXT. We don't allow such high sampling
			 * frequencies by default unless root.
			 */

			BUILD_BUG_ON(sizeof(oa_period) != 8);
			oa_period = oa_exponent_to_ns(dev_priv, value);

			/* This check is primarily to ensure that oa_period <=
			 * UINT32_MAX (before passing to do_div which only
			 * accepts a u32 denominator), but we can also skip
			 * checking anything < 1Hz which implicitly can't be
			 * limited via an integer oa_max_sample_rate.
			 */
			if (oa_period <= NSEC_PER_SEC) {
				u64 tmp = NSEC_PER_SEC;
				do_div(tmp, oa_period);
				oa_freq_hz = tmp;
			} else
				oa_freq_hz = 0;

			if (oa_freq_hz > i915_oa_max_sample_rate &&
			    !capable(CAP_SYS_ADMIN)) {
				DRM_DEBUG("OA exponent would exceed the max sampling frequency (sysctl dev.i915.oa_max_sample_rate) %uHz without root privileges\n",
					  i915_oa_max_sample_rate);
				return -EACCES;
			}

			props->oa_periodic = true;
			props->oa_period_exponent = value;
			break;
		case DRM_I915_PERF_PROP_MAX:
			MISSING_CASE(id);
			return -EINVAL;
		}

		uprop += 2;
	}

	return 0;
}

/**
 * i915_perf_open_ioctl - DRM ioctl() for userspace to open a stream FD
 * @dev: drm device
 * @data: ioctl data copied from userspace (unvalidated)
 * @file: drm file
 *
 * Validates the stream open parameters given by userspace including flags
 * and an array of u64 key, value pair properties.
 *
 * Very little is assumed up front about the nature of the stream being
 * opened (for instance we don't assume it's for periodic OA unit metrics). An
 * i915-perf stream is expected to be a suitable interface for other forms of
 * buffered data written by the GPU besides periodic OA metrics.
 *
 * Note we copy the properties from userspace outside of the i915 perf
 * mutex to avoid an awkward lockdep with mmap_sem.
 *
 * Most of the implementation details are handled by
 * i915_perf_open_ioctl_locked() after taking the &drm_i915_private->perf.lock
 * mutex for serializing with any non-file-operation driver hooks.
 *
 * Return: A newly opened i915 Perf stream file descriptor or negative
 * error code on failure.
 */
int i915_perf_open_ioctl(struct drm_device *dev, void *data,
			 struct drm_file *file)
{
	struct drm_i915_private *dev_priv = dev->dev_private;
	struct drm_i915_perf_open_param *param = data;
	struct perf_open_properties props;
	u32 known_open_flags;
	int ret;

	if (!dev_priv->perf.initialized) {
		DRM_DEBUG("i915 perf interface not available for this system\n");
		return -ENOTSUPP;
	}

	known_open_flags = I915_PERF_FLAG_FD_CLOEXEC |
			   I915_PERF_FLAG_FD_NONBLOCK |
			   I915_PERF_FLAG_DISABLED;
	if (param->flags & ~known_open_flags) {
		DRM_DEBUG("Unknown drm_i915_perf_open_param flag\n");
		return -EINVAL;
	}

	ret = read_properties_unlocked(dev_priv,
				       u64_to_user_ptr(param->properties_ptr),
				       param->num_properties,
				       &props);
	if (ret)
		return ret;

	mutex_lock(&dev_priv->perf.lock);
	ret = i915_perf_open_ioctl_locked(dev_priv, param, &props, file);
	mutex_unlock(&dev_priv->perf.lock);

	return ret;
}

/**
 * i915_perf_register - exposes i915-perf to userspace
 * @dev_priv: i915 device instance
 *
 * In particular OA metric sets are advertised under a sysfs metrics/
 * directory allowing userspace to enumerate valid IDs that can be
 * used to open an i915-perf stream.
 */
void i915_perf_register(struct drm_i915_private *dev_priv)
{
	int ret;

	if (!dev_priv->perf.initialized)
		return;

	/* To be sure we're synchronized with an attempted
	 * i915_perf_open_ioctl(); considering that we register after
	 * being exposed to userspace.
	 */
	mutex_lock(&dev_priv->perf.lock);

	dev_priv->perf.metrics_kobj =
		kobject_create_and_add("metrics",
				       &dev_priv->drm.primary->kdev->kobj);
	if (!dev_priv->perf.metrics_kobj)
		goto exit;

	sysfs_attr_init(&dev_priv->perf.oa.test_config.sysfs_metric_id.attr);

	if (INTEL_GEN(dev_priv) >= 11) {
		i915_perf_load_test_config_icl(dev_priv);
	} else if (IS_CANNONLAKE(dev_priv)) {
		i915_perf_load_test_config_cnl(dev_priv);
	} else if (IS_COFFEELAKE(dev_priv)) {
		if (IS_CFL_GT2(dev_priv))
			i915_perf_load_test_config_cflgt2(dev_priv);
		if (IS_CFL_GT3(dev_priv))
			i915_perf_load_test_config_cflgt3(dev_priv);
	} else if (IS_GEMINILAKE(dev_priv)) {
		i915_perf_load_test_config_glk(dev_priv);
	} else if (IS_KABYLAKE(dev_priv)) {
		if (IS_KBL_GT2(dev_priv))
			i915_perf_load_test_config_kblgt2(dev_priv);
		else if (IS_KBL_GT3(dev_priv))
			i915_perf_load_test_config_kblgt3(dev_priv);
	} else if (IS_BROXTON(dev_priv)) {
		i915_perf_load_test_config_bxt(dev_priv);
	} else if (IS_SKYLAKE(dev_priv)) {
		if (IS_SKL_GT2(dev_priv))
			i915_perf_load_test_config_sklgt2(dev_priv);
		else if (IS_SKL_GT3(dev_priv))
			i915_perf_load_test_config_sklgt3(dev_priv);
		else if (IS_SKL_GT4(dev_priv))
			i915_perf_load_test_config_sklgt4(dev_priv);
	} else if (IS_CHERRYVIEW(dev_priv)) {
		i915_perf_load_test_config_chv(dev_priv);
	} else if (IS_BROADWELL(dev_priv)) {
		i915_perf_load_test_config_bdw(dev_priv);
	} else if (IS_HASWELL(dev_priv)) {
		i915_perf_load_test_config_hsw(dev_priv);
}

	if (dev_priv->perf.oa.test_config.id == 0)
		goto sysfs_error;

	ret = sysfs_create_group(dev_priv->perf.metrics_kobj,
				 &dev_priv->perf.oa.test_config.sysfs_metric);
	if (ret)
		goto sysfs_error;

	atomic_set(&dev_priv->perf.oa.test_config.ref_count, 1);

	goto exit;

sysfs_error:
	kobject_put(dev_priv->perf.metrics_kobj);
	dev_priv->perf.metrics_kobj = NULL;

exit:
	mutex_unlock(&dev_priv->perf.lock);
}

/**
 * i915_perf_unregister - hide i915-perf from userspace
 * @dev_priv: i915 device instance
 *
 * i915-perf state cleanup is split up into an 'unregister' and
 * 'deinit' phase where the interface is first hidden from
 * userspace by i915_perf_unregister() before cleaning up
 * remaining state in i915_perf_fini().
 */
void i915_perf_unregister(struct drm_i915_private *dev_priv)
{
	if (!dev_priv->perf.metrics_kobj)
		return;

	sysfs_remove_group(dev_priv->perf.metrics_kobj,
			   &dev_priv->perf.oa.test_config.sysfs_metric);

	kobject_put(dev_priv->perf.metrics_kobj);
	dev_priv->perf.metrics_kobj = NULL;
}

static bool gen8_is_valid_flex_addr(struct drm_i915_private *dev_priv, u32 addr)
{
	static const i915_reg_t flex_eu_regs[] = {
		EU_PERF_CNTL0,
		EU_PERF_CNTL1,
		EU_PERF_CNTL2,
		EU_PERF_CNTL3,
		EU_PERF_CNTL4,
		EU_PERF_CNTL5,
		EU_PERF_CNTL6,
	};
	int i;

	for (i = 0; i < ARRAY_SIZE(flex_eu_regs); i++) {
		if (i915_mmio_reg_offset(flex_eu_regs[i]) == addr)
			return true;
	}
	return false;
}

static bool gen7_is_valid_b_counter_addr(struct drm_i915_private *dev_priv, u32 addr)
{
	return (addr >= i915_mmio_reg_offset(OASTARTTRIG1) &&
		addr <= i915_mmio_reg_offset(OASTARTTRIG8)) ||
		(addr >= i915_mmio_reg_offset(OAREPORTTRIG1) &&
		 addr <= i915_mmio_reg_offset(OAREPORTTRIG8)) ||
		(addr >= i915_mmio_reg_offset(OACEC0_0) &&
		 addr <= i915_mmio_reg_offset(OACEC7_1));
}

static bool gen7_is_valid_mux_addr(struct drm_i915_private *dev_priv, u32 addr)
{
	return addr == i915_mmio_reg_offset(HALF_SLICE_CHICKEN2) ||
		(addr >= i915_mmio_reg_offset(MICRO_BP0_0) &&
		 addr <= i915_mmio_reg_offset(NOA_WRITE)) ||
		(addr >= i915_mmio_reg_offset(OA_PERFCNT1_LO) &&
		 addr <= i915_mmio_reg_offset(OA_PERFCNT2_HI)) ||
		(addr >= i915_mmio_reg_offset(OA_PERFMATRIX_LO) &&
		 addr <= i915_mmio_reg_offset(OA_PERFMATRIX_HI));
}

static bool gen8_is_valid_mux_addr(struct drm_i915_private *dev_priv, u32 addr)
{
	return gen7_is_valid_mux_addr(dev_priv, addr) ||
		addr == i915_mmio_reg_offset(WAIT_FOR_RC6_EXIT) ||
		(addr >= i915_mmio_reg_offset(RPM_CONFIG0) &&
		 addr <= i915_mmio_reg_offset(NOA_CONFIG(8)));
}

static bool gen10_is_valid_mux_addr(struct drm_i915_private *dev_priv, u32 addr)
{
	return gen8_is_valid_mux_addr(dev_priv, addr) ||
		addr == i915_mmio_reg_offset(GEN10_NOA_WRITE_HIGH) ||
		(addr >= i915_mmio_reg_offset(OA_PERFCNT3_LO) &&
		 addr <= i915_mmio_reg_offset(OA_PERFCNT4_HI));
}

static bool hsw_is_valid_mux_addr(struct drm_i915_private *dev_priv, u32 addr)
{
	return gen7_is_valid_mux_addr(dev_priv, addr) ||
		(addr >= 0x25100 && addr <= 0x2FF90) ||
		(addr >= i915_mmio_reg_offset(HSW_MBVID2_NOA0) &&
		 addr <= i915_mmio_reg_offset(HSW_MBVID2_NOA9)) ||
		addr == i915_mmio_reg_offset(HSW_MBVID2_MISR0);
}

static bool chv_is_valid_mux_addr(struct drm_i915_private *dev_priv, u32 addr)
{
	return gen7_is_valid_mux_addr(dev_priv, addr) ||
		(addr >= 0x182300 && addr <= 0x1823A4);
}

static u32 mask_reg_value(u32 reg, u32 val)
{
	/* HALF_SLICE_CHICKEN2 is programmed with a the
	 * WaDisableSTUnitPowerOptimization workaround. Make sure the value
	 * programmed by userspace doesn't change this.
	 */
	if (i915_mmio_reg_offset(HALF_SLICE_CHICKEN2) == reg)
		val = val & ~_MASKED_BIT_ENABLE(GEN8_ST_PO_DISABLE);

	/* WAIT_FOR_RC6_EXIT has only one bit fullfilling the function
	 * indicated by its name and a bunch of selection fields used by OA
	 * configs.
	 */
	if (i915_mmio_reg_offset(WAIT_FOR_RC6_EXIT) == reg)
		val = val & ~_MASKED_BIT_ENABLE(HSW_WAIT_FOR_RC6_EXIT_ENABLE);

	return val;
}

static struct i915_oa_reg *alloc_oa_regs(struct drm_i915_private *dev_priv,
					 bool (*is_valid)(struct drm_i915_private *dev_priv, u32 addr),
					 u32 __user *regs,
					 u32 n_regs)
{
	struct i915_oa_reg *oa_regs;
	int err;
	u32 i;

	if (!n_regs)
		return NULL;

	if (!access_ok(regs, n_regs * sizeof(u32) * 2))
		return ERR_PTR(-EFAULT);

	/* No is_valid function means we're not allowing any register to be programmed. */
	GEM_BUG_ON(!is_valid);
	if (!is_valid)
		return ERR_PTR(-EINVAL);

	oa_regs = kmalloc_array(n_regs, sizeof(*oa_regs), GFP_KERNEL);
	if (!oa_regs)
		return ERR_PTR(-ENOMEM);

	for (i = 0; i < n_regs; i++) {
		u32 addr, value;

		err = get_user(addr, regs);
		if (err)
			goto addr_err;

		if (!is_valid(dev_priv, addr)) {
			DRM_DEBUG("Invalid oa_reg address: %X\n", addr);
			err = -EINVAL;
			goto addr_err;
		}

		err = get_user(value, regs + 1);
		if (err)
			goto addr_err;

		oa_regs[i].addr = _MMIO(addr);
		oa_regs[i].value = mask_reg_value(addr, value);

		regs += 2;
	}

	return oa_regs;

addr_err:
	kfree(oa_regs);
	return ERR_PTR(err);
}

static ssize_t show_dynamic_id(struct device *dev,
			       struct device_attribute *attr,
			       char *buf)
{
	struct i915_oa_config *oa_config =
		container_of(attr, typeof(*oa_config), sysfs_metric_id);

	return sprintf(buf, "%d\n", oa_config->id);
}

static int create_dynamic_oa_sysfs_entry(struct drm_i915_private *dev_priv,
					 struct i915_oa_config *oa_config)
{
	sysfs_attr_init(&oa_config->sysfs_metric_id.attr);
	oa_config->sysfs_metric_id.attr.name = "id";
	oa_config->sysfs_metric_id.attr.mode = S_IRUGO;
	oa_config->sysfs_metric_id.show = show_dynamic_id;
	oa_config->sysfs_metric_id.store = NULL;

	oa_config->attrs[0] = &oa_config->sysfs_metric_id.attr;
	oa_config->attrs[1] = NULL;

	oa_config->sysfs_metric.name = oa_config->uuid;
	oa_config->sysfs_metric.attrs = oa_config->attrs;

	return sysfs_create_group(dev_priv->perf.metrics_kobj,
				  &oa_config->sysfs_metric);
}

/**
 * i915_perf_add_config_ioctl - DRM ioctl() for userspace to add a new OA config
 * @dev: drm device
 * @data: ioctl data (pointer to struct drm_i915_perf_oa_config) copied from
 *        userspace (unvalidated)
 * @file: drm file
 *
 * Validates the submitted OA register to be saved into a new OA config that
 * can then be used for programming the OA unit and its NOA network.
 *
 * Returns: A new allocated config number to be used with the perf open ioctl
 * or a negative error code on failure.
 */
int i915_perf_add_config_ioctl(struct drm_device *dev, void *data,
			       struct drm_file *file)
{
	struct drm_i915_private *dev_priv = dev->dev_private;
	struct drm_i915_perf_oa_config *args = data;
	struct i915_oa_config *oa_config, *tmp;
	int err, id;

	if (!dev_priv->perf.initialized) {
		DRM_DEBUG("i915 perf interface not available for this system\n");
		return -ENOTSUPP;
	}

	if (!dev_priv->perf.metrics_kobj) {
		DRM_DEBUG("OA metrics weren't advertised via sysfs\n");
		return -EINVAL;
	}

	if (i915_perf_stream_paranoid && !capable(CAP_SYS_ADMIN)) {
		DRM_DEBUG("Insufficient privileges to add i915 OA config\n");
		return -EACCES;
	}

	if ((!args->mux_regs_ptr || !args->n_mux_regs) &&
	    (!args->boolean_regs_ptr || !args->n_boolean_regs) &&
	    (!args->flex_regs_ptr || !args->n_flex_regs)) {
		DRM_DEBUG("No OA registers given\n");
		return -EINVAL;
	}

	oa_config = kzalloc(sizeof(*oa_config), GFP_KERNEL);
	if (!oa_config) {
		DRM_DEBUG("Failed to allocate memory for the OA config\n");
		return -ENOMEM;
	}

	atomic_set(&oa_config->ref_count, 1);

	if (!uuid_is_valid(args->uuid)) {
		DRM_DEBUG("Invalid uuid format for OA config\n");
		err = -EINVAL;
		goto reg_err;
	}

	/* Last character in oa_config->uuid will be 0 because oa_config is
	 * kzalloc.
	 */
	memcpy(oa_config->uuid, args->uuid, sizeof(args->uuid));

	oa_config->mux_regs_len = args->n_mux_regs;
	oa_config->mux_regs =
		alloc_oa_regs(dev_priv,
			      dev_priv->perf.oa.ops.is_valid_mux_reg,
			      u64_to_user_ptr(args->mux_regs_ptr),
			      args->n_mux_regs);

	if (IS_ERR(oa_config->mux_regs)) {
		DRM_DEBUG("Failed to create OA config for mux_regs\n");
		err = PTR_ERR(oa_config->mux_regs);
		goto reg_err;
	}

	oa_config->b_counter_regs_len = args->n_boolean_regs;
	oa_config->b_counter_regs =
		alloc_oa_regs(dev_priv,
			      dev_priv->perf.oa.ops.is_valid_b_counter_reg,
			      u64_to_user_ptr(args->boolean_regs_ptr),
			      args->n_boolean_regs);

	if (IS_ERR(oa_config->b_counter_regs)) {
		DRM_DEBUG("Failed to create OA config for b_counter_regs\n");
		err = PTR_ERR(oa_config->b_counter_regs);
		goto reg_err;
	}

	if (INTEL_GEN(dev_priv) < 8) {
		if (args->n_flex_regs != 0) {
			err = -EINVAL;
			goto reg_err;
		}
	} else {
		oa_config->flex_regs_len = args->n_flex_regs;
		oa_config->flex_regs =
			alloc_oa_regs(dev_priv,
				      dev_priv->perf.oa.ops.is_valid_flex_reg,
				      u64_to_user_ptr(args->flex_regs_ptr),
				      args->n_flex_regs);

		if (IS_ERR(oa_config->flex_regs)) {
			DRM_DEBUG("Failed to create OA config for flex_regs\n");
			err = PTR_ERR(oa_config->flex_regs);
			goto reg_err;
		}
	}

	err = mutex_lock_interruptible(&dev_priv->perf.metrics_lock);
	if (err)
		goto reg_err;

	/* We shouldn't have too many configs, so this iteration shouldn't be
	 * too costly.
	 */
	idr_for_each_entry(&dev_priv->perf.metrics_idr, tmp, id) {
		if (!strcmp(tmp->uuid, oa_config->uuid)) {
			DRM_DEBUG("OA config already exists with this uuid\n");
			err = -EADDRINUSE;
			goto sysfs_err;
		}
	}

	err = create_dynamic_oa_sysfs_entry(dev_priv, oa_config);
	if (err) {
		DRM_DEBUG("Failed to create sysfs entry for OA config\n");
		goto sysfs_err;
	}

	/* Config id 0 is invalid, id 1 for kernel stored test config. */
	oa_config->id = idr_alloc(&dev_priv->perf.metrics_idr,
				  oa_config, 2,
				  0, GFP_KERNEL);
	if (oa_config->id < 0) {
		DRM_DEBUG("Failed to create sysfs entry for OA config\n");
		err = oa_config->id;
		goto sysfs_err;
	}

	mutex_unlock(&dev_priv->perf.metrics_lock);

	DRM_DEBUG("Added config %s id=%i\n", oa_config->uuid, oa_config->id);

	return oa_config->id;

sysfs_err:
	mutex_unlock(&dev_priv->perf.metrics_lock);
reg_err:
	put_oa_config(dev_priv, oa_config);
	DRM_DEBUG("Failed to add new OA config\n");
	return err;
}

/**
 * i915_perf_remove_config_ioctl - DRM ioctl() for userspace to remove an OA config
 * @dev: drm device
 * @data: ioctl data (pointer to u64 integer) copied from userspace
 * @file: drm file
 *
 * Configs can be removed while being used, the will stop appearing in sysfs
 * and their content will be freed when the stream using the config is closed.
 *
 * Returns: 0 on success or a negative error code on failure.
 */
int i915_perf_remove_config_ioctl(struct drm_device *dev, void *data,
				  struct drm_file *file)
{
	struct drm_i915_private *dev_priv = dev->dev_private;
	u64 *arg = data;
	struct i915_oa_config *oa_config;
	int ret;

	if (!dev_priv->perf.initialized) {
		DRM_DEBUG("i915 perf interface not available for this system\n");
		return -ENOTSUPP;
	}

	if (i915_perf_stream_paranoid && !capable(CAP_SYS_ADMIN)) {
		DRM_DEBUG("Insufficient privileges to remove i915 OA config\n");
		return -EACCES;
	}

	ret = mutex_lock_interruptible(&dev_priv->perf.metrics_lock);
	if (ret)
		goto lock_err;

	oa_config = idr_find(&dev_priv->perf.metrics_idr, *arg);
	if (!oa_config) {
		DRM_DEBUG("Failed to remove unknown OA config\n");
		ret = -ENOENT;
		goto config_err;
	}

	GEM_BUG_ON(*arg != oa_config->id);

	sysfs_remove_group(dev_priv->perf.metrics_kobj,
			   &oa_config->sysfs_metric);

	idr_remove(&dev_priv->perf.metrics_idr, *arg);

	DRM_DEBUG("Removed config %s id=%i\n", oa_config->uuid, oa_config->id);

	put_oa_config(dev_priv, oa_config);

config_err:
	mutex_unlock(&dev_priv->perf.metrics_lock);
lock_err:
	return ret;
}

static struct ctl_table oa_table[] = {
	{
	 .procname = "perf_stream_paranoid",
	 .data = &i915_perf_stream_paranoid,
	 .maxlen = sizeof(i915_perf_stream_paranoid),
	 .mode = 0644,
	 .proc_handler = proc_dointvec_minmax,
	 .extra1 = &zero,
	 .extra2 = &one,
	 },
	{
	 .procname = "oa_max_sample_rate",
	 .data = &i915_oa_max_sample_rate,
	 .maxlen = sizeof(i915_oa_max_sample_rate),
	 .mode = 0644,
	 .proc_handler = proc_dointvec_minmax,
	 .extra1 = &zero,
	 .extra2 = &oa_sample_rate_hard_limit,
	 },
	{}
};

static struct ctl_table i915_root[] = {
	{
	 .procname = "i915",
	 .maxlen = 0,
	 .mode = 0555,
	 .child = oa_table,
	 },
	{}
};

static struct ctl_table dev_root[] = {
	{
	 .procname = "dev",
	 .maxlen = 0,
	 .mode = 0555,
	 .child = i915_root,
	 },
	{}
};

/**
 * i915_perf_init - initialize i915-perf state on module load
 * @dev_priv: i915 device instance
 *
 * Initializes i915-perf state without exposing anything to userspace.
 *
 * Note: i915-perf initialization is split into an 'init' and 'register'
 * phase with the i915_perf_register() exposing state to userspace.
 */
void i915_perf_init(struct drm_i915_private *dev_priv)
{
	if (IS_HASWELL(dev_priv)) {
		dev_priv->perf.oa.ops.is_valid_b_counter_reg =
			gen7_is_valid_b_counter_addr;
		dev_priv->perf.oa.ops.is_valid_mux_reg =
			hsw_is_valid_mux_addr;
		dev_priv->perf.oa.ops.is_valid_flex_reg = NULL;
		dev_priv->perf.oa.ops.enable_metric_set = hsw_enable_metric_set;
		dev_priv->perf.oa.ops.disable_metric_set = hsw_disable_metric_set;
		dev_priv->perf.oa.ops.oa_enable = gen7_oa_enable;
		dev_priv->perf.oa.ops.oa_disable = gen7_oa_disable;
		dev_priv->perf.oa.ops.read = gen7_oa_read;
		dev_priv->perf.oa.ops.oa_hw_tail_read =
			gen7_oa_hw_tail_read;

		dev_priv->perf.oa.oa_formats = hsw_oa_formats;
	} else if (HAS_LOGICAL_RING_CONTEXTS(dev_priv)) {
		/* Note: that although we could theoretically also support the
		 * legacy ringbuffer mode on BDW (and earlier iterations of
		 * this driver, before upstreaming did this) it didn't seem
		 * worth the complexity to maintain now that BDW+ enable
		 * execlist mode by default.
		 */
		dev_priv->perf.oa.oa_formats = gen8_plus_oa_formats;

		dev_priv->perf.oa.ops.oa_enable = gen8_oa_enable;
		dev_priv->perf.oa.ops.oa_disable = gen8_oa_disable;
		dev_priv->perf.oa.ops.read = gen8_oa_read;
		dev_priv->perf.oa.ops.oa_hw_tail_read = gen8_oa_hw_tail_read;

		if (IS_GEN_RANGE(dev_priv, 8, 9)) {
			dev_priv->perf.oa.ops.is_valid_b_counter_reg =
				gen7_is_valid_b_counter_addr;
			dev_priv->perf.oa.ops.is_valid_mux_reg =
				gen8_is_valid_mux_addr;
			dev_priv->perf.oa.ops.is_valid_flex_reg =
				gen8_is_valid_flex_addr;

			if (IS_CHERRYVIEW(dev_priv)) {
				dev_priv->perf.oa.ops.is_valid_mux_reg =
					chv_is_valid_mux_addr;
			}

			dev_priv->perf.oa.ops.enable_metric_set = gen8_enable_metric_set;
			dev_priv->perf.oa.ops.disable_metric_set = gen8_disable_metric_set;

			if (IS_GEN(dev_priv, 8)) {
				dev_priv->perf.oa.ctx_oactxctrl_offset = 0x120;
				dev_priv->perf.oa.ctx_flexeu0_offset = 0x2ce;

				dev_priv->perf.oa.gen8_valid_ctx_bit = (1<<25);
			} else {
				dev_priv->perf.oa.ctx_oactxctrl_offset = 0x128;
				dev_priv->perf.oa.ctx_flexeu0_offset = 0x3de;

				dev_priv->perf.oa.gen8_valid_ctx_bit = (1<<16);
			}
		} else if (IS_GEN_RANGE(dev_priv, 10, 11)) {
			dev_priv->perf.oa.ops.is_valid_b_counter_reg =
				gen7_is_valid_b_counter_addr;
			dev_priv->perf.oa.ops.is_valid_mux_reg =
				gen10_is_valid_mux_addr;
			dev_priv->perf.oa.ops.is_valid_flex_reg =
				gen8_is_valid_flex_addr;

			dev_priv->perf.oa.ops.enable_metric_set = gen8_enable_metric_set;
			dev_priv->perf.oa.ops.disable_metric_set = gen10_disable_metric_set;

			if (IS_GEN(dev_priv, 10)) {
				dev_priv->perf.oa.ctx_oactxctrl_offset = 0x128;
				dev_priv->perf.oa.ctx_flexeu0_offset = 0x3de;
			} else {
				dev_priv->perf.oa.ctx_oactxctrl_offset = 0x124;
				dev_priv->perf.oa.ctx_flexeu0_offset = 0x78e;
			}
			dev_priv->perf.oa.gen8_valid_ctx_bit = (1<<16);
		}
	}

	if (dev_priv->perf.oa.ops.enable_metric_set) {
		hrtimer_init(&dev_priv->perf.oa.poll_check_timer,
				CLOCK_MONOTONIC, HRTIMER_MODE_REL);
		dev_priv->perf.oa.poll_check_timer.function = oa_poll_check_timer_cb;
		init_waitqueue_head(&dev_priv->perf.oa.poll_wq);

		INIT_LIST_HEAD(&dev_priv->perf.streams);
		mutex_init(&dev_priv->perf.lock);
		spin_lock_init(&dev_priv->perf.oa.oa_buffer.ptr_lock);

		oa_sample_rate_hard_limit = 1000 *
			(RUNTIME_INFO(dev_priv)->cs_timestamp_frequency_khz / 2);
		dev_priv->perf.sysctl_header = register_sysctl_table(dev_root);

		mutex_init(&dev_priv->perf.metrics_lock);
		idr_init(&dev_priv->perf.metrics_idr);

		dev_priv->perf.initialized = true;
	}
}

static int destroy_config(int id, void *p, void *data)
{
	struct drm_i915_private *dev_priv = data;
	struct i915_oa_config *oa_config = p;

	put_oa_config(dev_priv, oa_config);

	return 0;
}

/**
 * i915_perf_fini - Counter part to i915_perf_init()
 * @dev_priv: i915 device instance
 */
void i915_perf_fini(struct drm_i915_private *dev_priv)
{
	if (!dev_priv->perf.initialized)
		return;

	idr_for_each(&dev_priv->perf.metrics_idr, destroy_config, dev_priv);
	idr_destroy(&dev_priv->perf.metrics_idr);

	unregister_sysctl_table(dev_priv->perf.sysctl_header);

	memset(&dev_priv->perf.oa.ops, 0, sizeof(dev_priv->perf.oa.ops));

	dev_priv->perf.initialized = false;
}<|MERGE_RESOLUTION|>--- conflicted
+++ resolved
@@ -1205,11 +1205,7 @@
 static struct intel_context *oa_pin_context(struct drm_i915_private *i915,
 					    struct i915_gem_context *ctx)
 {
-<<<<<<< HEAD
-	struct intel_engine_cs *engine = i915->engine[RCS0];
-=======
 	struct i915_gem_engines_iter it;
->>>>>>> 3729fe2b
 	struct intel_context *ce;
 	int err;
 
@@ -1379,11 +1375,7 @@
 	free_oa_buffer(dev_priv);
 
 	intel_uncore_forcewake_put(&dev_priv->uncore, FORCEWAKE_ALL);
-<<<<<<< HEAD
-	intel_runtime_pm_put(dev_priv, stream->wakeref);
-=======
 	intel_runtime_pm_put(&dev_priv->runtime_pm, stream->wakeref);
->>>>>>> 3729fe2b
 
 	if (stream->ctx)
 		oa_put_render_ctx_id(stream);
@@ -1697,11 +1689,7 @@
 
 	CTX_REG(reg_state,
 		CTX_R_PWR_CLK_STATE, GEN8_R_PWR_CLK_STATE,
-<<<<<<< HEAD
-		gen8_make_rpcs(i915, &ce->sseu));
-=======
 		intel_sseu_make_rpcs(i915, &ce->sseu));
->>>>>>> 3729fe2b
 }
 
 /*
@@ -1731,10 +1719,6 @@
 static int gen8_configure_all_contexts(struct drm_i915_private *dev_priv,
 				       const struct i915_oa_config *oa_config)
 {
-<<<<<<< HEAD
-	struct intel_engine_cs *engine = dev_priv->engine[RCS0];
-=======
->>>>>>> 3729fe2b
 	unsigned int map_type = i915_coherent_map_type(dev_priv);
 	struct i915_gem_context *ctx;
 	struct i915_request *rq;
@@ -1763,18 +1747,6 @@
 
 	/* Update all contexts now that we've stalled the submission. */
 	list_for_each_entry(ctx, &dev_priv->contexts.list, link) {
-<<<<<<< HEAD
-		struct intel_context *ce = intel_context_lookup(ctx, engine);
-		u32 *regs;
-
-		/* OA settings will be set upon first use */
-		if (!ce || !ce->state)
-			continue;
-
-		regs = i915_gem_object_pin_map(ce->state->obj, map_type);
-		if (IS_ERR(regs))
-			return PTR_ERR(regs);
-=======
 		struct i915_gem_engines_iter it;
 		struct intel_context *ce;
 
@@ -1796,16 +1768,11 @@
 				i915_gem_context_unlock_engines(ctx);
 				return PTR_ERR(regs);
 			}
->>>>>>> 3729fe2b
 
 			ce->state->obj->mm.dirty = true;
 			regs += LRC_STATE_PN * PAGE_SIZE / sizeof(*regs);
 
-<<<<<<< HEAD
-		gen8_update_reg_state_unlocked(ce, regs, oa_config);
-=======
 			gen8_update_reg_state_unlocked(ce, regs, oa_config);
->>>>>>> 3729fe2b
 
 			i915_gem_object_unpin_map(ce->state->obj);
 		}
@@ -2145,11 +2112,7 @@
 	 *   In our case we are expecting that taking pm + FORCEWAKE
 	 *   references will effectively disable RC6.
 	 */
-<<<<<<< HEAD
-	stream->wakeref = intel_runtime_pm_get(dev_priv);
-=======
 	stream->wakeref = intel_runtime_pm_get(&dev_priv->runtime_pm);
->>>>>>> 3729fe2b
 	intel_uncore_forcewake_get(&dev_priv->uncore, FORCEWAKE_ALL);
 
 	ret = alloc_oa_buffer(dev_priv);
@@ -2185,11 +2148,7 @@
 	put_oa_config(dev_priv, stream->oa_config);
 
 	intel_uncore_forcewake_put(&dev_priv->uncore, FORCEWAKE_ALL);
-<<<<<<< HEAD
-	intel_runtime_pm_put(dev_priv, stream->wakeref);
-=======
 	intel_runtime_pm_put(&dev_priv->runtime_pm, stream->wakeref);
->>>>>>> 3729fe2b
 
 err_config:
 	if (stream->ctx)
