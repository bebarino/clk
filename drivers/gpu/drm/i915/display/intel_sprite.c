--- conflicted
+++ resolved
@@ -98,21 +98,13 @@
 
 	if (src_x % hsub || src_w % hsub) {
 		drm_dbg_kms(&i915->drm, "src x/w (%u, %u) must be a multiple of %u (rotated: %s)\n",
-<<<<<<< HEAD
-			    src_x, src_w, hsub, yesno(rotated));
-=======
 			    src_x, src_w, hsub, str_yes_no(rotated));
->>>>>>> 88084a3d
 		return -EINVAL;
 	}
 
 	if (src_y % vsub || src_h % vsub) {
 		drm_dbg_kms(&i915->drm, "src y/h (%u, %u) must be a multiple of %u (rotated: %s)\n",
-<<<<<<< HEAD
-			    src_y, src_h, vsub, yesno(rotated));
-=======
 			    src_y, src_h, vsub, str_yes_no(rotated));
->>>>>>> 88084a3d
 		return -EINVAL;
 	}
 
@@ -447,11 +439,6 @@
 			  SP_POS_Y(crtc_y) | SP_POS_X(crtc_x));
 	intel_de_write_fw(dev_priv, SPSIZE(pipe, plane_id),
 			  SP_HEIGHT(crtc_h - 1) | SP_WIDTH(crtc_w - 1));
-<<<<<<< HEAD
-
-	spin_unlock_irqrestore(&dev_priv->uncore.lock, irqflags);
-=======
->>>>>>> 88084a3d
 }
 
 static void
@@ -867,11 +854,6 @@
 		sprscale = SPRITE_SCALE_ENABLE |
 			SPRITE_SRC_WIDTH(src_w - 1) |
 			SPRITE_SRC_HEIGHT(src_h - 1);
-<<<<<<< HEAD
-
-	spin_lock_irqsave(&dev_priv->uncore.lock, irqflags);
-=======
->>>>>>> 88084a3d
 
 	intel_de_write_fw(dev_priv, SPRSTRIDE(pipe),
 			  plane_state->view.color_plane[0].mapping_stride);
@@ -1199,11 +1181,6 @@
 		dvsscale = DVS_SCALE_ENABLE |
 			DVS_SRC_WIDTH(src_w - 1) |
 			DVS_SRC_HEIGHT(src_h - 1);
-<<<<<<< HEAD
-
-	spin_lock_irqsave(&dev_priv->uncore.lock, irqflags);
-=======
->>>>>>> 88084a3d
 
 	intel_de_write_fw(dev_priv, DVSSTRIDE(pipe),
 			  plane_state->view.color_plane[0].mapping_stride);
