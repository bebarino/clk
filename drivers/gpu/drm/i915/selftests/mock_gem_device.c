/*
 * Copyright © 2016 Intel Corporation
 *
 * Permission is hereby granted, free of charge, to any person obtaining a
 * copy of this software and associated documentation files (the "Software"),
 * to deal in the Software without restriction, including without limitation
 * the rights to use, copy, modify, merge, publish, distribute, sublicense,
 * and/or sell copies of the Software, and to permit persons to whom the
 * Software is furnished to do so, subject to the following conditions:
 *
 * The above copyright notice and this permission notice (including the next
 * paragraph) shall be included in all copies or substantial portions of the
 * Software.
 *
 * THE SOFTWARE IS PROVIDED "AS IS", WITHOUT WARRANTY OF ANY KIND, EXPRESS OR
 * IMPLIED, INCLUDING BUT NOT LIMITED TO THE WARRANTIES OF MERCHANTABILITY,
 * FITNESS FOR A PARTICULAR PURPOSE AND NONINFRINGEMENT.  IN NO EVENT SHALL
 * THE AUTHORS OR COPYRIGHT HOLDERS BE LIABLE FOR ANY CLAIM, DAMAGES OR OTHER
 * LIABILITY, WHETHER IN AN ACTION OF CONTRACT, TORT OR OTHERWISE, ARISING
 * FROM, OUT OF OR IN CONNECTION WITH THE SOFTWARE OR THE USE OR OTHER DEALINGS
 * IN THE SOFTWARE.
 *
 */

#include <linux/pm_domain.h>
#include <linux/pm_runtime.h>

#include "gt/mock_engine.h"

#include "mock_request.h"
#include "mock_gem_device.h"
#include "mock_gtt.h"
#include "mock_uncore.h"

#include "gem/selftests/mock_context.h"
#include "gem/selftests/mock_gem_object.h"

void mock_device_flush(struct drm_i915_private *i915)
{
	struct intel_engine_cs *engine;
	enum intel_engine_id id;

	lockdep_assert_held(&i915->drm.struct_mutex);

	do {
		for_each_engine(engine, i915, id)
			mock_engine_flush(engine);
	} while (i915_retire_requests(i915));
}

static void mock_device_release(struct drm_device *dev)
{
	struct drm_i915_private *i915 = to_i915(dev);
	struct intel_engine_cs *engine;
	enum intel_engine_id id;

	mutex_lock(&i915->drm.struct_mutex);
	mock_device_flush(i915);
	mutex_unlock(&i915->drm.struct_mutex);

	flush_work(&i915->gem.idle_work);
	i915_gem_drain_workqueue(i915);

	mutex_lock(&i915->drm.struct_mutex);
	for_each_engine(engine, i915, id)
		mock_engine_free(engine);
	i915_gem_contexts_fini(i915);
	mutex_unlock(&i915->drm.struct_mutex);

	i915_timelines_fini(i915);

	drain_workqueue(i915->wq);
	i915_gem_drain_freed_objects(i915);

	mutex_lock(&i915->drm.struct_mutex);
	mock_fini_ggtt(&i915->ggtt);
	mutex_unlock(&i915->drm.struct_mutex);

	destroy_workqueue(i915->wq);

	i915_gemfs_fini(i915);

	drm_mode_config_cleanup(&i915->drm);

	drm_dev_fini(&i915->drm);
	put_device(&i915->drm.pdev->dev);
}

static struct drm_driver mock_driver = {
	.name = "mock",
	.driver_features = DRIVER_GEM,
	.release = mock_device_release,

	.gem_close_object = i915_gem_close_object,
	.gem_free_object_unlocked = i915_gem_free_object,
};

static void release_dev(struct device *dev)
{
	struct pci_dev *pdev = to_pci_dev(dev);

	kfree(pdev);
}

static void mock_retire_work_handler(struct work_struct *work)
{
}

static void mock_idle_work_handler(struct work_struct *work)
{
	struct drm_i915_private *i915 =
		container_of(work, typeof(*i915), gt.idle_work.work);

	i915->gt.active_engines = 0;
}

static int pm_domain_resume(struct device *dev)
{
	return pm_generic_runtime_resume(dev);
}

static int pm_domain_suspend(struct device *dev)
{
	return pm_generic_runtime_suspend(dev);
}

static struct dev_pm_domain pm_domain = {
	.ops = {
		.runtime_suspend = pm_domain_suspend,
		.runtime_resume = pm_domain_resume,
	},
};

struct drm_i915_private *mock_gem_device(void)
{
	struct drm_i915_private *i915;
	struct pci_dev *pdev;
	int err;

	pdev = kzalloc(sizeof(*pdev) + sizeof(*i915), GFP_KERNEL);
	if (!pdev)
		goto err;

	device_initialize(&pdev->dev);
	pdev->class = PCI_BASE_CLASS_DISPLAY << 16;
	pdev->dev.release = release_dev;
	dev_set_name(&pdev->dev, "mock");
	dma_coerce_mask_and_coherent(&pdev->dev, DMA_BIT_MASK(64));

#if IS_ENABLED(CONFIG_IOMMU_API) && defined(CONFIG_INTEL_IOMMU)
	/* hack to disable iommu for the fake device; force identity mapping */
	pdev->dev.archdata.iommu = (void *)-1;
#endif

	i915 = (struct drm_i915_private *)(pdev + 1);
	pci_set_drvdata(pdev, i915);

	dev_pm_domain_set(&pdev->dev, &pm_domain);
	pm_runtime_enable(&pdev->dev);
	pm_runtime_dont_use_autosuspend(&pdev->dev);
	if (pm_runtime_enabled(&pdev->dev))
		WARN_ON(pm_runtime_get_sync(&pdev->dev));

	err = drm_dev_init(&i915->drm, &mock_driver, &pdev->dev);
	if (err) {
		pr_err("Failed to initialise mock GEM device: err=%d\n", err);
		goto put_device;
	}
	i915->drm.pdev = pdev;
	i915->drm.dev_private = i915;

	intel_runtime_pm_init_early(&i915->runtime_pm);

	/* Using the global GTT may ask questions about KMS users, so prepare */
	drm_mode_config_init(&i915->drm);

	mkwrite_device_info(i915)->gen = -1;

	mkwrite_device_info(i915)->page_sizes =
		I915_GTT_PAGE_SIZE_4K |
		I915_GTT_PAGE_SIZE_64K |
		I915_GTT_PAGE_SIZE_2M;

	mock_uncore_init(&i915->uncore);
	i915_gem_init__mm(i915);
	intel_gt_pm_init(i915);
	atomic_inc(&i915->gt.wakeref.count); /* disable; no hw support */

	init_waitqueue_head(&i915->gpu_error.wait_queue);
	init_waitqueue_head(&i915->gpu_error.reset_queue);
	init_srcu_struct(&i915->gpu_error.reset_backoff_srcu);
	mutex_init(&i915->gpu_error.wedge_mutex);

	i915->wq = alloc_ordered_workqueue("mock", 0);
	if (!i915->wq)
		goto err_drv;

	mock_init_contexts(i915);

	INIT_DELAYED_WORK(&i915->gem.retire_work, mock_retire_work_handler);
	INIT_WORK(&i915->gem.idle_work, mock_idle_work_handler);

	i915->gt.awake = true;

	i915_timelines_init(i915);

	INIT_LIST_HEAD(&i915->gt.active_rings);
	INIT_LIST_HEAD(&i915->gt.closed_vma);
	spin_lock_init(&i915->gt.closed_lock);

	mutex_lock(&i915->drm.struct_mutex);

	mock_init_ggtt(i915, &i915->ggtt);

	mkwrite_device_info(i915)->engine_mask = BIT(0);
<<<<<<< HEAD
=======

	i915->engine[RCS0] = mock_engine(i915, "mock", RCS0);
	if (!i915->engine[RCS0])
		goto err_unlock;

>>>>>>> 3729fe2b
	i915->kernel_context = mock_context(i915, NULL);
	if (!i915->kernel_context)
		goto err_engine;

<<<<<<< HEAD
	i915->engine[RCS0] = mock_engine(i915, "mock", RCS0);
	if (!i915->engine[RCS0])
=======
	if (mock_engine_init(i915->engine[RCS0]))
>>>>>>> 3729fe2b
		goto err_context;

	mutex_unlock(&i915->drm.struct_mutex);

	WARN_ON(i915_gemfs_init(i915));

	return i915;

err_context:
	i915_gem_contexts_fini(i915);
err_engine:
	mock_engine_free(i915->engine[RCS0]);
err_unlock:
	mutex_unlock(&i915->drm.struct_mutex);
	i915_timelines_fini(i915);
	destroy_workqueue(i915->wq);
err_drv:
	drm_mode_config_cleanup(&i915->drm);
	drm_dev_fini(&i915->drm);
put_device:
	put_device(&pdev->dev);
err:
	return NULL;
}<|MERGE_RESOLUTION|>--- conflicted
+++ resolved
@@ -108,10 +108,6 @@
 
 static void mock_idle_work_handler(struct work_struct *work)
 {
-	struct drm_i915_private *i915 =
-		container_of(work, typeof(*i915), gt.idle_work.work);
-
-	i915->gt.active_engines = 0;
 }
 
 static int pm_domain_resume(struct device *dev)
@@ -213,24 +209,16 @@
 	mock_init_ggtt(i915, &i915->ggtt);
 
 	mkwrite_device_info(i915)->engine_mask = BIT(0);
-<<<<<<< HEAD
-=======
 
 	i915->engine[RCS0] = mock_engine(i915, "mock", RCS0);
 	if (!i915->engine[RCS0])
 		goto err_unlock;
 
->>>>>>> 3729fe2b
 	i915->kernel_context = mock_context(i915, NULL);
 	if (!i915->kernel_context)
 		goto err_engine;
 
-<<<<<<< HEAD
-	i915->engine[RCS0] = mock_engine(i915, "mock", RCS0);
-	if (!i915->engine[RCS0])
-=======
 	if (mock_engine_init(i915->engine[RCS0]))
->>>>>>> 3729fe2b
 		goto err_context;
 
 	mutex_unlock(&i915->drm.struct_mutex);
