/*
 * SPDX-License-Identifier: MIT
 *
 * Copyright © 2017-2018 Intel Corporation
 */

#include <linux/prime_numbers.h>

#include "gem/i915_gem_pm.h"

#include "i915_random.h"
#include "i915_selftest.h"

#include "igt_flush_test.h"
#include "mock_gem_device.h"
#include "mock_timeline.h"

static struct page *hwsp_page(struct i915_timeline *tl)
{
	struct drm_i915_gem_object *obj = tl->hwsp_ggtt->obj;

	GEM_BUG_ON(!i915_gem_object_has_pinned_pages(obj));
	return sg_page(obj->mm.pages->sgl);
}

static unsigned long hwsp_cacheline(struct i915_timeline *tl)
{
	unsigned long address = (unsigned long)page_address(hwsp_page(tl));

	return (address + tl->hwsp_offset) / CACHELINE_BYTES;
}

#define CACHELINES_PER_PAGE (PAGE_SIZE / CACHELINE_BYTES)

struct mock_hwsp_freelist {
	struct drm_i915_private *i915;
	struct radix_tree_root cachelines;
	struct i915_timeline **history;
	unsigned long count, max;
	struct rnd_state prng;
};

enum {
	SHUFFLE = BIT(0),
};

static void __mock_hwsp_record(struct mock_hwsp_freelist *state,
			       unsigned int idx,
			       struct i915_timeline *tl)
{
	tl = xchg(&state->history[idx], tl);
	if (tl) {
		radix_tree_delete(&state->cachelines, hwsp_cacheline(tl));
		i915_timeline_put(tl);
	}
}

static int __mock_hwsp_timeline(struct mock_hwsp_freelist *state,
				unsigned int count,
				unsigned int flags)
{
	struct i915_timeline *tl;
	unsigned int idx;

	while (count--) {
		unsigned long cacheline;
		int err;

		tl = i915_timeline_create(state->i915, NULL);
		if (IS_ERR(tl))
			return PTR_ERR(tl);

		cacheline = hwsp_cacheline(tl);
		err = radix_tree_insert(&state->cachelines, cacheline, tl);
		if (err) {
			if (err == -EEXIST) {
				pr_err("HWSP cacheline %lu already used; duplicate allocation!\n",
				       cacheline);
			}
			i915_timeline_put(tl);
			return err;
		}

		idx = state->count++ % state->max;
		__mock_hwsp_record(state, idx, tl);
	}

	if (flags & SHUFFLE)
		i915_prandom_shuffle(state->history,
				     sizeof(*state->history),
				     min(state->count, state->max),
				     &state->prng);

	count = i915_prandom_u32_max_state(min(state->count, state->max),
					   &state->prng);
	while (count--) {
		idx = --state->count % state->max;
		__mock_hwsp_record(state, idx, NULL);
	}

	return 0;
}

static int mock_hwsp_freelist(void *arg)
{
	struct mock_hwsp_freelist state;
	const struct {
		const char *name;
		unsigned int flags;
	} phases[] = {
		{ "linear", 0 },
		{ "shuffled", SHUFFLE },
		{ },
	}, *p;
	unsigned int na;
	int err = 0;

	INIT_RADIX_TREE(&state.cachelines, GFP_KERNEL);
	state.prng = I915_RND_STATE_INITIALIZER(i915_selftest.random_seed);

	state.i915 = mock_gem_device();
	if (!state.i915)
		return -ENOMEM;

	/*
	 * Create a bunch of timelines and check that their HWSP do not overlap.
	 * Free some, and try again.
	 */

	state.max = PAGE_SIZE / sizeof(*state.history);
	state.count = 0;
	state.history = kcalloc(state.max, sizeof(*state.history), GFP_KERNEL);
	if (!state.history) {
		err = -ENOMEM;
		goto err_put;
	}

	mutex_lock(&state.i915->drm.struct_mutex);
	for (p = phases; p->name; p++) {
		pr_debug("%s(%s)\n", __func__, p->name);
		for_each_prime_number_from(na, 1, 2 * CACHELINES_PER_PAGE) {
			err = __mock_hwsp_timeline(&state, na, p->flags);
			if (err)
				goto out;
		}
	}

out:
	for (na = 0; na < state.max; na++)
		__mock_hwsp_record(&state, na, NULL);
	mutex_unlock(&state.i915->drm.struct_mutex);
	kfree(state.history);
err_put:
	drm_dev_put(&state.i915->drm);
	return err;
}

struct __igt_sync {
	const char *name;
	u32 seqno;
	bool expected;
	bool set;
};

static int __igt_sync(struct i915_timeline *tl,
		      u64 ctx,
		      const struct __igt_sync *p,
		      const char *name)
{
	int ret;

	if (__i915_timeline_sync_is_later(tl, ctx, p->seqno) != p->expected) {
		pr_err("%s: %s(ctx=%llu, seqno=%u) expected passed %s but failed\n",
		       name, p->name, ctx, p->seqno, yesno(p->expected));
		return -EINVAL;
	}

	if (p->set) {
		ret = __i915_timeline_sync_set(tl, ctx, p->seqno);
		if (ret)
			return ret;
	}

	return 0;
}

static int igt_sync(void *arg)
{
	const struct __igt_sync pass[] = {
		{ "unset", 0, false, false },
		{ "new", 0, false, true },
		{ "0a", 0, true, true },
		{ "1a", 1, false, true },
		{ "1b", 1, true, true },
		{ "0b", 0, true, false },
		{ "2a", 2, false, true },
		{ "4", 4, false, true },
		{ "INT_MAX", INT_MAX, false, true },
		{ "INT_MAX-1", INT_MAX-1, true, false },
		{ "INT_MAX+1", (u32)INT_MAX+1, false, true },
		{ "INT_MAX", INT_MAX, true, false },
		{ "UINT_MAX", UINT_MAX, false, true },
		{ "wrap", 0, false, true },
		{ "unwrap", UINT_MAX, true, false },
		{},
	}, *p;
	struct i915_timeline tl;
	int order, offset;
	int ret = -ENODEV;

	mock_timeline_init(&tl, 0);
	for (p = pass; p->name; p++) {
		for (order = 1; order < 64; order++) {
			for (offset = -1; offset <= (order > 1); offset++) {
				u64 ctx = BIT_ULL(order) + offset;

				ret = __igt_sync(&tl, ctx, p, "1");
				if (ret)
					goto out;
			}
		}
	}
	mock_timeline_fini(&tl);

	mock_timeline_init(&tl, 0);
	for (order = 1; order < 64; order++) {
		for (offset = -1; offset <= (order > 1); offset++) {
			u64 ctx = BIT_ULL(order) + offset;

			for (p = pass; p->name; p++) {
				ret = __igt_sync(&tl, ctx, p, "2");
				if (ret)
					goto out;
			}
		}
	}

out:
	mock_timeline_fini(&tl);
	return ret;
}

static unsigned int random_engine(struct rnd_state *rnd)
{
	return i915_prandom_u32_max_state(I915_NUM_ENGINES, rnd);
}

static int bench_sync(void *arg)
{
	struct rnd_state prng;
	struct i915_timeline tl;
	unsigned long end_time, count;
	u64 prng32_1M;
	ktime_t kt;
	int order, last_order;

	mock_timeline_init(&tl, 0);

	/* Lookups from cache are very fast and so the random number generation
	 * and the loop itself becomes a significant factor in the per-iteration
	 * timings. We try to compensate the results by measuring the overhead
	 * of the prng and subtract it from the reported results.
	 */
	prandom_seed_state(&prng, i915_selftest.random_seed);
	count = 0;
	kt = ktime_get();
	end_time = jiffies + HZ/10;
	do {
		u32 x;

		/* Make sure the compiler doesn't optimise away the prng call */
		WRITE_ONCE(x, prandom_u32_state(&prng));

		count++;
	} while (!time_after(jiffies, end_time));
	kt = ktime_sub(ktime_get(), kt);
	pr_debug("%s: %lu random evaluations, %lluns/prng\n",
		 __func__, count, (long long)div64_ul(ktime_to_ns(kt), count));
	prng32_1M = div64_ul(ktime_to_ns(kt) << 20, count);

	/* Benchmark (only) setting random context ids */
	prandom_seed_state(&prng, i915_selftest.random_seed);
	count = 0;
	kt = ktime_get();
	end_time = jiffies + HZ/10;
	do {
		u64 id = i915_prandom_u64_state(&prng);

		__i915_timeline_sync_set(&tl, id, 0);
		count++;
	} while (!time_after(jiffies, end_time));
	kt = ktime_sub(ktime_get(), kt);
	kt = ktime_sub_ns(kt, (count * prng32_1M * 2) >> 20);
	pr_info("%s: %lu random insertions, %lluns/insert\n",
		__func__, count, (long long)div64_ul(ktime_to_ns(kt), count));

	/* Benchmark looking up the exact same context ids as we just set */
	prandom_seed_state(&prng, i915_selftest.random_seed);
	end_time = count;
	kt = ktime_get();
	while (end_time--) {
		u64 id = i915_prandom_u64_state(&prng);

		if (!__i915_timeline_sync_is_later(&tl, id, 0)) {
			mock_timeline_fini(&tl);
			pr_err("Lookup of %llu failed\n", id);
			return -EINVAL;
		}
	}
	kt = ktime_sub(ktime_get(), kt);
	kt = ktime_sub_ns(kt, (count * prng32_1M * 2) >> 20);
	pr_info("%s: %lu random lookups, %lluns/lookup\n",
		__func__, count, (long long)div64_ul(ktime_to_ns(kt), count));

	mock_timeline_fini(&tl);
	cond_resched();

	mock_timeline_init(&tl, 0);

	/* Benchmark setting the first N (in order) contexts */
	count = 0;
	kt = ktime_get();
	end_time = jiffies + HZ/10;
	do {
		__i915_timeline_sync_set(&tl, count++, 0);
	} while (!time_after(jiffies, end_time));
	kt = ktime_sub(ktime_get(), kt);
	pr_info("%s: %lu in-order insertions, %lluns/insert\n",
		__func__, count, (long long)div64_ul(ktime_to_ns(kt), count));

	/* Benchmark looking up the exact same context ids as we just set */
	end_time = count;
	kt = ktime_get();
	while (end_time--) {
		if (!__i915_timeline_sync_is_later(&tl, end_time, 0)) {
			pr_err("Lookup of %lu failed\n", end_time);
			mock_timeline_fini(&tl);
			return -EINVAL;
		}
	}
	kt = ktime_sub(ktime_get(), kt);
	pr_info("%s: %lu in-order lookups, %lluns/lookup\n",
		__func__, count, (long long)div64_ul(ktime_to_ns(kt), count));

	mock_timeline_fini(&tl);
	cond_resched();

	mock_timeline_init(&tl, 0);

	/* Benchmark searching for a random context id and maybe changing it */
	prandom_seed_state(&prng, i915_selftest.random_seed);
	count = 0;
	kt = ktime_get();
	end_time = jiffies + HZ/10;
	do {
		u32 id = random_engine(&prng);
		u32 seqno = prandom_u32_state(&prng);

		if (!__i915_timeline_sync_is_later(&tl, id, seqno))
			__i915_timeline_sync_set(&tl, id, seqno);

		count++;
	} while (!time_after(jiffies, end_time));
	kt = ktime_sub(ktime_get(), kt);
	kt = ktime_sub_ns(kt, (count * prng32_1M * 2) >> 20);
	pr_info("%s: %lu repeated insert/lookups, %lluns/op\n",
		__func__, count, (long long)div64_ul(ktime_to_ns(kt), count));
	mock_timeline_fini(&tl);
	cond_resched();

	/* Benchmark searching for a known context id and changing the seqno */
	for (last_order = 1, order = 1; order < 32;
	     ({ int tmp = last_order; last_order = order; order += tmp; })) {
		unsigned int mask = BIT(order) - 1;

		mock_timeline_init(&tl, 0);

		count = 0;
		kt = ktime_get();
		end_time = jiffies + HZ/10;
		do {
			/* Without assuming too many details of the underlying
			 * implementation, try to identify its phase-changes
			 * (if any)!
			 */
			u64 id = (u64)(count & mask) << order;

			__i915_timeline_sync_is_later(&tl, id, 0);
			__i915_timeline_sync_set(&tl, id, 0);

			count++;
		} while (!time_after(jiffies, end_time));
		kt = ktime_sub(ktime_get(), kt);
		pr_info("%s: %lu cyclic/%d insert/lookups, %lluns/op\n",
			__func__, count, order,
			(long long)div64_ul(ktime_to_ns(kt), count));
		mock_timeline_fini(&tl);
		cond_resched();
	}

	return 0;
}

int i915_timeline_mock_selftests(void)
{
	static const struct i915_subtest tests[] = {
		SUBTEST(mock_hwsp_freelist),
		SUBTEST(igt_sync),
		SUBTEST(bench_sync),
	};

	return i915_subtests(tests, NULL);
}

static int emit_ggtt_store_dw(struct i915_request *rq, u32 addr, u32 value)
{
	u32 *cs;

	cs = intel_ring_begin(rq, 4);
	if (IS_ERR(cs))
		return PTR_ERR(cs);

	if (INTEL_GEN(rq->i915) >= 8) {
		*cs++ = MI_STORE_DWORD_IMM_GEN4 | MI_USE_GGTT;
		*cs++ = addr;
		*cs++ = 0;
		*cs++ = value;
	} else if (INTEL_GEN(rq->i915) >= 4) {
		*cs++ = MI_STORE_DWORD_IMM_GEN4 | MI_USE_GGTT;
		*cs++ = 0;
		*cs++ = addr;
		*cs++ = value;
	} else {
		*cs++ = MI_STORE_DWORD_IMM | MI_MEM_VIRTUAL;
		*cs++ = addr;
		*cs++ = value;
		*cs++ = MI_NOOP;
	}

	intel_ring_advance(rq, cs);

	return 0;
}

static struct i915_request *
tl_write(struct i915_timeline *tl, struct intel_engine_cs *engine, u32 value)
{
	struct i915_request *rq;
	int err;

	lockdep_assert_held(&tl->i915->drm.struct_mutex); /* lazy rq refs */

	err = i915_timeline_pin(tl);
	if (err) {
		rq = ERR_PTR(err);
		goto out;
	}

	rq = i915_request_create(engine->kernel_context);
	if (IS_ERR(rq))
		goto out_unpin;

	err = emit_ggtt_store_dw(rq, tl->hwsp_offset, value);
	i915_request_add(rq);
	if (err)
		rq = ERR_PTR(err);

out_unpin:
	i915_timeline_unpin(tl);
out:
	if (IS_ERR(rq))
		pr_err("Failed to write to timeline!\n");
	return rq;
}

static struct i915_timeline *
checked_i915_timeline_create(struct drm_i915_private *i915)
{
	struct i915_timeline *tl;

	tl = i915_timeline_create(i915, NULL);
	if (IS_ERR(tl))
		return tl;

	if (*tl->hwsp_seqno != tl->seqno) {
		pr_err("Timeline created with incorrect breadcrumb, found %x, expected %x\n",
		       *tl->hwsp_seqno, tl->seqno);
		i915_timeline_put(tl);
		return ERR_PTR(-EINVAL);
	}

	return tl;
}

static int live_hwsp_engine(void *arg)
{
#define NUM_TIMELINES 4096
	struct drm_i915_private *i915 = arg;
	struct i915_timeline **timelines;
	struct intel_engine_cs *engine;
	enum intel_engine_id id;
	intel_wakeref_t wakeref;
	unsigned long count, n;
	int err = 0;

	/*
	 * Create a bunch of timelines and check we can write
	 * independently to each of their breadcrumb slots.
	 */

	timelines = kvmalloc_array(NUM_TIMELINES * I915_NUM_ENGINES,
				   sizeof(*timelines),
				   GFP_KERNEL);
	if (!timelines)
		return -ENOMEM;

	mutex_lock(&i915->drm.struct_mutex);
	wakeref = intel_runtime_pm_get(&i915->runtime_pm);

	count = 0;
	for_each_engine(engine, i915, id) {
		if (!intel_engine_can_store_dword(engine))
			continue;

		for (n = 0; n < NUM_TIMELINES; n++) {
			struct i915_timeline *tl;
			struct i915_request *rq;

			tl = checked_i915_timeline_create(i915);
			if (IS_ERR(tl)) {
				err = PTR_ERR(tl);
				goto out;
			}

			rq = tl_write(tl, engine, count);
			if (IS_ERR(rq)) {
				i915_timeline_put(tl);
				err = PTR_ERR(rq);
				goto out;
			}

			timelines[count++] = tl;
		}
	}

out:
	if (igt_flush_test(i915, I915_WAIT_LOCKED))
		err = -EIO;

	for (n = 0; n < count; n++) {
		struct i915_timeline *tl = timelines[n];

		if (!err && *tl->hwsp_seqno != n) {
			pr_err("Invalid seqno stored in timeline %lu, found 0x%x\n",
			       n, *tl->hwsp_seqno);
			err = -EINVAL;
		}
		i915_timeline_put(tl);
	}

	intel_runtime_pm_put(&i915->runtime_pm, wakeref);
	mutex_unlock(&i915->drm.struct_mutex);

	kvfree(timelines);

	return err;
#undef NUM_TIMELINES
}

static int live_hwsp_alternate(void *arg)
{
#define NUM_TIMELINES 4096
	struct drm_i915_private *i915 = arg;
	struct i915_timeline **timelines;
	struct intel_engine_cs *engine;
	enum intel_engine_id id;
	intel_wakeref_t wakeref;
	unsigned long count, n;
	int err = 0;

	/*
	 * Create a bunch of timelines and check we can write
	 * independently to each of their breadcrumb slots with adjacent
	 * engines.
	 */

	timelines = kvmalloc_array(NUM_TIMELINES * I915_NUM_ENGINES,
				   sizeof(*timelines),
				   GFP_KERNEL);
	if (!timelines)
		return -ENOMEM;

	mutex_lock(&i915->drm.struct_mutex);
	wakeref = intel_runtime_pm_get(&i915->runtime_pm);

	count = 0;
	for (n = 0; n < NUM_TIMELINES; n++) {
		for_each_engine(engine, i915, id) {
			struct i915_timeline *tl;
			struct i915_request *rq;

			if (!intel_engine_can_store_dword(engine))
				continue;

			tl = checked_i915_timeline_create(i915);
			if (IS_ERR(tl)) {
				err = PTR_ERR(tl);
				goto out;
			}

			rq = tl_write(tl, engine, count);
			if (IS_ERR(rq)) {
				i915_timeline_put(tl);
				err = PTR_ERR(rq);
				goto out;
			}

			timelines[count++] = tl;
		}
	}

out:
	if (igt_flush_test(i915, I915_WAIT_LOCKED))
		err = -EIO;

	for (n = 0; n < count; n++) {
		struct i915_timeline *tl = timelines[n];

		if (!err && *tl->hwsp_seqno != n) {
			pr_err("Invalid seqno stored in timeline %lu, found 0x%x\n",
			       n, *tl->hwsp_seqno);
			err = -EINVAL;
		}
		i915_timeline_put(tl);
	}

	intel_runtime_pm_put(&i915->runtime_pm, wakeref);
	mutex_unlock(&i915->drm.struct_mutex);

	kvfree(timelines);

	return err;
#undef NUM_TIMELINES
}

static int live_hwsp_wrap(void *arg)
{
	struct drm_i915_private *i915 = arg;
	struct intel_engine_cs *engine;
	struct i915_timeline *tl;
	enum intel_engine_id id;
	intel_wakeref_t wakeref;
	int err = 0;

	/*
	 * Across a seqno wrap, we need to keep the old cacheline alive for
	 * foreign GPU references.
	 */

	mutex_lock(&i915->drm.struct_mutex);
<<<<<<< HEAD
	wakeref = intel_runtime_pm_get(i915);
=======
	wakeref = intel_runtime_pm_get(&i915->runtime_pm);
>>>>>>> 3729fe2b

	tl = i915_timeline_create(i915, NULL);
	if (IS_ERR(tl)) {
		err = PTR_ERR(tl);
		goto out_rpm;
	}
	if (!tl->has_initial_breadcrumb || !tl->hwsp_cacheline)
		goto out_free;

	err = i915_timeline_pin(tl);
	if (err)
		goto out_free;

	for_each_engine(engine, i915, id) {
		const u32 *hwsp_seqno[2];
		struct i915_request *rq;
		u32 seqno[2];

		if (!intel_engine_can_store_dword(engine))
			continue;

<<<<<<< HEAD
		rq = i915_request_alloc(engine, i915->kernel_context);
=======
		rq = i915_request_create(engine->kernel_context);
>>>>>>> 3729fe2b
		if (IS_ERR(rq)) {
			err = PTR_ERR(rq);
			goto out;
		}

		tl->seqno = -4u;

		err = i915_timeline_get_seqno(tl, rq, &seqno[0]);
		if (err) {
			i915_request_add(rq);
			goto out;
		}
		pr_debug("seqno[0]:%08x, hwsp_offset:%08x\n",
			 seqno[0], tl->hwsp_offset);

		err = emit_ggtt_store_dw(rq, tl->hwsp_offset, seqno[0]);
		if (err) {
			i915_request_add(rq);
			goto out;
		}
		hwsp_seqno[0] = tl->hwsp_seqno;

		err = i915_timeline_get_seqno(tl, rq, &seqno[1]);
		if (err) {
			i915_request_add(rq);
			goto out;
		}
		pr_debug("seqno[1]:%08x, hwsp_offset:%08x\n",
			 seqno[1], tl->hwsp_offset);

		err = emit_ggtt_store_dw(rq, tl->hwsp_offset, seqno[1]);
		if (err) {
			i915_request_add(rq);
			goto out;
		}
		hwsp_seqno[1] = tl->hwsp_seqno;

		/* With wrap should come a new hwsp */
		GEM_BUG_ON(seqno[1] >= seqno[0]);
		GEM_BUG_ON(hwsp_seqno[0] == hwsp_seqno[1]);

		i915_request_add(rq);

<<<<<<< HEAD
		if (i915_request_wait(rq, I915_WAIT_LOCKED, HZ / 5) < 0) {
=======
		if (i915_request_wait(rq, 0, HZ / 5) < 0) {
>>>>>>> 3729fe2b
			pr_err("Wait for timeline writes timed out!\n");
			err = -EIO;
			goto out;
		}

		if (*hwsp_seqno[0] != seqno[0] || *hwsp_seqno[1] != seqno[1]) {
			pr_err("Bad timeline values: found (%x, %x), expected (%x, %x)\n",
			       *hwsp_seqno[0], *hwsp_seqno[1],
			       seqno[0], seqno[1]);
			err = -EINVAL;
			goto out;
		}

		i915_retire_requests(i915); /* recycle HWSP */
	}

out:
	if (igt_flush_test(i915, I915_WAIT_LOCKED))
		err = -EIO;

	i915_timeline_unpin(tl);
out_free:
	i915_timeline_put(tl);
out_rpm:
<<<<<<< HEAD
	intel_runtime_pm_put(i915, wakeref);
=======
	intel_runtime_pm_put(&i915->runtime_pm, wakeref);
>>>>>>> 3729fe2b
	mutex_unlock(&i915->drm.struct_mutex);

	return err;
}

static int live_hwsp_recycle(void *arg)
{
	struct drm_i915_private *i915 = arg;
	struct intel_engine_cs *engine;
	enum intel_engine_id id;
	intel_wakeref_t wakeref;
	unsigned long count;
	int err = 0;

	/*
	 * Check seqno writes into one timeline at a time. We expect to
	 * recycle the breadcrumb slot between iterations and neither
	 * want to confuse ourselves or the GPU.
	 */

	mutex_lock(&i915->drm.struct_mutex);
	wakeref = intel_runtime_pm_get(&i915->runtime_pm);

	count = 0;
	for_each_engine(engine, i915, id) {
		IGT_TIMEOUT(end_time);

		if (!intel_engine_can_store_dword(engine))
			continue;

		do {
			struct i915_timeline *tl;
			struct i915_request *rq;

			tl = checked_i915_timeline_create(i915);
			if (IS_ERR(tl)) {
				err = PTR_ERR(tl);
				goto out;
			}

			rq = tl_write(tl, engine, count);
			if (IS_ERR(rq)) {
				i915_timeline_put(tl);
				err = PTR_ERR(rq);
				goto out;
			}

			if (i915_request_wait(rq, 0, HZ / 5) < 0) {
				pr_err("Wait for timeline writes timed out!\n");
				i915_timeline_put(tl);
				err = -EIO;
				goto out;
			}

			if (*tl->hwsp_seqno != count) {
				pr_err("Invalid seqno stored in timeline %lu, found 0x%x\n",
				       count, *tl->hwsp_seqno);
				err = -EINVAL;
			}

			i915_timeline_put(tl);
			count++;

			if (err)
				goto out;

			i915_timelines_park(i915); /* Encourage recycling! */
		} while (!__igt_timeout(end_time, NULL));
	}

out:
	if (igt_flush_test(i915, I915_WAIT_LOCKED))
		err = -EIO;
	intel_runtime_pm_put(&i915->runtime_pm, wakeref);
	mutex_unlock(&i915->drm.struct_mutex);

	return err;
}

int i915_timeline_live_selftests(struct drm_i915_private *i915)
{
	static const struct i915_subtest tests[] = {
		SUBTEST(live_hwsp_recycle),
		SUBTEST(live_hwsp_engine),
		SUBTEST(live_hwsp_alternate),
		SUBTEST(live_hwsp_wrap),
	};

	if (i915_terminally_wedged(i915))
		return 0;

	return i915_subtests(tests, i915);
}<|MERGE_RESOLUTION|>--- conflicted
+++ resolved
@@ -658,11 +658,7 @@
 	 */
 
 	mutex_lock(&i915->drm.struct_mutex);
-<<<<<<< HEAD
-	wakeref = intel_runtime_pm_get(i915);
-=======
 	wakeref = intel_runtime_pm_get(&i915->runtime_pm);
->>>>>>> 3729fe2b
 
 	tl = i915_timeline_create(i915, NULL);
 	if (IS_ERR(tl)) {
@@ -684,11 +680,7 @@
 		if (!intel_engine_can_store_dword(engine))
 			continue;
 
-<<<<<<< HEAD
-		rq = i915_request_alloc(engine, i915->kernel_context);
-=======
 		rq = i915_request_create(engine->kernel_context);
->>>>>>> 3729fe2b
 		if (IS_ERR(rq)) {
 			err = PTR_ERR(rq);
 			goto out;
@@ -732,11 +724,7 @@
 
 		i915_request_add(rq);
 
-<<<<<<< HEAD
-		if (i915_request_wait(rq, I915_WAIT_LOCKED, HZ / 5) < 0) {
-=======
 		if (i915_request_wait(rq, 0, HZ / 5) < 0) {
->>>>>>> 3729fe2b
 			pr_err("Wait for timeline writes timed out!\n");
 			err = -EIO;
 			goto out;
@@ -761,11 +749,7 @@
 out_free:
 	i915_timeline_put(tl);
 out_rpm:
-<<<<<<< HEAD
-	intel_runtime_pm_put(i915, wakeref);
-=======
 	intel_runtime_pm_put(&i915->runtime_pm, wakeref);
->>>>>>> 3729fe2b
 	mutex_unlock(&i915->drm.struct_mutex);
 
 	return err;
