#ifndef __DRM_LEGACY_H__
#define __DRM_LEGACY_H__

/*
 * Copyright (c) 2014 David Herrmann <dh.herrmann@gmail.com>
 *
 * Permission is hereby granted, free of charge, to any person obtaining a
 * copy of this software and associated documentation files (the "Software"),
 * to deal in the Software without restriction, including without limitation
 * the rights to use, copy, modify, merge, publish, distribute, sublicense,
 * and/or sell copies of the Software, and to permit persons to whom the
 * Software is furnished to do so, subject to the following conditions:
 *
 * The above copyright notice and this permission notice shall be included in
 * all copies or substantial portions of the Software.
 *
 * THE SOFTWARE IS PROVIDED "AS IS", WITHOUT WARRANTY OF ANY KIND, EXPRESS OR
 * IMPLIED, INCLUDING BUT NOT LIMITED TO THE WARRANTIES OF MERCHANTABILITY,
 * FITNESS FOR A PARTICULAR PURPOSE AND NONINFRINGEMENT.  IN NO EVENT SHALL
 * THE COPYRIGHT HOLDER(S) OR AUTHOR(S) BE LIABLE FOR ANY CLAIM, DAMAGES OR
 * OTHER LIABILITY, WHETHER IN AN ACTION OF CONTRACT, TORT OR OTHERWISE,
 * ARISING FROM, OUT OF OR IN CONNECTION WITH THE SOFTWARE OR THE USE OR
 * OTHER DEALINGS IN THE SOFTWARE.
 */

/*
 * This file contains legacy interfaces that modern drm drivers
 * should no longer be using. They cannot be removed as legacy
 * drivers use them, and removing them are API breaks.
 */
#include <linux/list.h>

#include <drm/drm.h>
#include <drm/drm_device.h>
#include <drm/drm_legacy.h>

struct agp_memory;
struct drm_device;
struct drm_file;
struct drm_buf_desc;

/*
 * Generic DRM Contexts
 */

#define DRM_KERNEL_CONTEXT		0
#define DRM_RESERVED_CONTEXTS		1

#if IS_ENABLED(CONFIG_DRM_LEGACY)
void drm_legacy_ctxbitmap_init(struct drm_device *dev);
void drm_legacy_ctxbitmap_cleanup(struct drm_device *dev);
void drm_legacy_ctxbitmap_flush(struct drm_device *dev, struct drm_file *file);
#else
static inline void drm_legacy_ctxbitmap_init(struct drm_device *dev) {}
static inline void drm_legacy_ctxbitmap_cleanup(struct drm_device *dev) {}
static inline void drm_legacy_ctxbitmap_flush(struct drm_device *dev, struct drm_file *file) {}
#endif
<<<<<<< HEAD

void drm_legacy_ctxbitmap_free(struct drm_device *dev, int ctx_handle);

=======

void drm_legacy_ctxbitmap_free(struct drm_device *dev, int ctx_handle);

>>>>>>> 3729fe2b
#if IS_ENABLED(CONFIG_DRM_LEGACY)
int drm_legacy_resctx(struct drm_device *d, void *v, struct drm_file *f);
int drm_legacy_addctx(struct drm_device *d, void *v, struct drm_file *f);
int drm_legacy_getctx(struct drm_device *d, void *v, struct drm_file *f);
int drm_legacy_switchctx(struct drm_device *d, void *v, struct drm_file *f);
int drm_legacy_newctx(struct drm_device *d, void *v, struct drm_file *f);
int drm_legacy_rmctx(struct drm_device *d, void *v, struct drm_file *f);

int drm_legacy_setsareactx(struct drm_device *d, void *v, struct drm_file *f);
int drm_legacy_getsareactx(struct drm_device *d, void *v, struct drm_file *f);
#endif

/*
 * Generic Buffer Management
 */

#define DRM_MAP_HASH_OFFSET 0x10000000

#if IS_ENABLED(CONFIG_DRM_LEGACY)
static inline int drm_legacy_create_map_hash(struct drm_device *dev)
{
	return drm_ht_create(&dev->map_hash, 12);
}

static inline void drm_legacy_remove_map_hash(struct drm_device *dev)
{
	drm_ht_remove(&dev->map_hash);
}
#else
static inline int drm_legacy_create_map_hash(struct drm_device *dev)
{
	return 0;
}

static inline void drm_legacy_remove_map_hash(struct drm_device *dev) {}
#endif


#if IS_ENABLED(CONFIG_DRM_LEGACY)
int drm_legacy_getmap_ioctl(struct drm_device *dev, void *data,
			    struct drm_file *file_priv);
int drm_legacy_addmap_ioctl(struct drm_device *d, void *v, struct drm_file *f);
int drm_legacy_rmmap_ioctl(struct drm_device *d, void *v, struct drm_file *f);

int drm_legacy_addbufs(struct drm_device *d, void *v, struct drm_file *f);
int drm_legacy_infobufs(struct drm_device *d, void *v, struct drm_file *f);
int drm_legacy_markbufs(struct drm_device *d, void *v, struct drm_file *f);
int drm_legacy_freebufs(struct drm_device *d, void *v, struct drm_file *f);
int drm_legacy_mapbufs(struct drm_device *d, void *v, struct drm_file *f);
int drm_legacy_dma_ioctl(struct drm_device *d, void *v, struct drm_file *f);
#endif

int __drm_legacy_infobufs(struct drm_device *, void *, int *,
			  int (*)(void *, int, struct drm_buf_entry *));
int __drm_legacy_mapbufs(struct drm_device *, void *, int *,
			  void __user **,
			  int (*)(void *, int, unsigned long, struct drm_buf *),
			  struct drm_file *);

#if IS_ENABLED(CONFIG_DRM_LEGACY)
void drm_legacy_master_rmmaps(struct drm_device *dev,
			      struct drm_master *master);
void drm_legacy_rmmaps(struct drm_device *dev);
#else
static inline void drm_legacy_master_rmmaps(struct drm_device *dev,
					    struct drm_master *master) {}
static inline void drm_legacy_rmmaps(struct drm_device *dev) {}
#endif

#if IS_ENABLED(CONFIG_DRM_VM) && IS_ENABLED(CONFIG_DRM_LEGACY)
void drm_legacy_vma_flush(struct drm_device *d);
#else
static inline void drm_legacy_vma_flush(struct drm_device *d)
{
	/* do nothing */
}
#endif

/*
 * AGP Support
 */

struct drm_agp_mem {
	unsigned long handle;
	struct agp_memory *memory;
	unsigned long bound;
	int pages;
	struct list_head head;
};

/* drm_lock.c */
#if IS_ENABLED(CONFIG_DRM_LEGACY)
int drm_legacy_lock(struct drm_device *d, void *v, struct drm_file *f);
int drm_legacy_unlock(struct drm_device *d, void *v, struct drm_file *f);
void drm_legacy_lock_release(struct drm_device *dev, struct file *filp);
#else
static inline void drm_legacy_lock_release(struct drm_device *dev, struct file *filp) {}
#endif

/* DMA support */
#if IS_ENABLED(CONFIG_DRM_LEGACY)
int drm_legacy_dma_setup(struct drm_device *dev);
void drm_legacy_dma_takedown(struct drm_device *dev);
#else
static inline int drm_legacy_dma_setup(struct drm_device *dev)
{
	return 0;
}
#endif

void drm_legacy_free_buffer(struct drm_device *dev,
			    struct drm_buf * buf);
#if IS_ENABLED(CONFIG_DRM_LEGACY)
void drm_legacy_reclaim_buffers(struct drm_device *dev,
				struct drm_file *filp);
#else
static inline void drm_legacy_reclaim_buffers(struct drm_device *dev,
					      struct drm_file *filp) {}
#endif

/* Scatter Gather Support */
#if IS_ENABLED(CONFIG_DRM_LEGACY)
void drm_legacy_sg_cleanup(struct drm_device *dev);
int drm_legacy_sg_alloc(struct drm_device *dev, void *data,
			struct drm_file *file_priv);
int drm_legacy_sg_free(struct drm_device *dev, void *data,
		       struct drm_file *file_priv);
#endif

#if IS_ENABLED(CONFIG_DRM_LEGACY)
void drm_legacy_init_members(struct drm_device *dev);
void drm_legacy_destroy_members(struct drm_device *dev);
void drm_legacy_dev_reinit(struct drm_device *dev);
<<<<<<< HEAD
=======
int drm_legacy_setup(struct drm_device * dev);
>>>>>>> 3729fe2b
#else
static inline void drm_legacy_init_members(struct drm_device *dev) {}
static inline void drm_legacy_destroy_members(struct drm_device *dev) {}
static inline void drm_legacy_dev_reinit(struct drm_device *dev) {}
<<<<<<< HEAD
=======
static inline int drm_legacy_setup(struct drm_device * dev) { return 0; }
>>>>>>> 3729fe2b
#endif

#if IS_ENABLED(CONFIG_DRM_LEGACY)
void drm_legacy_lock_master_cleanup(struct drm_device *dev, struct drm_master *master);
#else
static inline void drm_legacy_lock_master_cleanup(struct drm_device *dev, struct drm_master *master) {}
#endif

#if IS_ENABLED(CONFIG_DRM_LEGACY)
void drm_master_legacy_init(struct drm_master *master);
#else
static inline void drm_master_legacy_init(struct drm_master *master) {}
#endif

#endif /* __DRM_LEGACY_H__ */<|MERGE_RESOLUTION|>--- conflicted
+++ resolved
@@ -55,15 +55,9 @@
 static inline void drm_legacy_ctxbitmap_cleanup(struct drm_device *dev) {}
 static inline void drm_legacy_ctxbitmap_flush(struct drm_device *dev, struct drm_file *file) {}
 #endif
-<<<<<<< HEAD
 
 void drm_legacy_ctxbitmap_free(struct drm_device *dev, int ctx_handle);
 
-=======
-
-void drm_legacy_ctxbitmap_free(struct drm_device *dev, int ctx_handle);
-
->>>>>>> 3729fe2b
 #if IS_ENABLED(CONFIG_DRM_LEGACY)
 int drm_legacy_resctx(struct drm_device *d, void *v, struct drm_file *f);
 int drm_legacy_addctx(struct drm_device *d, void *v, struct drm_file *f);
@@ -197,18 +191,12 @@
 void drm_legacy_init_members(struct drm_device *dev);
 void drm_legacy_destroy_members(struct drm_device *dev);
 void drm_legacy_dev_reinit(struct drm_device *dev);
-<<<<<<< HEAD
-=======
 int drm_legacy_setup(struct drm_device * dev);
->>>>>>> 3729fe2b
 #else
 static inline void drm_legacy_init_members(struct drm_device *dev) {}
 static inline void drm_legacy_destroy_members(struct drm_device *dev) {}
 static inline void drm_legacy_dev_reinit(struct drm_device *dev) {}
-<<<<<<< HEAD
-=======
 static inline int drm_legacy_setup(struct drm_device * dev) { return 0; }
->>>>>>> 3729fe2b
 #endif
 
 #if IS_ENABLED(CONFIG_DRM_LEGACY)
