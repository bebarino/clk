/*
 * Copyright 2008 Advanced Micro Devices, Inc.
 * Copyright 2008 Red Hat Inc.
 * Copyright 2009 Jerome Glisse.
 *
 * Permission is hereby granted, free of charge, to any person obtaining a
 * copy of this software and associated documentation files (the "Software"),
 * to deal in the Software without restriction, including without limitation
 * the rights to use, copy, modify, merge, publish, distribute, sublicense,
 * and/or sell copies of the Software, and to permit persons to whom the
 * Software is furnished to do so, subject to the following conditions:
 *
 * The above copyright notice and this permission notice shall be included in
 * all copies or substantial portions of the Software.
 *
 * THE SOFTWARE IS PROVIDED "AS IS", WITHOUT WARRANTY OF ANY KIND, EXPRESS OR
 * IMPLIED, INCLUDING BUT NOT LIMITED TO THE WARRANTIES OF MERCHANTABILITY,
 * FITNESS FOR A PARTICULAR PURPOSE AND NONINFRINGEMENT.  IN NO EVENT SHALL
 * THE COPYRIGHT HOLDER(S) OR AUTHOR(S) BE LIABLE FOR ANY CLAIM, DAMAGES OR
 * OTHER LIABILITY, WHETHER IN AN ACTION OF CONTRACT, TORT OR OTHERWISE,
 * ARISING FROM, OUT OF OR IN CONNECTION WITH THE SOFTWARE OR THE USE OR
 * OTHER DEALINGS IN THE SOFTWARE.
 *
 * Authors: Dave Airlie
 *          Alex Deucher
 *          Jerome Glisse
 */

#include "amdgpu.h"
#include <drm/drm_debugfs.h>
#include <drm/amdgpu_drm.h>
#include "amdgpu_sched.h"
#include "amdgpu_uvd.h"
#include "amdgpu_vce.h"
#include "atom.h"

#include <linux/vga_switcheroo.h>
#include <linux/slab.h>
#include <linux/uaccess.h>
#include <linux/pci.h>
#include <linux/pm_runtime.h>
#include "amdgpu_amdkfd.h"
#include "amdgpu_gem.h"
#include "amdgpu_display.h"
#include "amdgpu_ras.h"

void amdgpu_unregister_gpu_instance(struct amdgpu_device *adev)
{
	struct amdgpu_gpu_instance *gpu_instance;
	int i;

	mutex_lock(&mgpu_info.mutex);

	for (i = 0; i < mgpu_info.num_gpu; i++) {
		gpu_instance = &(mgpu_info.gpu_ins[i]);
		if (gpu_instance->adev == adev) {
			mgpu_info.gpu_ins[i] =
				mgpu_info.gpu_ins[mgpu_info.num_gpu - 1];
			mgpu_info.num_gpu--;
			if (adev->flags & AMD_IS_APU)
				mgpu_info.num_apu--;
			else
				mgpu_info.num_dgpu--;
			break;
		}
	}

	mutex_unlock(&mgpu_info.mutex);
}

/**
 * amdgpu_driver_unload_kms - Main unload function for KMS.
 *
 * @dev: drm dev pointer
 *
 * This is the main unload function for KMS (all asics).
 * Returns 0 on success.
 */
void amdgpu_driver_unload_kms(struct drm_device *dev)
{
	struct amdgpu_device *adev = dev->dev_private;

	if (adev == NULL)
		return;

	amdgpu_unregister_gpu_instance(adev);

	if (adev->rmmio == NULL)
		goto done_free;

<<<<<<< HEAD
	if (amdgpu_sriov_vf(adev))
		amdgpu_virt_request_full_gpu(adev, false);

=======
>>>>>>> 04d5ce62
	if (adev->runpm) {
		pm_runtime_get_sync(dev->dev);
		pm_runtime_forbid(dev->dev);
	}

	amdgpu_acpi_fini(adev);

	amdgpu_device_fini(adev);

done_free:
	kfree(adev);
	dev->dev_private = NULL;
}

void amdgpu_register_gpu_instance(struct amdgpu_device *adev)
{
	struct amdgpu_gpu_instance *gpu_instance;

	mutex_lock(&mgpu_info.mutex);

	if (mgpu_info.num_gpu >= MAX_GPU_INSTANCE) {
		DRM_ERROR("Cannot register more gpu instance\n");
		mutex_unlock(&mgpu_info.mutex);
		return;
	}

	gpu_instance = &(mgpu_info.gpu_ins[mgpu_info.num_gpu]);
	gpu_instance->adev = adev;
	gpu_instance->mgpu_fan_enabled = 0;

	mgpu_info.num_gpu++;
	if (adev->flags & AMD_IS_APU)
		mgpu_info.num_apu++;
	else
		mgpu_info.num_dgpu++;

	mutex_unlock(&mgpu_info.mutex);
}

/**
 * amdgpu_driver_load_kms - Main load function for KMS.
 *
 * @dev: drm dev pointer
 * @flags: device flags
 *
 * This is the main load function for KMS (all asics).
 * Returns 0 on success, error on failure.
 */
int amdgpu_driver_load_kms(struct drm_device *dev, unsigned long flags)
{
	struct amdgpu_device *adev;
	int r, acpi_status;

	adev = kzalloc(sizeof(struct amdgpu_device), GFP_KERNEL);
	if (adev == NULL) {
		return -ENOMEM;
	}
	dev->dev_private = (void *)adev;

	if (amdgpu_has_atpx() &&
	    (amdgpu_is_atpx_hybrid() ||
	     amdgpu_has_atpx_dgpu_power_cntl()) &&
	    ((flags & AMD_IS_APU) == 0) &&
	    !pci_is_thunderbolt_attached(dev->pdev))
		flags |= AMD_IS_PX;

	/* amdgpu_device_init should report only fatal error
	 * like memory allocation failure or iomapping failure,
	 * or memory manager initialization failure, it must
	 * properly initialize the GPU MC controller and permit
	 * VRAM allocation
	 */
	r = amdgpu_device_init(adev, dev, dev->pdev, flags);
	if (r) {
		dev_err(&dev->pdev->dev, "Fatal error during GPU init\n");
		goto out;
	}

	if (amdgpu_device_supports_boco(dev) &&
<<<<<<< HEAD
	    (amdgpu_runtime_pm != 0)) /* enable runpm by default */
		adev->runpm = true;
	else if (amdgpu_device_supports_baco(dev) &&
		 (amdgpu_runtime_pm > 0)) /* enable runpm if runpm=1 */
=======
	    (amdgpu_runtime_pm != 0)) /* enable runpm by default for boco */
		adev->runpm = true;
	else if (amdgpu_device_supports_baco(dev) &&
		 (amdgpu_runtime_pm != 0) &&
		 (adev->asic_type >= CHIP_TOPAZ) &&
		 (adev->asic_type != CHIP_VEGA10) &&
		 (adev->asic_type != CHIP_VEGA20) &&
		 (adev->asic_type != CHIP_ARCTURUS)) /* enable runpm on VI+ */
		adev->runpm = true;
	else if (amdgpu_device_supports_baco(dev) &&
		 (amdgpu_runtime_pm > 0))  /* enable runpm if runpm=1 on CI */
>>>>>>> 04d5ce62
		adev->runpm = true;

	/* Call ACPI methods: require modeset init
	 * but failure is not fatal
	 */
	if (!r) {
		acpi_status = amdgpu_acpi_init(adev);
		if (acpi_status)
			dev_dbg(&dev->pdev->dev,
				"Error during ACPI methods call\n");
	}

	if (adev->runpm) {
		dev_pm_set_driver_flags(dev->dev, DPM_FLAG_NEVER_SKIP);
		pm_runtime_use_autosuspend(dev->dev);
		pm_runtime_set_autosuspend_delay(dev->dev, 5000);
		pm_runtime_set_active(dev->dev);
		pm_runtime_allow(dev->dev);
		pm_runtime_mark_last_busy(dev->dev);
		pm_runtime_put_autosuspend(dev->dev);
	}

out:
	if (r) {
		/* balance pm_runtime_get_sync in amdgpu_driver_unload_kms */
		if (adev->rmmio && adev->runpm)
			pm_runtime_put_noidle(dev->dev);
		amdgpu_driver_unload_kms(dev);
	}

	return r;
}

static int amdgpu_firmware_info(struct drm_amdgpu_info_firmware *fw_info,
				struct drm_amdgpu_query_fw *query_fw,
				struct amdgpu_device *adev)
{
	switch (query_fw->fw_type) {
	case AMDGPU_INFO_FW_VCE:
		fw_info->ver = adev->vce.fw_version;
		fw_info->feature = adev->vce.fb_version;
		break;
	case AMDGPU_INFO_FW_UVD:
		fw_info->ver = adev->uvd.fw_version;
		fw_info->feature = 0;
		break;
	case AMDGPU_INFO_FW_VCN:
		fw_info->ver = adev->vcn.fw_version;
		fw_info->feature = 0;
		break;
	case AMDGPU_INFO_FW_GMC:
		fw_info->ver = adev->gmc.fw_version;
		fw_info->feature = 0;
		break;
	case AMDGPU_INFO_FW_GFX_ME:
		fw_info->ver = adev->gfx.me_fw_version;
		fw_info->feature = adev->gfx.me_feature_version;
		break;
	case AMDGPU_INFO_FW_GFX_PFP:
		fw_info->ver = adev->gfx.pfp_fw_version;
		fw_info->feature = adev->gfx.pfp_feature_version;
		break;
	case AMDGPU_INFO_FW_GFX_CE:
		fw_info->ver = adev->gfx.ce_fw_version;
		fw_info->feature = adev->gfx.ce_feature_version;
		break;
	case AMDGPU_INFO_FW_GFX_RLC:
		fw_info->ver = adev->gfx.rlc_fw_version;
		fw_info->feature = adev->gfx.rlc_feature_version;
		break;
	case AMDGPU_INFO_FW_GFX_RLC_RESTORE_LIST_CNTL:
		fw_info->ver = adev->gfx.rlc_srlc_fw_version;
		fw_info->feature = adev->gfx.rlc_srlc_feature_version;
		break;
	case AMDGPU_INFO_FW_GFX_RLC_RESTORE_LIST_GPM_MEM:
		fw_info->ver = adev->gfx.rlc_srlg_fw_version;
		fw_info->feature = adev->gfx.rlc_srlg_feature_version;
		break;
	case AMDGPU_INFO_FW_GFX_RLC_RESTORE_LIST_SRM_MEM:
		fw_info->ver = adev->gfx.rlc_srls_fw_version;
		fw_info->feature = adev->gfx.rlc_srls_feature_version;
		break;
	case AMDGPU_INFO_FW_GFX_MEC:
		if (query_fw->index == 0) {
			fw_info->ver = adev->gfx.mec_fw_version;
			fw_info->feature = adev->gfx.mec_feature_version;
		} else if (query_fw->index == 1) {
			fw_info->ver = adev->gfx.mec2_fw_version;
			fw_info->feature = adev->gfx.mec2_feature_version;
		} else
			return -EINVAL;
		break;
	case AMDGPU_INFO_FW_SMC:
		fw_info->ver = adev->pm.fw_version;
		fw_info->feature = 0;
		break;
	case AMDGPU_INFO_FW_TA:
		if (query_fw->index > 1)
			return -EINVAL;
		if (query_fw->index == 0) {
			fw_info->ver = adev->psp.ta_fw_version;
			fw_info->feature = adev->psp.ta_xgmi_ucode_version;
		} else {
			fw_info->ver = adev->psp.ta_fw_version;
			fw_info->feature = adev->psp.ta_ras_ucode_version;
		}
		break;
	case AMDGPU_INFO_FW_SDMA:
		if (query_fw->index >= adev->sdma.num_instances)
			return -EINVAL;
		fw_info->ver = adev->sdma.instance[query_fw->index].fw_version;
		fw_info->feature = adev->sdma.instance[query_fw->index].feature_version;
		break;
	case AMDGPU_INFO_FW_SOS:
		fw_info->ver = adev->psp.sos_fw_version;
		fw_info->feature = adev->psp.sos_feature_version;
		break;
	case AMDGPU_INFO_FW_ASD:
		fw_info->ver = adev->psp.asd_fw_version;
		fw_info->feature = adev->psp.asd_feature_version;
		break;
	case AMDGPU_INFO_FW_DMCU:
		fw_info->ver = adev->dm.dmcu_fw_version;
		fw_info->feature = 0;
		break;
	case AMDGPU_INFO_FW_DMCUB:
		fw_info->ver = adev->dm.dmcub_fw_version;
		fw_info->feature = 0;
		break;
	default:
		return -EINVAL;
	}
	return 0;
}

static int amdgpu_hw_ip_info(struct amdgpu_device *adev,
			     struct drm_amdgpu_info *info,
			     struct drm_amdgpu_info_hw_ip *result)
{
	uint32_t ib_start_alignment = 0;
	uint32_t ib_size_alignment = 0;
	enum amd_ip_block_type type;
	unsigned int num_rings = 0;
	unsigned int i, j;

	if (info->query_hw_ip.ip_instance >= AMDGPU_HW_IP_INSTANCE_MAX_COUNT)
		return -EINVAL;

	switch (info->query_hw_ip.type) {
	case AMDGPU_HW_IP_GFX:
		type = AMD_IP_BLOCK_TYPE_GFX;
		for (i = 0; i < adev->gfx.num_gfx_rings; i++)
			if (adev->gfx.gfx_ring[i].sched.ready)
				++num_rings;
		ib_start_alignment = 32;
		ib_size_alignment = 32;
		break;
	case AMDGPU_HW_IP_COMPUTE:
		type = AMD_IP_BLOCK_TYPE_GFX;
		for (i = 0; i < adev->gfx.num_compute_rings; i++)
			if (adev->gfx.compute_ring[i].sched.ready)
				++num_rings;
		ib_start_alignment = 32;
		ib_size_alignment = 32;
		break;
	case AMDGPU_HW_IP_DMA:
		type = AMD_IP_BLOCK_TYPE_SDMA;
		for (i = 0; i < adev->sdma.num_instances; i++)
			if (adev->sdma.instance[i].ring.sched.ready)
				++num_rings;
		ib_start_alignment = 256;
		ib_size_alignment = 4;
		break;
	case AMDGPU_HW_IP_UVD:
		type = AMD_IP_BLOCK_TYPE_UVD;
		for (i = 0; i < adev->uvd.num_uvd_inst; i++) {
			if (adev->uvd.harvest_config & (1 << i))
				continue;

			if (adev->uvd.inst[i].ring.sched.ready)
				++num_rings;
		}
		ib_start_alignment = 64;
		ib_size_alignment = 64;
		break;
	case AMDGPU_HW_IP_VCE:
		type = AMD_IP_BLOCK_TYPE_VCE;
		for (i = 0; i < adev->vce.num_rings; i++)
			if (adev->vce.ring[i].sched.ready)
				++num_rings;
		ib_start_alignment = 4;
		ib_size_alignment = 1;
		break;
	case AMDGPU_HW_IP_UVD_ENC:
		type = AMD_IP_BLOCK_TYPE_UVD;
		for (i = 0; i < adev->uvd.num_uvd_inst; i++) {
			if (adev->uvd.harvest_config & (1 << i))
				continue;

			for (j = 0; j < adev->uvd.num_enc_rings; j++)
				if (adev->uvd.inst[i].ring_enc[j].sched.ready)
					++num_rings;
		}
		ib_start_alignment = 64;
		ib_size_alignment = 64;
		break;
	case AMDGPU_HW_IP_VCN_DEC:
		type = AMD_IP_BLOCK_TYPE_VCN;
		for (i = 0; i < adev->vcn.num_vcn_inst; i++) {
			if (adev->uvd.harvest_config & (1 << i))
				continue;

			if (adev->vcn.inst[i].ring_dec.sched.ready)
				++num_rings;
		}
		ib_start_alignment = 16;
		ib_size_alignment = 16;
		break;
	case AMDGPU_HW_IP_VCN_ENC:
		type = AMD_IP_BLOCK_TYPE_VCN;
		for (i = 0; i < adev->vcn.num_vcn_inst; i++) {
			if (adev->uvd.harvest_config & (1 << i))
				continue;

			for (j = 0; j < adev->vcn.num_enc_rings; j++)
				if (adev->vcn.inst[i].ring_enc[j].sched.ready)
					++num_rings;
		}
		ib_start_alignment = 64;
		ib_size_alignment = 1;
		break;
	case AMDGPU_HW_IP_VCN_JPEG:
		type = (amdgpu_device_ip_get_ip_block(adev, AMD_IP_BLOCK_TYPE_JPEG)) ?
			AMD_IP_BLOCK_TYPE_JPEG : AMD_IP_BLOCK_TYPE_VCN;

		for (i = 0; i < adev->jpeg.num_jpeg_inst; i++) {
			if (adev->jpeg.harvest_config & (1 << i))
				continue;

			if (adev->jpeg.inst[i].ring_dec.sched.ready)
				++num_rings;
		}
		ib_start_alignment = 16;
		ib_size_alignment = 16;
		break;
	default:
		return -EINVAL;
	}

	for (i = 0; i < adev->num_ip_blocks; i++)
		if (adev->ip_blocks[i].version->type == type &&
		    adev->ip_blocks[i].status.valid)
			break;

	if (i == adev->num_ip_blocks)
		return 0;

	num_rings = min(amdgpu_ctx_num_entities[info->query_hw_ip.type],
			num_rings);

	result->hw_ip_version_major = adev->ip_blocks[i].version->major;
	result->hw_ip_version_minor = adev->ip_blocks[i].version->minor;
	result->capabilities_flags = 0;
	result->available_rings = (1 << num_rings) - 1;
	result->ib_start_alignment = ib_start_alignment;
	result->ib_size_alignment = ib_size_alignment;
	return 0;
}

/*
 * Userspace get information ioctl
 */
/**
 * amdgpu_info_ioctl - answer a device specific request.
 *
 * @adev: amdgpu device pointer
 * @data: request object
 * @filp: drm filp
 *
 * This function is used to pass device specific parameters to the userspace
 * drivers.  Examples include: pci device id, pipeline parms, tiling params,
 * etc. (all asics).
 * Returns 0 on success, -EINVAL on failure.
 */
static int amdgpu_info_ioctl(struct drm_device *dev, void *data, struct drm_file *filp)
{
	struct amdgpu_device *adev = dev->dev_private;
	struct drm_amdgpu_info *info = data;
	struct amdgpu_mode_info *minfo = &adev->mode_info;
	void __user *out = (void __user *)(uintptr_t)info->return_pointer;
	uint32_t size = info->return_size;
	struct drm_crtc *crtc;
	uint32_t ui32 = 0;
	uint64_t ui64 = 0;
	int i, found;
	int ui32_size = sizeof(ui32);

	if (!info->return_size || !info->return_pointer)
		return -EINVAL;

	switch (info->query) {
	case AMDGPU_INFO_ACCEL_WORKING:
		ui32 = adev->accel_working;
		return copy_to_user(out, &ui32, min(size, 4u)) ? -EFAULT : 0;
	case AMDGPU_INFO_CRTC_FROM_ID:
		for (i = 0, found = 0; i < adev->mode_info.num_crtc; i++) {
			crtc = (struct drm_crtc *)minfo->crtcs[i];
			if (crtc && crtc->base.id == info->mode_crtc.id) {
				struct amdgpu_crtc *amdgpu_crtc = to_amdgpu_crtc(crtc);
				ui32 = amdgpu_crtc->crtc_id;
				found = 1;
				break;
			}
		}
		if (!found) {
			DRM_DEBUG_KMS("unknown crtc id %d\n", info->mode_crtc.id);
			return -EINVAL;
		}
		return copy_to_user(out, &ui32, min(size, 4u)) ? -EFAULT : 0;
	case AMDGPU_INFO_HW_IP_INFO: {
		struct drm_amdgpu_info_hw_ip ip = {};
		int ret;

		ret = amdgpu_hw_ip_info(adev, info, &ip);
		if (ret)
			return ret;

		ret = copy_to_user(out, &ip, min((size_t)size, sizeof(ip)));
		return ret ? -EFAULT : 0;
	}
	case AMDGPU_INFO_HW_IP_COUNT: {
		enum amd_ip_block_type type;
		uint32_t count = 0;

		switch (info->query_hw_ip.type) {
		case AMDGPU_HW_IP_GFX:
			type = AMD_IP_BLOCK_TYPE_GFX;
			break;
		case AMDGPU_HW_IP_COMPUTE:
			type = AMD_IP_BLOCK_TYPE_GFX;
			break;
		case AMDGPU_HW_IP_DMA:
			type = AMD_IP_BLOCK_TYPE_SDMA;
			break;
		case AMDGPU_HW_IP_UVD:
			type = AMD_IP_BLOCK_TYPE_UVD;
			break;
		case AMDGPU_HW_IP_VCE:
			type = AMD_IP_BLOCK_TYPE_VCE;
			break;
		case AMDGPU_HW_IP_UVD_ENC:
			type = AMD_IP_BLOCK_TYPE_UVD;
			break;
		case AMDGPU_HW_IP_VCN_DEC:
		case AMDGPU_HW_IP_VCN_ENC:
			type = AMD_IP_BLOCK_TYPE_VCN;
			break;
		case AMDGPU_HW_IP_VCN_JPEG:
			type = (amdgpu_device_ip_get_ip_block(adev, AMD_IP_BLOCK_TYPE_JPEG)) ?
				AMD_IP_BLOCK_TYPE_JPEG : AMD_IP_BLOCK_TYPE_VCN;
			break;
		default:
			return -EINVAL;
		}

		for (i = 0; i < adev->num_ip_blocks; i++)
			if (adev->ip_blocks[i].version->type == type &&
			    adev->ip_blocks[i].status.valid &&
			    count < AMDGPU_HW_IP_INSTANCE_MAX_COUNT)
				count++;

		return copy_to_user(out, &count, min(size, 4u)) ? -EFAULT : 0;
	}
	case AMDGPU_INFO_TIMESTAMP:
		ui64 = amdgpu_gfx_get_gpu_clock_counter(adev);
		return copy_to_user(out, &ui64, min(size, 8u)) ? -EFAULT : 0;
	case AMDGPU_INFO_FW_VERSION: {
		struct drm_amdgpu_info_firmware fw_info;
		int ret;

		/* We only support one instance of each IP block right now. */
		if (info->query_fw.ip_instance != 0)
			return -EINVAL;

		ret = amdgpu_firmware_info(&fw_info, &info->query_fw, adev);
		if (ret)
			return ret;

		return copy_to_user(out, &fw_info,
				    min((size_t)size, sizeof(fw_info))) ? -EFAULT : 0;
	}
	case AMDGPU_INFO_NUM_BYTES_MOVED:
		ui64 = atomic64_read(&adev->num_bytes_moved);
		return copy_to_user(out, &ui64, min(size, 8u)) ? -EFAULT : 0;
	case AMDGPU_INFO_NUM_EVICTIONS:
		ui64 = atomic64_read(&adev->num_evictions);
		return copy_to_user(out, &ui64, min(size, 8u)) ? -EFAULT : 0;
	case AMDGPU_INFO_NUM_VRAM_CPU_PAGE_FAULTS:
		ui64 = atomic64_read(&adev->num_vram_cpu_page_faults);
		return copy_to_user(out, &ui64, min(size, 8u)) ? -EFAULT : 0;
	case AMDGPU_INFO_VRAM_USAGE:
		ui64 = amdgpu_vram_mgr_usage(&adev->mman.bdev.man[TTM_PL_VRAM]);
		return copy_to_user(out, &ui64, min(size, 8u)) ? -EFAULT : 0;
	case AMDGPU_INFO_VIS_VRAM_USAGE:
		ui64 = amdgpu_vram_mgr_vis_usage(&adev->mman.bdev.man[TTM_PL_VRAM]);
		return copy_to_user(out, &ui64, min(size, 8u)) ? -EFAULT : 0;
	case AMDGPU_INFO_GTT_USAGE:
		ui64 = amdgpu_gtt_mgr_usage(&adev->mman.bdev.man[TTM_PL_TT]);
		return copy_to_user(out, &ui64, min(size, 8u)) ? -EFAULT : 0;
	case AMDGPU_INFO_GDS_CONFIG: {
		struct drm_amdgpu_info_gds gds_info;

		memset(&gds_info, 0, sizeof(gds_info));
		gds_info.compute_partition_size = adev->gds.gds_size;
		gds_info.gds_total_size = adev->gds.gds_size;
		gds_info.gws_per_compute_partition = adev->gds.gws_size;
		gds_info.oa_per_compute_partition = adev->gds.oa_size;
		return copy_to_user(out, &gds_info,
				    min((size_t)size, sizeof(gds_info))) ? -EFAULT : 0;
	}
	case AMDGPU_INFO_VRAM_GTT: {
		struct drm_amdgpu_info_vram_gtt vram_gtt;

		vram_gtt.vram_size = adev->gmc.real_vram_size -
			atomic64_read(&adev->vram_pin_size) -
			AMDGPU_VM_RESERVED_VRAM;
		vram_gtt.vram_cpu_accessible_size =
			min(adev->gmc.visible_vram_size -
			    atomic64_read(&adev->visible_pin_size),
			    vram_gtt.vram_size);
		vram_gtt.gtt_size = adev->mman.bdev.man[TTM_PL_TT].size;
		vram_gtt.gtt_size *= PAGE_SIZE;
		vram_gtt.gtt_size -= atomic64_read(&adev->gart_pin_size);
		return copy_to_user(out, &vram_gtt,
				    min((size_t)size, sizeof(vram_gtt))) ? -EFAULT : 0;
	}
	case AMDGPU_INFO_MEMORY: {
		struct drm_amdgpu_memory_info mem;

		memset(&mem, 0, sizeof(mem));
		mem.vram.total_heap_size = adev->gmc.real_vram_size;
		mem.vram.usable_heap_size = adev->gmc.real_vram_size -
			atomic64_read(&adev->vram_pin_size) -
			AMDGPU_VM_RESERVED_VRAM;
		mem.vram.heap_usage =
			amdgpu_vram_mgr_usage(&adev->mman.bdev.man[TTM_PL_VRAM]);
		mem.vram.max_allocation = mem.vram.usable_heap_size * 3 / 4;

		mem.cpu_accessible_vram.total_heap_size =
			adev->gmc.visible_vram_size;
		mem.cpu_accessible_vram.usable_heap_size =
			min(adev->gmc.visible_vram_size -
			    atomic64_read(&adev->visible_pin_size),
			    mem.vram.usable_heap_size);
		mem.cpu_accessible_vram.heap_usage =
			amdgpu_vram_mgr_vis_usage(&adev->mman.bdev.man[TTM_PL_VRAM]);
		mem.cpu_accessible_vram.max_allocation =
			mem.cpu_accessible_vram.usable_heap_size * 3 / 4;

		mem.gtt.total_heap_size = adev->mman.bdev.man[TTM_PL_TT].size;
		mem.gtt.total_heap_size *= PAGE_SIZE;
		mem.gtt.usable_heap_size = mem.gtt.total_heap_size -
			atomic64_read(&adev->gart_pin_size);
		mem.gtt.heap_usage =
			amdgpu_gtt_mgr_usage(&adev->mman.bdev.man[TTM_PL_TT]);
		mem.gtt.max_allocation = mem.gtt.usable_heap_size * 3 / 4;

		return copy_to_user(out, &mem,
				    min((size_t)size, sizeof(mem)))
				    ? -EFAULT : 0;
	}
	case AMDGPU_INFO_READ_MMR_REG: {
		unsigned n, alloc_size;
		uint32_t *regs;
		unsigned se_num = (info->read_mmr_reg.instance >>
				   AMDGPU_INFO_MMR_SE_INDEX_SHIFT) &
				  AMDGPU_INFO_MMR_SE_INDEX_MASK;
		unsigned sh_num = (info->read_mmr_reg.instance >>
				   AMDGPU_INFO_MMR_SH_INDEX_SHIFT) &
				  AMDGPU_INFO_MMR_SH_INDEX_MASK;

		/* set full masks if the userspace set all bits
		 * in the bitfields */
		if (se_num == AMDGPU_INFO_MMR_SE_INDEX_MASK)
			se_num = 0xffffffff;
		if (sh_num == AMDGPU_INFO_MMR_SH_INDEX_MASK)
			sh_num = 0xffffffff;

		if (info->read_mmr_reg.count > 128)
			return -EINVAL;

		regs = kmalloc_array(info->read_mmr_reg.count, sizeof(*regs), GFP_KERNEL);
		if (!regs)
			return -ENOMEM;
		alloc_size = info->read_mmr_reg.count * sizeof(*regs);

		amdgpu_gfx_off_ctrl(adev, false);
		for (i = 0; i < info->read_mmr_reg.count; i++) {
			if (amdgpu_asic_read_register(adev, se_num, sh_num,
						      info->read_mmr_reg.dword_offset + i,
						      &regs[i])) {
				DRM_DEBUG_KMS("unallowed offset %#x\n",
					      info->read_mmr_reg.dword_offset + i);
				kfree(regs);
				amdgpu_gfx_off_ctrl(adev, true);
				return -EFAULT;
			}
		}
		amdgpu_gfx_off_ctrl(adev, true);
		n = copy_to_user(out, regs, min(size, alloc_size));
		kfree(regs);
		return n ? -EFAULT : 0;
	}
	case AMDGPU_INFO_DEV_INFO: {
		struct drm_amdgpu_info_device dev_info = {};
		uint64_t vm_size;

		dev_info.device_id = dev->pdev->device;
		dev_info.chip_rev = adev->rev_id;
		dev_info.external_rev = adev->external_rev_id;
		dev_info.pci_rev = dev->pdev->revision;
		dev_info.family = adev->family;
		dev_info.num_shader_engines = adev->gfx.config.max_shader_engines;
		dev_info.num_shader_arrays_per_engine = adev->gfx.config.max_sh_per_se;
		/* return all clocks in KHz */
		dev_info.gpu_counter_freq = amdgpu_asic_get_xclk(adev) * 10;
		if (adev->pm.dpm_enabled) {
			dev_info.max_engine_clock = amdgpu_dpm_get_sclk(adev, false) * 10;
			dev_info.max_memory_clock = amdgpu_dpm_get_mclk(adev, false) * 10;
		} else {
			dev_info.max_engine_clock = adev->clock.default_sclk * 10;
			dev_info.max_memory_clock = adev->clock.default_mclk * 10;
		}
		dev_info.enabled_rb_pipes_mask = adev->gfx.config.backend_enable_mask;
		dev_info.num_rb_pipes = adev->gfx.config.max_backends_per_se *
			adev->gfx.config.max_shader_engines;
		dev_info.num_hw_gfx_contexts = adev->gfx.config.max_hw_contexts;
		dev_info._pad = 0;
		dev_info.ids_flags = 0;
		if (adev->flags & AMD_IS_APU)
			dev_info.ids_flags |= AMDGPU_IDS_FLAGS_FUSION;
		if (amdgpu_mcbp || amdgpu_sriov_vf(adev))
			dev_info.ids_flags |= AMDGPU_IDS_FLAGS_PREEMPTION;

		vm_size = adev->vm_manager.max_pfn * AMDGPU_GPU_PAGE_SIZE;
		vm_size -= AMDGPU_VA_RESERVED_SIZE;

		/* Older VCE FW versions are buggy and can handle only 40bits */
		if (adev->vce.fw_version &&
		    adev->vce.fw_version < AMDGPU_VCE_FW_53_45)
			vm_size = min(vm_size, 1ULL << 40);

		dev_info.virtual_address_offset = AMDGPU_VA_RESERVED_SIZE;
		dev_info.virtual_address_max =
			min(vm_size, AMDGPU_GMC_HOLE_START);

		if (vm_size > AMDGPU_GMC_HOLE_START) {
			dev_info.high_va_offset = AMDGPU_GMC_HOLE_END;
			dev_info.high_va_max = AMDGPU_GMC_HOLE_END | vm_size;
		}
		dev_info.virtual_address_alignment = max((int)PAGE_SIZE, AMDGPU_GPU_PAGE_SIZE);
		dev_info.pte_fragment_size = (1 << adev->vm_manager.fragment_size) * AMDGPU_GPU_PAGE_SIZE;
		dev_info.gart_page_size = AMDGPU_GPU_PAGE_SIZE;
		dev_info.cu_active_number = adev->gfx.cu_info.number;
		dev_info.cu_ao_mask = adev->gfx.cu_info.ao_cu_mask;
		dev_info.ce_ram_size = adev->gfx.ce_ram_size;
		memcpy(&dev_info.cu_ao_bitmap[0], &adev->gfx.cu_info.ao_cu_bitmap[0],
		       sizeof(adev->gfx.cu_info.ao_cu_bitmap));
		memcpy(&dev_info.cu_bitmap[0], &adev->gfx.cu_info.bitmap[0],
		       sizeof(adev->gfx.cu_info.bitmap));
		dev_info.vram_type = adev->gmc.vram_type;
		dev_info.vram_bit_width = adev->gmc.vram_width;
		dev_info.vce_harvest_config = adev->vce.harvest_config;
		dev_info.gc_double_offchip_lds_buf =
			adev->gfx.config.double_offchip_lds_buf;
		dev_info.wave_front_size = adev->gfx.cu_info.wave_front_size;
		dev_info.num_shader_visible_vgprs = adev->gfx.config.max_gprs;
		dev_info.num_cu_per_sh = adev->gfx.config.max_cu_per_sh;
		dev_info.num_tcc_blocks = adev->gfx.config.max_texture_channel_caches;
		dev_info.gs_vgt_table_depth = adev->gfx.config.gs_vgt_table_depth;
		dev_info.gs_prim_buffer_depth = adev->gfx.config.gs_prim_buffer_depth;
		dev_info.max_gs_waves_per_vgt = adev->gfx.config.max_gs_threads;

		if (adev->family >= AMDGPU_FAMILY_NV)
			dev_info.pa_sc_tile_steering_override =
				adev->gfx.config.pa_sc_tile_steering_override;

		dev_info.tcc_disabled_mask = adev->gfx.config.tcc_disabled_mask;

		return copy_to_user(out, &dev_info,
				    min((size_t)size, sizeof(dev_info))) ? -EFAULT : 0;
	}
	case AMDGPU_INFO_VCE_CLOCK_TABLE: {
		unsigned i;
		struct drm_amdgpu_info_vce_clock_table vce_clk_table = {};
		struct amd_vce_state *vce_state;

		for (i = 0; i < AMDGPU_VCE_CLOCK_TABLE_ENTRIES; i++) {
			vce_state = amdgpu_dpm_get_vce_clock_state(adev, i);
			if (vce_state) {
				vce_clk_table.entries[i].sclk = vce_state->sclk;
				vce_clk_table.entries[i].mclk = vce_state->mclk;
				vce_clk_table.entries[i].eclk = vce_state->evclk;
				vce_clk_table.num_valid_entries++;
			}
		}

		return copy_to_user(out, &vce_clk_table,
				    min((size_t)size, sizeof(vce_clk_table))) ? -EFAULT : 0;
	}
	case AMDGPU_INFO_VBIOS: {
		uint32_t bios_size = adev->bios_size;

		switch (info->vbios_info.type) {
		case AMDGPU_INFO_VBIOS_SIZE:
			return copy_to_user(out, &bios_size,
					min((size_t)size, sizeof(bios_size)))
					? -EFAULT : 0;
		case AMDGPU_INFO_VBIOS_IMAGE: {
			uint8_t *bios;
			uint32_t bios_offset = info->vbios_info.offset;

			if (bios_offset >= bios_size)
				return -EINVAL;

			bios = adev->bios + bios_offset;
			return copy_to_user(out, bios,
					    min((size_t)size, (size_t)(bios_size - bios_offset)))
					? -EFAULT : 0;
		}
		default:
			DRM_DEBUG_KMS("Invalid request %d\n",
					info->vbios_info.type);
			return -EINVAL;
		}
	}
	case AMDGPU_INFO_NUM_HANDLES: {
		struct drm_amdgpu_info_num_handles handle;

		switch (info->query_hw_ip.type) {
		case AMDGPU_HW_IP_UVD:
			/* Starting Polaris, we support unlimited UVD handles */
			if (adev->asic_type < CHIP_POLARIS10) {
				handle.uvd_max_handles = adev->uvd.max_handles;
				handle.uvd_used_handles = amdgpu_uvd_used_handles(adev);

				return copy_to_user(out, &handle,
					min((size_t)size, sizeof(handle))) ? -EFAULT : 0;
			} else {
				return -ENODATA;
			}

			break;
		default:
			return -EINVAL;
		}
	}
	case AMDGPU_INFO_SENSOR: {
		if (!adev->pm.dpm_enabled)
			return -ENOENT;

		switch (info->sensor_info.type) {
		case AMDGPU_INFO_SENSOR_GFX_SCLK:
			/* get sclk in Mhz */
			if (amdgpu_dpm_read_sensor(adev,
						   AMDGPU_PP_SENSOR_GFX_SCLK,
						   (void *)&ui32, &ui32_size)) {
				return -EINVAL;
			}
			ui32 /= 100;
			break;
		case AMDGPU_INFO_SENSOR_GFX_MCLK:
			/* get mclk in Mhz */
			if (amdgpu_dpm_read_sensor(adev,
						   AMDGPU_PP_SENSOR_GFX_MCLK,
						   (void *)&ui32, &ui32_size)) {
				return -EINVAL;
			}
			ui32 /= 100;
			break;
		case AMDGPU_INFO_SENSOR_GPU_TEMP:
			/* get temperature in millidegrees C */
			if (amdgpu_dpm_read_sensor(adev,
						   AMDGPU_PP_SENSOR_GPU_TEMP,
						   (void *)&ui32, &ui32_size)) {
				return -EINVAL;
			}
			break;
		case AMDGPU_INFO_SENSOR_GPU_LOAD:
			/* get GPU load */
			if (amdgpu_dpm_read_sensor(adev,
						   AMDGPU_PP_SENSOR_GPU_LOAD,
						   (void *)&ui32, &ui32_size)) {
				return -EINVAL;
			}
			break;
		case AMDGPU_INFO_SENSOR_GPU_AVG_POWER:
			/* get average GPU power */
			if (amdgpu_dpm_read_sensor(adev,
						   AMDGPU_PP_SENSOR_GPU_POWER,
						   (void *)&ui32, &ui32_size)) {
				return -EINVAL;
			}
			ui32 >>= 8;
			break;
		case AMDGPU_INFO_SENSOR_VDDNB:
			/* get VDDNB in millivolts */
			if (amdgpu_dpm_read_sensor(adev,
						   AMDGPU_PP_SENSOR_VDDNB,
						   (void *)&ui32, &ui32_size)) {
				return -EINVAL;
			}
			break;
		case AMDGPU_INFO_SENSOR_VDDGFX:
			/* get VDDGFX in millivolts */
			if (amdgpu_dpm_read_sensor(adev,
						   AMDGPU_PP_SENSOR_VDDGFX,
						   (void *)&ui32, &ui32_size)) {
				return -EINVAL;
			}
			break;
		case AMDGPU_INFO_SENSOR_STABLE_PSTATE_GFX_SCLK:
			/* get stable pstate sclk in Mhz */
			if (amdgpu_dpm_read_sensor(adev,
						   AMDGPU_PP_SENSOR_STABLE_PSTATE_SCLK,
						   (void *)&ui32, &ui32_size)) {
				return -EINVAL;
			}
			ui32 /= 100;
			break;
		case AMDGPU_INFO_SENSOR_STABLE_PSTATE_GFX_MCLK:
			/* get stable pstate mclk in Mhz */
			if (amdgpu_dpm_read_sensor(adev,
						   AMDGPU_PP_SENSOR_STABLE_PSTATE_MCLK,
						   (void *)&ui32, &ui32_size)) {
				return -EINVAL;
			}
			ui32 /= 100;
			break;
		default:
			DRM_DEBUG_KMS("Invalid request %d\n",
				      info->sensor_info.type);
			return -EINVAL;
		}
		return copy_to_user(out, &ui32, min(size, 4u)) ? -EFAULT : 0;
	}
	case AMDGPU_INFO_VRAM_LOST_COUNTER:
		ui32 = atomic_read(&adev->vram_lost_counter);
		return copy_to_user(out, &ui32, min(size, 4u)) ? -EFAULT : 0;
	case AMDGPU_INFO_RAS_ENABLED_FEATURES: {
		struct amdgpu_ras *ras = amdgpu_ras_get_context(adev);
		uint64_t ras_mask;

		if (!ras)
			return -EINVAL;
		ras_mask = (uint64_t)ras->supported << 32 | ras->features;

		return copy_to_user(out, &ras_mask,
				min_t(u64, size, sizeof(ras_mask))) ?
			-EFAULT : 0;
	}
	default:
		DRM_DEBUG_KMS("Invalid request %d\n", info->query);
		return -EINVAL;
	}
	return 0;
}


/*
 * Outdated mess for old drm with Xorg being in charge (void function now).
 */
/**
 * amdgpu_driver_lastclose_kms - drm callback for last close
 *
 * @dev: drm dev pointer
 *
 * Switch vga_switcheroo state after last close (all asics).
 */
void amdgpu_driver_lastclose_kms(struct drm_device *dev)
{
	drm_fb_helper_lastclose(dev);
	vga_switcheroo_process_delayed_switch();
}

/**
 * amdgpu_driver_open_kms - drm callback for open
 *
 * @dev: drm dev pointer
 * @file_priv: drm file
 *
 * On device open, init vm on cayman+ (all asics).
 * Returns 0 on success, error on failure.
 */
int amdgpu_driver_open_kms(struct drm_device *dev, struct drm_file *file_priv)
{
	struct amdgpu_device *adev = dev->dev_private;
	struct amdgpu_fpriv *fpriv;
	int r, pasid;

	/* Ensure IB tests are run on ring */
	flush_delayed_work(&adev->delayed_init_work);


	if (amdgpu_ras_intr_triggered()) {
		DRM_ERROR("RAS Intr triggered, device disabled!!");
		return -EHWPOISON;
	}

	file_priv->driver_priv = NULL;

	r = pm_runtime_get_sync(dev->dev);
	if (r < 0)
		return r;

	fpriv = kzalloc(sizeof(*fpriv), GFP_KERNEL);
	if (unlikely(!fpriv)) {
		r = -ENOMEM;
		goto out_suspend;
	}

	pasid = amdgpu_pasid_alloc(16);
	if (pasid < 0) {
		dev_warn(adev->dev, "No more PASIDs available!");
		pasid = 0;
	}
	r = amdgpu_vm_init(adev, &fpriv->vm, AMDGPU_VM_CONTEXT_GFX, pasid);
	if (r)
		goto error_pasid;

	fpriv->prt_va = amdgpu_vm_bo_add(adev, &fpriv->vm, NULL);
	if (!fpriv->prt_va) {
		r = -ENOMEM;
		goto error_vm;
	}

	if (amdgpu_mcbp || amdgpu_sriov_vf(adev)) {
		uint64_t csa_addr = amdgpu_csa_vaddr(adev) & AMDGPU_GMC_HOLE_MASK;

		r = amdgpu_map_static_csa(adev, &fpriv->vm, adev->virt.csa_obj,
						&fpriv->csa_va, csa_addr, AMDGPU_CSA_SIZE);
		if (r)
			goto error_vm;
	}

	mutex_init(&fpriv->bo_list_lock);
	idr_init(&fpriv->bo_list_handles);

	amdgpu_ctx_mgr_init(&fpriv->ctx_mgr);

	file_priv->driver_priv = fpriv;
	goto out_suspend;

error_vm:
	amdgpu_vm_fini(adev, &fpriv->vm);

error_pasid:
	if (pasid)
		amdgpu_pasid_free(pasid);

	kfree(fpriv);

out_suspend:
	pm_runtime_mark_last_busy(dev->dev);
	pm_runtime_put_autosuspend(dev->dev);

	return r;
}

/**
 * amdgpu_driver_postclose_kms - drm callback for post close
 *
 * @dev: drm dev pointer
 * @file_priv: drm file
 *
 * On device post close, tear down vm on cayman+ (all asics).
 */
void amdgpu_driver_postclose_kms(struct drm_device *dev,
				 struct drm_file *file_priv)
{
	struct amdgpu_device *adev = dev->dev_private;
	struct amdgpu_fpriv *fpriv = file_priv->driver_priv;
	struct amdgpu_bo_list *list;
	struct amdgpu_bo *pd;
	unsigned int pasid;
	int handle;

	if (!fpriv)
		return;

	pm_runtime_get_sync(dev->dev);

	if (amdgpu_device_ip_get_ip_block(adev, AMD_IP_BLOCK_TYPE_UVD) != NULL)
		amdgpu_uvd_free_handles(adev, file_priv);
	if (amdgpu_device_ip_get_ip_block(adev, AMD_IP_BLOCK_TYPE_VCE) != NULL)
		amdgpu_vce_free_handles(adev, file_priv);

	amdgpu_vm_bo_rmv(adev, fpriv->prt_va);

	if (amdgpu_mcbp || amdgpu_sriov_vf(adev)) {
		/* TODO: how to handle reserve failure */
		BUG_ON(amdgpu_bo_reserve(adev->virt.csa_obj, true));
		amdgpu_vm_bo_rmv(adev, fpriv->csa_va);
		fpriv->csa_va = NULL;
		amdgpu_bo_unreserve(adev->virt.csa_obj);
	}

	pasid = fpriv->vm.pasid;
	pd = amdgpu_bo_ref(fpriv->vm.root.base.bo);

	amdgpu_ctx_mgr_fini(&fpriv->ctx_mgr);
	amdgpu_vm_fini(adev, &fpriv->vm);

	if (pasid)
		amdgpu_pasid_free_delayed(pd->tbo.base.resv, pasid);
	amdgpu_bo_unref(&pd);

	idr_for_each_entry(&fpriv->bo_list_handles, list, handle)
		amdgpu_bo_list_put(list);

	idr_destroy(&fpriv->bo_list_handles);
	mutex_destroy(&fpriv->bo_list_lock);

	kfree(fpriv);
	file_priv->driver_priv = NULL;

	pm_runtime_mark_last_busy(dev->dev);
	pm_runtime_put_autosuspend(dev->dev);
}

/*
 * VBlank related functions.
 */
/**
 * amdgpu_get_vblank_counter_kms - get frame count
 *
 * @crtc: crtc to get the frame count from
 *
 * Gets the frame count on the requested crtc (all asics).
 * Returns frame count on success, -EINVAL on failure.
 */
u32 amdgpu_get_vblank_counter_kms(struct drm_crtc *crtc)
{
	struct drm_device *dev = crtc->dev;
	unsigned int pipe = crtc->index;
	struct amdgpu_device *adev = dev->dev_private;
	int vpos, hpos, stat;
	u32 count;

	if (pipe >= adev->mode_info.num_crtc) {
		DRM_ERROR("Invalid crtc %u\n", pipe);
		return -EINVAL;
	}

	/* The hw increments its frame counter at start of vsync, not at start
	 * of vblank, as is required by DRM core vblank counter handling.
	 * Cook the hw count here to make it appear to the caller as if it
	 * incremented at start of vblank. We measure distance to start of
	 * vblank in vpos. vpos therefore will be >= 0 between start of vblank
	 * and start of vsync, so vpos >= 0 means to bump the hw frame counter
	 * result by 1 to give the proper appearance to caller.
	 */
	if (adev->mode_info.crtcs[pipe]) {
		/* Repeat readout if needed to provide stable result if
		 * we cross start of vsync during the queries.
		 */
		do {
			count = amdgpu_display_vblank_get_counter(adev, pipe);
			/* Ask amdgpu_display_get_crtc_scanoutpos to return
			 * vpos as distance to start of vblank, instead of
			 * regular vertical scanout pos.
			 */
			stat = amdgpu_display_get_crtc_scanoutpos(
				dev, pipe, GET_DISTANCE_TO_VBLANKSTART,
				&vpos, &hpos, NULL, NULL,
				&adev->mode_info.crtcs[pipe]->base.hwmode);
		} while (count != amdgpu_display_vblank_get_counter(adev, pipe));

		if (((stat & (DRM_SCANOUTPOS_VALID | DRM_SCANOUTPOS_ACCURATE)) !=
		    (DRM_SCANOUTPOS_VALID | DRM_SCANOUTPOS_ACCURATE))) {
			DRM_DEBUG_VBL("Query failed! stat %d\n", stat);
		} else {
			DRM_DEBUG_VBL("crtc %d: dist from vblank start %d\n",
				      pipe, vpos);

			/* Bump counter if we are at >= leading edge of vblank,
			 * but before vsync where vpos would turn negative and
			 * the hw counter really increments.
			 */
			if (vpos >= 0)
				count++;
		}
	} else {
		/* Fallback to use value as is. */
		count = amdgpu_display_vblank_get_counter(adev, pipe);
		DRM_DEBUG_VBL("NULL mode info! Returned count may be wrong.\n");
	}

	return count;
}

/**
 * amdgpu_enable_vblank_kms - enable vblank interrupt
 *
 * @crtc: crtc to enable vblank interrupt for
 *
 * Enable the interrupt on the requested crtc (all asics).
 * Returns 0 on success, -EINVAL on failure.
 */
int amdgpu_enable_vblank_kms(struct drm_crtc *crtc)
{
	struct drm_device *dev = crtc->dev;
	unsigned int pipe = crtc->index;
	struct amdgpu_device *adev = dev->dev_private;
	int idx = amdgpu_display_crtc_idx_to_irq_type(adev, pipe);

	return amdgpu_irq_get(adev, &adev->crtc_irq, idx);
}

/**
 * amdgpu_disable_vblank_kms - disable vblank interrupt
 *
 * @crtc: crtc to disable vblank interrupt for
 *
 * Disable the interrupt on the requested crtc (all asics).
 */
void amdgpu_disable_vblank_kms(struct drm_crtc *crtc)
{
	struct drm_device *dev = crtc->dev;
	unsigned int pipe = crtc->index;
	struct amdgpu_device *adev = dev->dev_private;
	int idx = amdgpu_display_crtc_idx_to_irq_type(adev, pipe);

	amdgpu_irq_put(adev, &adev->crtc_irq, idx);
}

const struct drm_ioctl_desc amdgpu_ioctls_kms[] = {
	DRM_IOCTL_DEF_DRV(AMDGPU_GEM_CREATE, amdgpu_gem_create_ioctl, DRM_AUTH|DRM_RENDER_ALLOW),
	DRM_IOCTL_DEF_DRV(AMDGPU_CTX, amdgpu_ctx_ioctl, DRM_AUTH|DRM_RENDER_ALLOW),
	DRM_IOCTL_DEF_DRV(AMDGPU_VM, amdgpu_vm_ioctl, DRM_AUTH|DRM_RENDER_ALLOW),
	DRM_IOCTL_DEF_DRV(AMDGPU_SCHED, amdgpu_sched_ioctl, DRM_MASTER),
	DRM_IOCTL_DEF_DRV(AMDGPU_BO_LIST, amdgpu_bo_list_ioctl, DRM_AUTH|DRM_RENDER_ALLOW),
	DRM_IOCTL_DEF_DRV(AMDGPU_FENCE_TO_HANDLE, amdgpu_cs_fence_to_handle_ioctl, DRM_AUTH|DRM_RENDER_ALLOW),
	/* KMS */
	DRM_IOCTL_DEF_DRV(AMDGPU_GEM_MMAP, amdgpu_gem_mmap_ioctl, DRM_AUTH|DRM_RENDER_ALLOW),
	DRM_IOCTL_DEF_DRV(AMDGPU_GEM_WAIT_IDLE, amdgpu_gem_wait_idle_ioctl, DRM_AUTH|DRM_RENDER_ALLOW),
	DRM_IOCTL_DEF_DRV(AMDGPU_CS, amdgpu_cs_ioctl, DRM_AUTH|DRM_RENDER_ALLOW),
	DRM_IOCTL_DEF_DRV(AMDGPU_INFO, amdgpu_info_ioctl, DRM_AUTH|DRM_RENDER_ALLOW),
	DRM_IOCTL_DEF_DRV(AMDGPU_WAIT_CS, amdgpu_cs_wait_ioctl, DRM_AUTH|DRM_RENDER_ALLOW),
	DRM_IOCTL_DEF_DRV(AMDGPU_WAIT_FENCES, amdgpu_cs_wait_fences_ioctl, DRM_AUTH|DRM_RENDER_ALLOW),
	DRM_IOCTL_DEF_DRV(AMDGPU_GEM_METADATA, amdgpu_gem_metadata_ioctl, DRM_AUTH|DRM_RENDER_ALLOW),
	DRM_IOCTL_DEF_DRV(AMDGPU_GEM_VA, amdgpu_gem_va_ioctl, DRM_AUTH|DRM_RENDER_ALLOW),
	DRM_IOCTL_DEF_DRV(AMDGPU_GEM_OP, amdgpu_gem_op_ioctl, DRM_AUTH|DRM_RENDER_ALLOW),
	DRM_IOCTL_DEF_DRV(AMDGPU_GEM_USERPTR, amdgpu_gem_userptr_ioctl, DRM_AUTH|DRM_RENDER_ALLOW)
};
const int amdgpu_max_kms_ioctl = ARRAY_SIZE(amdgpu_ioctls_kms);

/*
 * Debugfs info
 */
#if defined(CONFIG_DEBUG_FS)

static int amdgpu_debugfs_firmware_info(struct seq_file *m, void *data)
{
	struct drm_info_node *node = (struct drm_info_node *) m->private;
	struct drm_device *dev = node->minor->dev;
	struct amdgpu_device *adev = dev->dev_private;
	struct drm_amdgpu_info_firmware fw_info;
	struct drm_amdgpu_query_fw query_fw;
	struct atom_context *ctx = adev->mode_info.atom_context;
	int ret, i;

	/* VCE */
	query_fw.fw_type = AMDGPU_INFO_FW_VCE;
	ret = amdgpu_firmware_info(&fw_info, &query_fw, adev);
	if (ret)
		return ret;
	seq_printf(m, "VCE feature version: %u, firmware version: 0x%08x\n",
		   fw_info.feature, fw_info.ver);

	/* UVD */
	query_fw.fw_type = AMDGPU_INFO_FW_UVD;
	ret = amdgpu_firmware_info(&fw_info, &query_fw, adev);
	if (ret)
		return ret;
	seq_printf(m, "UVD feature version: %u, firmware version: 0x%08x\n",
		   fw_info.feature, fw_info.ver);

	/* GMC */
	query_fw.fw_type = AMDGPU_INFO_FW_GMC;
	ret = amdgpu_firmware_info(&fw_info, &query_fw, adev);
	if (ret)
		return ret;
	seq_printf(m, "MC feature version: %u, firmware version: 0x%08x\n",
		   fw_info.feature, fw_info.ver);

	/* ME */
	query_fw.fw_type = AMDGPU_INFO_FW_GFX_ME;
	ret = amdgpu_firmware_info(&fw_info, &query_fw, adev);
	if (ret)
		return ret;
	seq_printf(m, "ME feature version: %u, firmware version: 0x%08x\n",
		   fw_info.feature, fw_info.ver);

	/* PFP */
	query_fw.fw_type = AMDGPU_INFO_FW_GFX_PFP;
	ret = amdgpu_firmware_info(&fw_info, &query_fw, adev);
	if (ret)
		return ret;
	seq_printf(m, "PFP feature version: %u, firmware version: 0x%08x\n",
		   fw_info.feature, fw_info.ver);

	/* CE */
	query_fw.fw_type = AMDGPU_INFO_FW_GFX_CE;
	ret = amdgpu_firmware_info(&fw_info, &query_fw, adev);
	if (ret)
		return ret;
	seq_printf(m, "CE feature version: %u, firmware version: 0x%08x\n",
		   fw_info.feature, fw_info.ver);

	/* RLC */
	query_fw.fw_type = AMDGPU_INFO_FW_GFX_RLC;
	ret = amdgpu_firmware_info(&fw_info, &query_fw, adev);
	if (ret)
		return ret;
	seq_printf(m, "RLC feature version: %u, firmware version: 0x%08x\n",
		   fw_info.feature, fw_info.ver);

	/* RLC SAVE RESTORE LIST CNTL */
	query_fw.fw_type = AMDGPU_INFO_FW_GFX_RLC_RESTORE_LIST_CNTL;
	ret = amdgpu_firmware_info(&fw_info, &query_fw, adev);
	if (ret)
		return ret;
	seq_printf(m, "RLC SRLC feature version: %u, firmware version: 0x%08x\n",
		   fw_info.feature, fw_info.ver);

	/* RLC SAVE RESTORE LIST GPM MEM */
	query_fw.fw_type = AMDGPU_INFO_FW_GFX_RLC_RESTORE_LIST_GPM_MEM;
	ret = amdgpu_firmware_info(&fw_info, &query_fw, adev);
	if (ret)
		return ret;
	seq_printf(m, "RLC SRLG feature version: %u, firmware version: 0x%08x\n",
		   fw_info.feature, fw_info.ver);

	/* RLC SAVE RESTORE LIST SRM MEM */
	query_fw.fw_type = AMDGPU_INFO_FW_GFX_RLC_RESTORE_LIST_SRM_MEM;
	ret = amdgpu_firmware_info(&fw_info, &query_fw, adev);
	if (ret)
		return ret;
	seq_printf(m, "RLC SRLS feature version: %u, firmware version: 0x%08x\n",
		   fw_info.feature, fw_info.ver);

	/* MEC */
	query_fw.fw_type = AMDGPU_INFO_FW_GFX_MEC;
	query_fw.index = 0;
	ret = amdgpu_firmware_info(&fw_info, &query_fw, adev);
	if (ret)
		return ret;
	seq_printf(m, "MEC feature version: %u, firmware version: 0x%08x\n",
		   fw_info.feature, fw_info.ver);

	/* MEC2 */
	if (adev->asic_type == CHIP_KAVERI ||
	    (adev->asic_type > CHIP_TOPAZ && adev->asic_type != CHIP_STONEY)) {
		query_fw.index = 1;
		ret = amdgpu_firmware_info(&fw_info, &query_fw, adev);
		if (ret)
			return ret;
		seq_printf(m, "MEC2 feature version: %u, firmware version: 0x%08x\n",
			   fw_info.feature, fw_info.ver);
	}

	/* PSP SOS */
	query_fw.fw_type = AMDGPU_INFO_FW_SOS;
	ret = amdgpu_firmware_info(&fw_info, &query_fw, adev);
	if (ret)
		return ret;
	seq_printf(m, "SOS feature version: %u, firmware version: 0x%08x\n",
		   fw_info.feature, fw_info.ver);


	/* PSP ASD */
	query_fw.fw_type = AMDGPU_INFO_FW_ASD;
	ret = amdgpu_firmware_info(&fw_info, &query_fw, adev);
	if (ret)
		return ret;
	seq_printf(m, "ASD feature version: %u, firmware version: 0x%08x\n",
		   fw_info.feature, fw_info.ver);

	query_fw.fw_type = AMDGPU_INFO_FW_TA;
	for (i = 0; i < 2; i++) {
		query_fw.index = i;
		ret = amdgpu_firmware_info(&fw_info, &query_fw, adev);
		if (ret)
			continue;
		seq_printf(m, "TA %s feature version: %u, firmware version: 0x%08x\n",
				i ? "RAS" : "XGMI", fw_info.feature, fw_info.ver);
	}

	/* SMC */
	query_fw.fw_type = AMDGPU_INFO_FW_SMC;
	ret = amdgpu_firmware_info(&fw_info, &query_fw, adev);
	if (ret)
		return ret;
	seq_printf(m, "SMC feature version: %u, firmware version: 0x%08x\n",
		   fw_info.feature, fw_info.ver);

	/* SDMA */
	query_fw.fw_type = AMDGPU_INFO_FW_SDMA;
	for (i = 0; i < adev->sdma.num_instances; i++) {
		query_fw.index = i;
		ret = amdgpu_firmware_info(&fw_info, &query_fw, adev);
		if (ret)
			return ret;
		seq_printf(m, "SDMA%d feature version: %u, firmware version: 0x%08x\n",
			   i, fw_info.feature, fw_info.ver);
	}

	/* VCN */
	query_fw.fw_type = AMDGPU_INFO_FW_VCN;
	ret = amdgpu_firmware_info(&fw_info, &query_fw, adev);
	if (ret)
		return ret;
	seq_printf(m, "VCN feature version: %u, firmware version: 0x%08x\n",
		   fw_info.feature, fw_info.ver);

	/* DMCU */
	query_fw.fw_type = AMDGPU_INFO_FW_DMCU;
	ret = amdgpu_firmware_info(&fw_info, &query_fw, adev);
	if (ret)
		return ret;
	seq_printf(m, "DMCU feature version: %u, firmware version: 0x%08x\n",
		   fw_info.feature, fw_info.ver);

	/* DMCUB */
	query_fw.fw_type = AMDGPU_INFO_FW_DMCUB;
	ret = amdgpu_firmware_info(&fw_info, &query_fw, adev);
	if (ret)
		return ret;
	seq_printf(m, "DMCUB feature version: %u, firmware version: 0x%08x\n",
		   fw_info.feature, fw_info.ver);


	seq_printf(m, "VBIOS version: %s\n", ctx->vbios_version);

	return 0;
}

static const struct drm_info_list amdgpu_firmware_info_list[] = {
	{"amdgpu_firmware_info", amdgpu_debugfs_firmware_info, 0, NULL},
};
#endif

int amdgpu_debugfs_firmware_init(struct amdgpu_device *adev)
{
#if defined(CONFIG_DEBUG_FS)
	return amdgpu_debugfs_add_files(adev, amdgpu_firmware_info_list,
					ARRAY_SIZE(amdgpu_firmware_info_list));
#else
	return 0;
#endif
}<|MERGE_RESOLUTION|>--- conflicted
+++ resolved
@@ -88,12 +88,6 @@
 	if (adev->rmmio == NULL)
 		goto done_free;
 
-<<<<<<< HEAD
-	if (amdgpu_sriov_vf(adev))
-		amdgpu_virt_request_full_gpu(adev, false);
-
-=======
->>>>>>> 04d5ce62
 	if (adev->runpm) {
 		pm_runtime_get_sync(dev->dev);
 		pm_runtime_forbid(dev->dev);
@@ -173,12 +167,6 @@
 	}
 
 	if (amdgpu_device_supports_boco(dev) &&
-<<<<<<< HEAD
-	    (amdgpu_runtime_pm != 0)) /* enable runpm by default */
-		adev->runpm = true;
-	else if (amdgpu_device_supports_baco(dev) &&
-		 (amdgpu_runtime_pm > 0)) /* enable runpm if runpm=1 */
-=======
 	    (amdgpu_runtime_pm != 0)) /* enable runpm by default for boco */
 		adev->runpm = true;
 	else if (amdgpu_device_supports_baco(dev) &&
@@ -190,7 +178,6 @@
 		adev->runpm = true;
 	else if (amdgpu_device_supports_baco(dev) &&
 		 (amdgpu_runtime_pm > 0))  /* enable runpm if runpm=1 on CI */
->>>>>>> 04d5ce62
 		adev->runpm = true;
 
 	/* Call ACPI methods: require modeset init
