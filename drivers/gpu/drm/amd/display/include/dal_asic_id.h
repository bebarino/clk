--- conflicted
+++ resolved
@@ -137,22 +137,13 @@
 #define RAVEN1_F0 0xF0
 #define RAVEN_UNKNOWN 0xFF
 
-<<<<<<< HEAD
-#define ASIC_REV_IS_RAVEN(eChipRev) ((eChipRev >= RAVEN_A0) && eChipRev < RAVEN_UNKNOWN)
-#define RAVEN1_F0 0xF0
-=======
 #define ASICREV_IS_RAVEN(eChipRev) ((eChipRev >= RAVEN_A0) && eChipRev < RAVEN_UNKNOWN)
 #define ASICREV_IS_PICASSO(eChipRev) ((eChipRev >= PICASSO_A0) && (eChipRev < RAVEN2_A0))
 #define ASICREV_IS_RAVEN2(eChipRev) ((eChipRev >= RAVEN2_A0) && (eChipRev < 0xF0))
 
 
->>>>>>> 3729fe2b
 #define ASICREV_IS_RV1_F0(eChipRev) ((eChipRev >= RAVEN1_F0) && (eChipRev < RAVEN_UNKNOWN))
 
-#if defined(CONFIG_DRM_AMD_DC_DCN1_01)
-#define ASICREV_IS_PICASSO(eChipRev) ((eChipRev >= PICASSO_A0) && (eChipRev < RAVEN2_A0))
-#define ASICREV_IS_RAVEN2(eChipRev) ((eChipRev >= RAVEN2_A0) && (eChipRev < 0xF0))
-#endif /* DCN1_01 */
 
 #define FAMILY_RV 142 /* DCN 1*/
 
