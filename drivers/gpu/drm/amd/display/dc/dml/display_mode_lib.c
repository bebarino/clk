/*
 * Copyright 2017 Advanced Micro Devices, Inc.
 *
 * Permission is hereby granted, free of charge, to any person obtaining a
 * copy of this software and associated documentation files (the "Software"),
 * to deal in the Software without restriction, including without limitation
 * the rights to use, copy, modify, merge, publish, distribute, sublicense,
 * and/or sell copies of the Software, and to permit persons to whom the
 * Software is furnished to do so, subject to the following conditions:
 *
 * The above copyright notice and this permission notice shall be included in
 * all copies or substantial portions of the Software.
 *
 * THE SOFTWARE IS PROVIDED "AS IS", WITHOUT WARRANTY OF ANY KIND, EXPRESS OR
 * IMPLIED, INCLUDING BUT NOT LIMITED TO THE WARRANTIES OF MERCHANTABILITY,
 * FITNESS FOR A PARTICULAR PURPOSE AND NONINFRINGEMENT.  IN NO EVENT SHALL
 * THE COPYRIGHT HOLDER(S) OR AUTHOR(S) BE LIABLE FOR ANY CLAIM, DAMAGES OR
 * OTHER LIABILITY, WHETHER IN AN ACTION OF CONTRACT, TORT OR OTHERWISE,
 * ARISING FROM, OUT OF OR IN CONNECTION WITH THE SOFTWARE OR THE USE OR
 * OTHER DEALINGS IN THE SOFTWARE.
 *
 * Authors: AMD
 *
 */

#include "display_mode_lib.h"
#include "dc_features.h"
#if defined(CONFIG_DRM_AMD_DC_DCN2_0)
#include "dcn20/display_mode_vba_20.h"
#include "dcn20/display_rq_dlg_calc_20.h"
#endif

<<<<<<< HEAD
=======
#if defined(CONFIG_DRM_AMD_DC_DCN2_0)
const struct dml_funcs dml20_funcs = {
	.validate = dml20_ModeSupportAndSystemConfigurationFull,
	.recalculate = dml20_recalculate,
	.rq_dlg_get_dlg_reg = dml20_rq_dlg_get_dlg_reg,
	.rq_dlg_get_rq_reg = dml20_rq_dlg_get_rq_reg
};
#endif

>>>>>>> 3729fe2b
void dml_init_instance(struct display_mode_lib *lib,
		const struct _vcs_dpi_soc_bounding_box_st *soc_bb,
		const struct _vcs_dpi_ip_params_st *ip_params,
		enum dml_project project)
{
	lib->soc = *soc_bb;
	lib->ip = *ip_params;
	lib->project = project;
<<<<<<< HEAD
=======
	switch (project) {
#ifdef CONFIG_DRM_AMD_DC_DCN2_0
	case DML_PROJECT_NAVI10:
		lib->funcs = dml20_funcs;
		break;
#endif
	default:
		break;
	}
>>>>>>> 3729fe2b
}

const char *dml_get_status_message(enum dm_validation_status status)
{
	switch (status) {
	case DML_VALIDATION_OK:                   return "Validation OK";
	case DML_FAIL_SCALE_RATIO_TAP:            return "Scale ratio/tap";
	case DML_FAIL_SOURCE_PIXEL_FORMAT:        return "Source pixel format";
	case DML_FAIL_VIEWPORT_SIZE:              return "Viewport size";
	case DML_FAIL_TOTAL_V_ACTIVE_BW:          return "Total vertical active bandwidth";
	case DML_FAIL_DIO_SUPPORT:                return "DIO support";
	case DML_FAIL_NOT_ENOUGH_DSC:             return "Not enough DSC Units";
	case DML_FAIL_DSC_CLK_REQUIRED:           return "DSC clock required";
	case DML_FAIL_URGENT_LATENCY:             return "Urgent latency";
	case DML_FAIL_REORDERING_BUFFER:          return "Re-ordering buffer";
	case DML_FAIL_DISPCLK_DPPCLK:             return "Dispclk and Dppclk";
	case DML_FAIL_TOTAL_AVAILABLE_PIPES:      return "Total available pipes";
	case DML_FAIL_NUM_OTG:                    return "Number of OTG";
	case DML_FAIL_WRITEBACK_MODE:             return "Writeback mode";
	case DML_FAIL_WRITEBACK_LATENCY:          return "Writeback latency";
	case DML_FAIL_WRITEBACK_SCALE_RATIO_TAP:  return "Writeback scale ratio/tap";
	case DML_FAIL_CURSOR_SUPPORT:             return "Cursor support";
	case DML_FAIL_PITCH_SUPPORT:              return "Pitch support";
	case DML_FAIL_PTE_BUFFER_SIZE:            return "PTE buffer size";
	case DML_FAIL_DSC_INPUT_BPC:              return "DSC input bpc";
	case DML_FAIL_PREFETCH_SUPPORT:           return "Prefetch support";
	case DML_FAIL_V_RATIO_PREFETCH:           return "Vertical ratio prefetch";
	default:                                  return "Unknown Status";
	}
}<|MERGE_RESOLUTION|>--- conflicted
+++ resolved
@@ -30,8 +30,6 @@
 #include "dcn20/display_rq_dlg_calc_20.h"
 #endif
 
-<<<<<<< HEAD
-=======
 #if defined(CONFIG_DRM_AMD_DC_DCN2_0)
 const struct dml_funcs dml20_funcs = {
 	.validate = dml20_ModeSupportAndSystemConfigurationFull,
@@ -41,7 +39,6 @@
 };
 #endif
 
->>>>>>> 3729fe2b
 void dml_init_instance(struct display_mode_lib *lib,
 		const struct _vcs_dpi_soc_bounding_box_st *soc_bb,
 		const struct _vcs_dpi_ip_params_st *ip_params,
@@ -50,8 +47,6 @@
 	lib->soc = *soc_bb;
 	lib->ip = *ip_params;
 	lib->project = project;
-<<<<<<< HEAD
-=======
 	switch (project) {
 #ifdef CONFIG_DRM_AMD_DC_DCN2_0
 	case DML_PROJECT_NAVI10:
@@ -61,7 +56,6 @@
 	default:
 		break;
 	}
->>>>>>> 3729fe2b
 }
 
 const char *dml_get_status_message(enum dm_validation_status status)
