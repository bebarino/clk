--- conflicted
+++ resolved
@@ -529,13 +529,6 @@
 	union lane_count_set lane_count_set = { {0} };
 	uint8_t link_bw_set;
 	uint8_t link_rate_set;
-<<<<<<< HEAD
-
-	// Read DPCD 00101h to find out the number of lanes currently set
-	core_link_read_dpcd(link, DP_LANE_COUNT_SET,
-			&lane_count_set.raw, sizeof(lane_count_set));
-	link->cur_link_settings.lane_count = lane_count_set.bits.LANE_COUNT_SET;
-=======
 	uint32_t read_dpcd_retry_cnt = 10;
 	enum dc_status status = DC_ERROR_UNEXPECTED;
 	int i;
@@ -561,7 +554,6 @@
 	}
 
 	ASSERT(status == DC_OK);
->>>>>>> 3729fe2b
 
 	// Read DPCD 00100h to find if standard link rates are set
 	core_link_read_dpcd(link, DP_LINK_BW_SET,
@@ -730,17 +722,7 @@
 		 * up to date, especially if link was powered on by GOP.
 		 */
 		read_edp_current_link_settings_on_detect(link);
-<<<<<<< HEAD
-		if (link->local_sink)
-			return true;
-	}
-
-	if (link->connector_signal == SIGNAL_TYPE_LVDS &&
-			link->local_sink)
-		return true;
-=======
-	}
->>>>>>> 3729fe2b
+	}
 
 	prev_sink = link->local_sink;
 	if (prev_sink != NULL) {
@@ -2406,12 +2388,8 @@
 static struct fixed31_32 get_pbn_per_slot(struct dc_stream_state *stream)
 {
 	struct fixed31_32 mbytes_per_sec;
-<<<<<<< HEAD
-	uint32_t link_rate_in_mbytes_per_sec = dc_link_bandwidth_kbps(stream->link, &stream->link->cur_link_settings);
-=======
 	uint32_t link_rate_in_mbytes_per_sec = dc_link_bandwidth_kbps(stream->link,
 			&stream->link->cur_link_settings);
->>>>>>> 3729fe2b
 	link_rate_in_mbytes_per_sec /= 8000; /* Kbits to MBytes */
 
 	mbytes_per_sec = dc_fixpt_from_int(link_rate_in_mbytes_per_sec);
@@ -2913,8 +2891,6 @@
 	uint32_t bits_per_channel = 0;
 	uint32_t kbps;
 
-<<<<<<< HEAD
-=======
 #ifdef CONFIG_DRM_AMD_DC_DSC_SUPPORT
 	if (timing->flags.DSC) {
 		kbps = (timing->pix_clk_100hz * timing->dsc_cfg.bits_per_pixel);
@@ -2923,7 +2899,6 @@
 	}
 #endif
 
->>>>>>> 3729fe2b
 	switch (timing->display_color_depth) {
 	case COLOR_DEPTH_666:
 		bits_per_channel = 6;
@@ -2963,8 +2938,6 @@
 
 	return kbps;
 
-<<<<<<< HEAD
-=======
 }
 
 void dc_link_set_drive_settings(struct dc *dc,
@@ -3115,5 +3088,4 @@
 			link->preferred_link_setting.link_rate != LINK_RATE_UNKNOWN)
 		return &link->preferred_link_setting;
 	return &link->verified_link_cap;
->>>>>>> 3729fe2b
 }