/* SPDX-License-Identifier: GPL-2.0-only */
/*
 * Copyright 2010 Matt Turner.
<<<<<<< HEAD
 * Copyright 2012 Red Hat 
=======
 * Copyright 2012 Red Hat
>>>>>>> 3729fe2b
 *
 * Authors: Matthew Garrett
 * 	    Matt Turner
 *	    Dave Airlie
 */
#ifndef __MGAG200_DRV_H__
#define __MGAG200_DRV_H__

#include <video/vga.h>

#include <drm/drm_encoder.h>
#include <drm/drm_fb_helper.h>

#include <drm/drm_gem.h>
#include <drm/drm_gem_vram_helper.h>

#include <drm/drm_vram_mm_helper.h>

#include <linux/i2c.h>
#include <linux/i2c-algo-bit.h>

#include "mgag200_reg.h"

#define DRIVER_AUTHOR		"Matthew Garrett"

#define DRIVER_NAME		"mgag200"
#define DRIVER_DESC		"MGA G200 SE"
#define DRIVER_DATE		"20110418"

#define DRIVER_MAJOR		1
#define DRIVER_MINOR		0
#define DRIVER_PATCHLEVEL	0

#define MGAG200FB_CONN_LIMIT 1

#define RREG8(reg) ioread8(((void __iomem *)mdev->rmmio) + (reg))
#define WREG8(reg, v) iowrite8(v, ((void __iomem *)mdev->rmmio) + (reg))
#define RREG32(reg) ioread32(((void __iomem *)mdev->rmmio) + (reg))
#define WREG32(reg, v) iowrite32(v, ((void __iomem *)mdev->rmmio) + (reg))

#define ATTR_INDEX 0x1fc0
#define ATTR_DATA 0x1fc1

#define WREG_ATTR(reg, v)					\
	do {							\
		RREG8(0x1fda);					\
		WREG8(ATTR_INDEX, reg);				\
		WREG8(ATTR_DATA, v);				\
	} while (0)						\

#define WREG_SEQ(reg, v)					\
	do {							\
		WREG8(MGAREG_SEQ_INDEX, reg);			\
		WREG8(MGAREG_SEQ_DATA, v);			\
	} while (0)						\

#define WREG_CRT(reg, v)					\
	do {							\
		WREG8(MGAREG_CRTC_INDEX, reg);			\
		WREG8(MGAREG_CRTC_DATA, v);			\
	} while (0)						\


#define WREG_ECRT(reg, v)					\
	do {							\
		WREG8(MGAREG_CRTCEXT_INDEX, reg);				\
		WREG8(MGAREG_CRTCEXT_DATA, v);				\
	} while (0)						\

#define GFX_INDEX 0x1fce
#define GFX_DATA 0x1fcf

#define WREG_GFX(reg, v)					\
	do {							\
		WREG8(GFX_INDEX, reg);				\
		WREG8(GFX_DATA, v);				\
	} while (0)						\

#define DAC_INDEX 0x3c00
#define DAC_DATA 0x3c0a

#define WREG_DAC(reg, v)					\
	do {							\
		WREG8(DAC_INDEX, reg);				\
		WREG8(DAC_DATA, v);				\
	} while (0)						\

#define MGA_MISC_OUT 0x1fc2
#define MGA_MISC_IN 0x1fcc

#define MGAG200_MAX_FB_HEIGHT 4096
#define MGAG200_MAX_FB_WIDTH 4096

#define MATROX_DPMS_CLEARED (-1)

#define to_mga_crtc(x) container_of(x, struct mga_crtc, base)
#define to_mga_encoder(x) container_of(x, struct mga_encoder, base)
#define to_mga_connector(x) container_of(x, struct mga_connector, base)
#define to_mga_framebuffer(x) container_of(x, struct mga_framebuffer, base)

struct mga_framebuffer {
	struct drm_framebuffer base;
	struct drm_gem_object *obj;
};

struct mga_fbdev {
	struct drm_fb_helper helper; /* must be first */
	struct mga_framebuffer mfb;
	void *sysram;
	int size;
	int x1, y1, x2, y2; /* dirty rect */
	spinlock_t dirty_lock;
};

struct mga_crtc {
	struct drm_crtc base;
	u8 lut_r[256], lut_g[256], lut_b[256];
	int last_dpms;
	bool enabled;
};

struct mga_mode_info {
	bool mode_config_initialized;
	struct mga_crtc *crtc;
};

struct mga_encoder {
	struct drm_encoder base;
	int last_dpms;
};


struct mga_i2c_chan {
	struct i2c_adapter adapter;
	struct drm_device *dev;
	struct i2c_algo_bit_data bit;
	int data, clock;
};

struct mga_connector {
	struct drm_connector base;
	struct mga_i2c_chan *i2c;
};

struct mga_cursor {
	/*
	   We have to have 2 buffers for the cursor to avoid occasional
	   corruption while switching cursor icons.
	   If either of these is NULL, then don't do hardware cursors, and
	   fall back to software.
	*/
	struct drm_gem_vram_object *pixels_1;
	struct drm_gem_vram_object *pixels_2;
	/* The currently displayed icon, this points to one of pixels_1, or pixels_2 */
	struct drm_gem_vram_object *pixels_current;
};

struct mga_mc {
	resource_size_t			vram_size;
	resource_size_t			vram_base;
	resource_size_t			vram_window;
};

enum mga_type {
	G200_SE_A,
	G200_SE_B,
	G200_WB,
	G200_EV,
	G200_EH,
	G200_EH3,
	G200_ER,
	G200_EW3,
};

#define IS_G200_SE(mdev) (mdev->type == G200_SE_A || mdev->type == G200_SE_B)

struct mga_device {
	struct drm_device		*dev;
	unsigned long			flags;

	resource_size_t			rmmio_base;
	resource_size_t			rmmio_size;
	void __iomem			*rmmio;

	struct mga_mc			mc;
	struct mga_mode_info		mode_info;

	struct mga_fbdev *mfbdev;
	struct mga_cursor cursor;

	bool				suspended;
	int				num_crtc;
	enum mga_type			type;
	int				has_sdram;
	struct drm_display_mode		mode;

	int bpp_shifts[4];

	int fb_mtrr;

	/* SE model number stored in reg 0x1e24 */
	u32 unique_rev_id;
};

				/* mgag200_mode.c */
int mgag200_modeset_init(struct mga_device *mdev);
void mgag200_modeset_fini(struct mga_device *mdev);

				/* mgag200_fb.c */
int mgag200_fbdev_init(struct mga_device *mdev);
void mgag200_fbdev_fini(struct mga_device *mdev);

				/* mgag200_main.c */
int mgag200_framebuffer_init(struct drm_device *dev,
			     struct mga_framebuffer *mfb,
			     const struct drm_mode_fb_cmd2 *mode_cmd,
			     struct drm_gem_object *obj);


int mgag200_driver_load(struct drm_device *dev, unsigned long flags);
void mgag200_driver_unload(struct drm_device *dev);
int mgag200_gem_create(struct drm_device *dev,
		   u32 size, bool iskernel,
		       struct drm_gem_object **obj);
int mgag200_dumb_create(struct drm_file *file,
			struct drm_device *dev,
			struct drm_mode_create_dumb *args);

				/* mgag200_i2c.c */
struct mga_i2c_chan *mgag200_i2c_create(struct drm_device *dev);
void mgag200_i2c_destroy(struct mga_i2c_chan *i2c);

<<<<<<< HEAD
void mgag200_ttm_placement(struct mgag200_bo *bo, int domain);

static inline int mgag200_bo_reserve(struct mgag200_bo *bo, bool no_wait)
{
	int ret;

	ret = ttm_bo_reserve(&bo->bo, true, no_wait, NULL);
	if (ret) {
		if (ret != -ERESTARTSYS && ret != -EBUSY)
			DRM_ERROR("reserve failed %p\n", bo);
		return ret;
	}
	return 0;
}

static inline void mgag200_bo_unreserve(struct mgag200_bo *bo)
{
	ttm_bo_unreserve(&bo->bo);
}

int mgag200_bo_create(struct drm_device *dev, int size, int align,
		      uint32_t flags, struct mgag200_bo **pastbo);
=======
>>>>>>> 3729fe2b
int mgag200_mm_init(struct mga_device *mdev);
void mgag200_mm_fini(struct mga_device *mdev);
int mgag200_mmap(struct file *filp, struct vm_area_struct *vma);

int mga_crtc_cursor_set(struct drm_crtc *crtc, struct drm_file *file_priv,
						uint32_t handle, uint32_t width, uint32_t height);
int mga_crtc_cursor_move(struct drm_crtc *crtc, int x, int y);

#endif				/* __MGAG200_DRV_H__ */<|MERGE_RESOLUTION|>--- conflicted
+++ resolved
@@ -1,11 +1,7 @@
 /* SPDX-License-Identifier: GPL-2.0-only */
 /*
  * Copyright 2010 Matt Turner.
-<<<<<<< HEAD
- * Copyright 2012 Red Hat 
-=======
  * Copyright 2012 Red Hat
->>>>>>> 3729fe2b
  *
  * Authors: Matthew Garrett
  * 	    Matt Turner
@@ -238,31 +234,6 @@
 struct mga_i2c_chan *mgag200_i2c_create(struct drm_device *dev);
 void mgag200_i2c_destroy(struct mga_i2c_chan *i2c);
 
-<<<<<<< HEAD
-void mgag200_ttm_placement(struct mgag200_bo *bo, int domain);
-
-static inline int mgag200_bo_reserve(struct mgag200_bo *bo, bool no_wait)
-{
-	int ret;
-
-	ret = ttm_bo_reserve(&bo->bo, true, no_wait, NULL);
-	if (ret) {
-		if (ret != -ERESTARTSYS && ret != -EBUSY)
-			DRM_ERROR("reserve failed %p\n", bo);
-		return ret;
-	}
-	return 0;
-}
-
-static inline void mgag200_bo_unreserve(struct mgag200_bo *bo)
-{
-	ttm_bo_unreserve(&bo->bo);
-}
-
-int mgag200_bo_create(struct drm_device *dev, int size, int align,
-		      uint32_t flags, struct mgag200_bo **pastbo);
-=======
->>>>>>> 3729fe2b
 int mgag200_mm_init(struct mga_device *mdev);
 void mgag200_mm_fini(struct mga_device *mdev);
 int mgag200_mmap(struct file *filp, struct vm_area_struct *vma);
