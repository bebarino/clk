--- conflicted
+++ resolved
@@ -226,13 +226,8 @@
 		start = window->res->end - window->offset + 1;
 		/* If window is last entry */
 		if (window->node.next == &bridge->dma_ranges &&
-<<<<<<< HEAD
-		    end != ~(dma_addr_t)0) {
-			end = ~(dma_addr_t)0;
-=======
 		    end != ~(phys_addr_t)0) {
 			end = ~(phys_addr_t)0;
->>>>>>> 6fb08f1a
 			goto resv_iova;
 		}
 	}
@@ -662,9 +657,6 @@
 static void iommu_dma_sync_single_for_cpu(struct device *dev,
 		dma_addr_t dma_handle, size_t size, enum dma_data_direction dir)
 {
-<<<<<<< HEAD
-	return vm_map_pages(vma, pages, PAGE_ALIGN(size) >> PAGE_SHIFT);
-=======
 	phys_addr_t phys;
 
 	if (dev_is_dma_coherent(dev))
@@ -672,7 +664,6 @@
 
 	phys = iommu_iova_to_phys(iommu_get_dma_domain(dev), dma_handle);
 	arch_sync_dma_for_cpu(dev, phys, size, dir);
->>>>>>> 6fb08f1a
 }
 
 static void iommu_dma_sync_single_for_device(struct device *dev,
@@ -1223,14 +1214,10 @@
 	msg->address_hi = upper_32_bits(msi_page->iova);
 	msg->address_lo &= cookie_msi_granule(domain->iova_cookie) - 1;
 	msg->address_lo += lower_32_bits(msi_page->iova);
-<<<<<<< HEAD
-}
-=======
 }
 
 static int iommu_dma_init(void)
 {
 	return iova_cache_get();
 }
-arch_initcall(iommu_dma_init);
->>>>>>> 6fb08f1a
+arch_initcall(iommu_dma_init);