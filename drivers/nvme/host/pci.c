--- conflicted
+++ resolved
@@ -2929,11 +2929,7 @@
 	return 0;
 }
 
-<<<<<<< HEAD
-const struct dev_pm_ops nvme_dev_pm_ops = {
-=======
 static const struct dev_pm_ops nvme_dev_pm_ops = {
->>>>>>> 5b9ddbdf
 	.suspend	= nvme_suspend,
 	.resume		= nvme_resume,
 	.freeze		= nvme_simple_suspend,
