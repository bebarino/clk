--- conflicted
+++ resolved
@@ -204,11 +204,7 @@
 {
 	const char *ret = trace_seq_buffer_ptr(p);
 
-<<<<<<< HEAD
-	trace_seq_printf(p, "spcecific=%*ph", 24, spc);
-=======
 	trace_seq_printf(p, "specific=%*ph", 24, spc);
->>>>>>> 5b9ddbdf
 	trace_seq_putc(p, 0);
 	return ret;
 }
