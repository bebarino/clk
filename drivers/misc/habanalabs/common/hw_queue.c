--- conflicted
+++ resolved
@@ -339,8 +339,6 @@
 	bd.ctl = 0;
 	bd.len = cpu_to_le32(job->job_cb_size);
 
-<<<<<<< HEAD
-=======
 	if (job->is_kernel_allocated_cb)
 		/* bus_address is actually a mmu mapped address
 		 * allocated from an internal pool
@@ -349,7 +347,6 @@
 	else
 		bd.ptr = cpu_to_le64((u64) (uintptr_t) job->user_cb);
 
->>>>>>> 356006a6
 	pi = q->kernel_address + (q->pi & (q->int_queue_len - 1)) * sizeof(bd);
 
 	q->pi++;
