// SPDX-License-Identifier: GPL-2.0
/*
 * Copyright (c) 2000-2005 Silicon Graphics, Inc.
 * Copyright (c) 2016-2018 Christoph Hellwig.
 * All Rights Reserved.
 */
#include "xfs.h"
#include "xfs_shared.h"
#include "xfs_format.h"
#include "xfs_log_format.h"
#include "xfs_trans_resv.h"
#include "xfs_mount.h"
#include "xfs_inode.h"
#include "xfs_trans.h"
#include "xfs_iomap.h"
#include "xfs_trace.h"
#include "xfs_bmap.h"
#include "xfs_bmap_util.h"
#include "xfs_reflink.h"

/*
 * structure owned by writepages passed to individual writepage calls
 */
struct xfs_writepage_ctx {
	struct xfs_bmbt_irec    imap;
	int			fork;
	unsigned int		data_seq;
	unsigned int		cow_seq;
	struct xfs_ioend	*ioend;
};

struct block_device *
xfs_find_bdev_for_inode(
	struct inode		*inode)
{
	struct xfs_inode	*ip = XFS_I(inode);
	struct xfs_mount	*mp = ip->i_mount;

	if (XFS_IS_REALTIME_INODE(ip))
		return mp->m_rtdev_targp->bt_bdev;
	else
		return mp->m_ddev_targp->bt_bdev;
}

struct dax_device *
xfs_find_daxdev_for_inode(
	struct inode		*inode)
{
	struct xfs_inode	*ip = XFS_I(inode);
	struct xfs_mount	*mp = ip->i_mount;

	if (XFS_IS_REALTIME_INODE(ip))
		return mp->m_rtdev_targp->bt_daxdev;
	else
		return mp->m_ddev_targp->bt_daxdev;
}

static void
xfs_finish_page_writeback(
	struct inode		*inode,
	struct bio_vec	*bvec,
	int			error)
{
	struct iomap_page	*iop = to_iomap_page(bvec->bv_page);

	if (error) {
		SetPageError(bvec->bv_page);
		mapping_set_error(inode->i_mapping, -EIO);
	}

	ASSERT(iop || i_blocksize(inode) == PAGE_SIZE);
	ASSERT(!iop || atomic_read(&iop->write_count) > 0);

	if (!iop || atomic_dec_and_test(&iop->write_count))
		end_page_writeback(bvec->bv_page);
}

/*
 * We're now finished for good with this ioend structure.  Update the page
 * state, release holds on bios, and finally free up memory.  Do not use the
 * ioend after this.
 */
STATIC void
xfs_destroy_ioend(
	struct xfs_ioend	*ioend,
	int			error)
{
	struct inode		*inode = ioend->io_inode;
	struct bio		*bio = &ioend->io_inline_bio;
	struct bio		*last = ioend->io_bio, *next;
	u64			start = bio->bi_iter.bi_sector;
	bool			quiet = bio_flagged(bio, BIO_QUIET);

	for (bio = &ioend->io_inline_bio; bio; bio = next) {
		struct bio_vec	*bvec;
		struct bvec_iter_all iter_all;

		/*
		 * For the last bio, bi_private points to the ioend, so we
		 * need to explicitly end the iteration here.
		 */
		if (bio == last)
			next = NULL;
		else
			next = bio->bi_private;

		/* walk each page on bio, ending page IO on them */
		bio_for_each_segment_all(bvec, bio, iter_all)
			xfs_finish_page_writeback(inode, bvec, error);
		bio_put(bio);
	}

	if (unlikely(error && !quiet)) {
		xfs_err_ratelimited(XFS_I(inode)->i_mount,
			"writeback error on sector %llu", start);
	}
}

/*
 * Fast and loose check if this write could update the on-disk inode size.
 */
static inline bool xfs_ioend_is_append(struct xfs_ioend *ioend)
{
	return ioend->io_offset + ioend->io_size >
		XFS_I(ioend->io_inode)->i_d.di_size;
}

STATIC int
xfs_setfilesize_trans_alloc(
	struct xfs_ioend	*ioend)
{
	struct xfs_mount	*mp = XFS_I(ioend->io_inode)->i_mount;
	struct xfs_trans	*tp;
	int			error;

	error = xfs_trans_alloc(mp, &M_RES(mp)->tr_fsyncts, 0, 0, 0, &tp);
	if (error)
		return error;

	ioend->io_append_trans = tp;

	/*
	 * We may pass freeze protection with a transaction.  So tell lockdep
	 * we released it.
	 */
	__sb_writers_release(ioend->io_inode->i_sb, SB_FREEZE_FS);
	/*
	 * We hand off the transaction to the completion thread now, so
	 * clear the flag here.
	 */
	current_restore_flags_nested(&tp->t_pflags, PF_MEMALLOC_NOFS);
	return 0;
}

/*
 * Update on-disk file size now that data has been written to disk.
 */
STATIC int
__xfs_setfilesize(
	struct xfs_inode	*ip,
	struct xfs_trans	*tp,
	xfs_off_t		offset,
	size_t			size)
{
	xfs_fsize_t		isize;

	xfs_ilock(ip, XFS_ILOCK_EXCL);
	isize = xfs_new_eof(ip, offset + size);
	if (!isize) {
		xfs_iunlock(ip, XFS_ILOCK_EXCL);
		xfs_trans_cancel(tp);
		return 0;
	}

	trace_xfs_setfilesize(ip, offset, size);

	ip->i_d.di_size = isize;
	xfs_trans_ijoin(tp, ip, XFS_ILOCK_EXCL);
	xfs_trans_log_inode(tp, ip, XFS_ILOG_CORE);

	return xfs_trans_commit(tp);
}

int
xfs_setfilesize(
	struct xfs_inode	*ip,
	xfs_off_t		offset,
	size_t			size)
{
	struct xfs_mount	*mp = ip->i_mount;
	struct xfs_trans	*tp;
	int			error;

	error = xfs_trans_alloc(mp, &M_RES(mp)->tr_fsyncts, 0, 0, 0, &tp);
	if (error)
		return error;

	return __xfs_setfilesize(ip, tp, offset, size);
}

STATIC int
xfs_setfilesize_ioend(
	struct xfs_ioend	*ioend,
	int			error)
{
	struct xfs_inode	*ip = XFS_I(ioend->io_inode);
	struct xfs_trans	*tp = ioend->io_append_trans;

	/*
	 * The transaction may have been allocated in the I/O submission thread,
	 * thus we need to mark ourselves as being in a transaction manually.
	 * Similarly for freeze protection.
	 */
	current_set_flags_nested(&tp->t_pflags, PF_MEMALLOC_NOFS);
	__sb_writers_acquired(VFS_I(ip)->i_sb, SB_FREEZE_FS);

	/* we abort the update if there was an IO error */
	if (error) {
		xfs_trans_cancel(tp);
		return error;
	}

	return __xfs_setfilesize(ip, tp, ioend->io_offset, ioend->io_size);
}

/*
 * IO write completion.
 */
STATIC void
xfs_end_ioend(
	struct xfs_ioend	*ioend)
{
	struct list_head	ioend_list;
	struct xfs_inode	*ip = XFS_I(ioend->io_inode);
	xfs_off_t		offset = ioend->io_offset;
	size_t			size = ioend->io_size;
	unsigned int		nofs_flag;
	int			error;

	/*
	 * We can allocate memory here while doing writeback on behalf of
	 * memory reclaim.  To avoid memory allocation deadlocks set the
	 * task-wide nofs context for the following operations.
	 */
	nofs_flag = memalloc_nofs_save();

	/*
	 * Just clean up the in-memory strutures if the fs has been shut down.
	 */
	if (XFS_FORCED_SHUTDOWN(ip->i_mount)) {
		error = -EIO;
		goto done;
	}

	/*
	 * Clean up any COW blocks on an I/O error.
	 */
	error = blk_status_to_errno(ioend->io_bio->bi_status);
	if (unlikely(error)) {
		if (ioend->io_fork == XFS_COW_FORK)
			xfs_reflink_cancel_cow_range(ip, offset, size, true);
		goto done;
	}

	/*
	 * Success: commit the COW or unwritten blocks if needed.
	 */
	if (ioend->io_fork == XFS_COW_FORK)
		error = xfs_reflink_end_cow(ip, offset, size);
	else if (ioend->io_state == XFS_EXT_UNWRITTEN)
		error = xfs_iomap_write_unwritten(ip, offset, size, false);
	else
		ASSERT(!xfs_ioend_is_append(ioend) || ioend->io_append_trans);

done:
	if (ioend->io_append_trans)
		error = xfs_setfilesize_ioend(ioend, error);
	list_replace_init(&ioend->io_list, &ioend_list);
	xfs_destroy_ioend(ioend, error);

	while (!list_empty(&ioend_list)) {
		ioend = list_first_entry(&ioend_list, struct xfs_ioend,
				io_list);
		list_del_init(&ioend->io_list);
		xfs_destroy_ioend(ioend, error);
	}

	memalloc_nofs_restore(nofs_flag);
}

/*
 * We can merge two adjacent ioends if they have the same set of work to do.
 */
static bool
xfs_ioend_can_merge(
	struct xfs_ioend	*ioend,
	struct xfs_ioend	*next)
{
	if (ioend->io_bio->bi_status != next->io_bio->bi_status)
		return false;
	if ((ioend->io_fork == XFS_COW_FORK) ^ (next->io_fork == XFS_COW_FORK))
		return false;
	if ((ioend->io_state == XFS_EXT_UNWRITTEN) ^
	    (next->io_state == XFS_EXT_UNWRITTEN))
		return false;
	if (ioend->io_offset + ioend->io_size != next->io_offset)
		return false;
	return true;
}

/*
 * If the to be merged ioend has a preallocated transaction for file
 * size updates we need to ensure the ioend it is merged into also
 * has one.  If it already has one we can simply cancel the transaction
 * as it is guaranteed to be clean.
 */
static void
xfs_ioend_merge_append_transactions(
	struct xfs_ioend	*ioend,
	struct xfs_ioend	*next)
{
	if (!ioend->io_append_trans) {
		ioend->io_append_trans = next->io_append_trans;
		next->io_append_trans = NULL;
	} else {
		xfs_setfilesize_ioend(next, -ECANCELED);
	}
}

/* Try to merge adjacent completions. */
STATIC void
xfs_ioend_try_merge(
	struct xfs_ioend	*ioend,
	struct list_head	*more_ioends)
{
	struct xfs_ioend	*next_ioend;

	while (!list_empty(more_ioends)) {
		next_ioend = list_first_entry(more_ioends, struct xfs_ioend,
				io_list);
		if (!xfs_ioend_can_merge(ioend, next_ioend))
			break;
		list_move_tail(&next_ioend->io_list, &ioend->io_list);
		ioend->io_size += next_ioend->io_size;
		if (next_ioend->io_append_trans)
			xfs_ioend_merge_append_transactions(ioend, next_ioend);
	}
}

/* list_sort compare function for ioends */
static int
xfs_ioend_compare(
	void			*priv,
	struct list_head	*a,
	struct list_head	*b)
{
	struct xfs_ioend	*ia;
	struct xfs_ioend	*ib;

	ia = container_of(a, struct xfs_ioend, io_list);
	ib = container_of(b, struct xfs_ioend, io_list);
	if (ia->io_offset < ib->io_offset)
		return -1;
	else if (ia->io_offset > ib->io_offset)
		return 1;
	return 0;
}

/* Finish all pending io completions. */
void
xfs_end_io(
	struct work_struct	*work)
{
	struct xfs_inode	*ip;
	struct xfs_ioend	*ioend;
	struct list_head	completion_list;
	unsigned long		flags;

	ip = container_of(work, struct xfs_inode, i_ioend_work);

	spin_lock_irqsave(&ip->i_ioend_lock, flags);
	list_replace_init(&ip->i_ioend_list, &completion_list);
	spin_unlock_irqrestore(&ip->i_ioend_lock, flags);

	list_sort(NULL, &completion_list, xfs_ioend_compare);

	while (!list_empty(&completion_list)) {
		ioend = list_first_entry(&completion_list, struct xfs_ioend,
				io_list);
		list_del_init(&ioend->io_list);
		xfs_ioend_try_merge(ioend, &completion_list);
		xfs_end_ioend(ioend);
	}
}

STATIC void
xfs_end_bio(
	struct bio		*bio)
{
	struct xfs_ioend	*ioend = bio->bi_private;
	struct xfs_inode	*ip = XFS_I(ioend->io_inode);
	struct xfs_mount	*mp = ip->i_mount;
	unsigned long		flags;

	if (ioend->io_fork == XFS_COW_FORK ||
	    ioend->io_state == XFS_EXT_UNWRITTEN ||
	    ioend->io_append_trans != NULL) {
		spin_lock_irqsave(&ip->i_ioend_lock, flags);
		if (list_empty(&ip->i_ioend_list))
			WARN_ON_ONCE(!queue_work(mp->m_unwritten_workqueue,
						 &ip->i_ioend_work));
		list_add_tail(&ioend->io_list, &ip->i_ioend_list);
		spin_unlock_irqrestore(&ip->i_ioend_lock, flags);
	} else
		xfs_destroy_ioend(ioend, blk_status_to_errno(bio->bi_status));
}

/*
 * Fast revalidation of the cached writeback mapping. Return true if the current
 * mapping is valid, false otherwise.
 */
static bool
xfs_imap_valid(
	struct xfs_writepage_ctx	*wpc,
	struct xfs_inode		*ip,
	xfs_fileoff_t			offset_fsb)
{
	if (offset_fsb < wpc->imap.br_startoff ||
	    offset_fsb >= wpc->imap.br_startoff + wpc->imap.br_blockcount)
		return false;
	/*
	 * If this is a COW mapping, it is sufficient to check that the mapping
	 * covers the offset. Be careful to check this first because the caller
	 * can revalidate a COW mapping without updating the data seqno.
	 */
	if (wpc->fork == XFS_COW_FORK)
		return true;

	/*
	 * This is not a COW mapping. Check the sequence number of the data fork
	 * because concurrent changes could have invalidated the extent. Check
	 * the COW fork because concurrent changes since the last time we
	 * checked (and found nothing at this offset) could have added
	 * overlapping blocks.
	 */
	if (wpc->data_seq != READ_ONCE(ip->i_df.if_seq))
		return false;
	if (xfs_inode_has_cow_data(ip) &&
	    wpc->cow_seq != READ_ONCE(ip->i_cowfp->if_seq))
		return false;
	return true;
}

/*
 * Pass in a dellalloc extent and convert it to real extents, return the real
 * extent that maps offset_fsb in wpc->imap.
 *
 * The current page is held locked so nothing could have removed the block
 * backing offset_fsb, although it could have moved from the COW to the data
 * fork by another thread.
 */
static int
xfs_convert_blocks(
	struct xfs_writepage_ctx *wpc,
	struct xfs_inode	*ip,
	xfs_fileoff_t		offset_fsb)
{
	int			error;

	/*
	 * Attempt to allocate whatever delalloc extent currently backs
	 * offset_fsb and put the result into wpc->imap.  Allocate in a loop
	 * because it may take several attempts to allocate real blocks for a
	 * contiguous delalloc extent if free space is sufficiently fragmented.
	 */
	do {
		error = xfs_bmapi_convert_delalloc(ip, wpc->fork, offset_fsb,
				&wpc->imap, wpc->fork == XFS_COW_FORK ?
					&wpc->cow_seq : &wpc->data_seq);
		if (error)
			return error;
	} while (wpc->imap.br_startoff + wpc->imap.br_blockcount <= offset_fsb);

	return 0;
}

STATIC int
xfs_map_blocks(
	struct xfs_writepage_ctx *wpc,
	struct inode		*inode,
	loff_t			offset)
{
	struct xfs_inode	*ip = XFS_I(inode);
	struct xfs_mount	*mp = ip->i_mount;
	ssize_t			count = i_blocksize(inode);
	xfs_fileoff_t		offset_fsb = XFS_B_TO_FSBT(mp, offset);
	xfs_fileoff_t		end_fsb = XFS_B_TO_FSB(mp, offset + count);
	xfs_fileoff_t		cow_fsb = NULLFILEOFF;
	struct xfs_bmbt_irec	imap;
	struct xfs_iext_cursor	icur;
	int			retries = 0;
	int			error = 0;

	if (XFS_FORCED_SHUTDOWN(mp))
		return -EIO;

	/*
	 * COW fork blocks can overlap data fork blocks even if the blocks
	 * aren't shared.  COW I/O always takes precedent, so we must always
	 * check for overlap on reflink inodes unless the mapping is already a
	 * COW one, or the COW fork hasn't changed from the last time we looked
	 * at it.
	 *
	 * It's safe to check the COW fork if_seq here without the ILOCK because
	 * we've indirectly protected against concurrent updates: writeback has
	 * the page locked, which prevents concurrent invalidations by reflink
	 * and directio and prevents concurrent buffered writes to the same
	 * page.  Changes to if_seq always happen under i_lock, which protects
	 * against concurrent updates and provides a memory barrier on the way
	 * out that ensures that we always see the current value.
	 */
	if (xfs_imap_valid(wpc, ip, offset_fsb))
		return 0;

	/*
	 * If we don't have a valid map, now it's time to get a new one for this
	 * offset.  This will convert delayed allocations (including COW ones)
	 * into real extents.  If we return without a valid map, it means we
	 * landed in a hole and we skip the block.
	 */
retry:
	xfs_ilock(ip, XFS_ILOCK_SHARED);
	ASSERT(ip->i_d.di_format != XFS_DINODE_FMT_BTREE ||
	       (ip->i_df.if_flags & XFS_IFEXTENTS));

	/*
	 * Check if this is offset is covered by a COW extents, and if yes use
	 * it directly instead of looking up anything in the data fork.
	 */
	if (xfs_inode_has_cow_data(ip) &&
	    xfs_iext_lookup_extent(ip, ip->i_cowfp, offset_fsb, &icur, &imap))
		cow_fsb = imap.br_startoff;
	if (cow_fsb != NULLFILEOFF && cow_fsb <= offset_fsb) {
		wpc->cow_seq = READ_ONCE(ip->i_cowfp->if_seq);
		xfs_iunlock(ip, XFS_ILOCK_SHARED);

		wpc->fork = XFS_COW_FORK;
		goto allocate_blocks;
	}

	/*
	 * No COW extent overlap. Revalidate now that we may have updated
	 * ->cow_seq. If the data mapping is still valid, we're done.
	 */
	if (xfs_imap_valid(wpc, ip, offset_fsb)) {
		xfs_iunlock(ip, XFS_ILOCK_SHARED);
		return 0;
	}

	/*
	 * If we don't have a valid map, now it's time to get a new one for this
	 * offset.  This will convert delayed allocations (including COW ones)
	 * into real extents.
	 */
	if (!xfs_iext_lookup_extent(ip, &ip->i_df, offset_fsb, &icur, &imap))
		imap.br_startoff = end_fsb;	/* fake a hole past EOF */
	wpc->data_seq = READ_ONCE(ip->i_df.if_seq);
	xfs_iunlock(ip, XFS_ILOCK_SHARED);

	wpc->fork = XFS_DATA_FORK;

	/* landed in a hole or beyond EOF? */
	if (imap.br_startoff > offset_fsb) {
		imap.br_blockcount = imap.br_startoff - offset_fsb;
		imap.br_startoff = offset_fsb;
		imap.br_startblock = HOLESTARTBLOCK;
		imap.br_state = XFS_EXT_NORM;
	}

	/*
	 * Truncate to the next COW extent if there is one.  This is the only
	 * opportunity to do this because we can skip COW fork lookups for the
	 * subsequent blocks in the mapping; however, the requirement to treat
	 * the COW range separately remains.
	 */
	if (cow_fsb != NULLFILEOFF &&
	    cow_fsb < imap.br_startoff + imap.br_blockcount)
		imap.br_blockcount = cow_fsb - imap.br_startoff;

	/* got a delalloc extent? */
	if (imap.br_startblock != HOLESTARTBLOCK &&
	    isnullstartblock(imap.br_startblock))
		goto allocate_blocks;

	wpc->imap = imap;
	trace_xfs_map_blocks_found(ip, offset, count, wpc->fork, &imap);
	return 0;
allocate_blocks:
	error = xfs_convert_blocks(wpc, ip, offset_fsb);
	if (error) {
		/*
		 * If we failed to find the extent in the COW fork we might have
		 * raced with a COW to data fork conversion or truncate.
		 * Restart the lookup to catch the extent in the data fork for
		 * the former case, but prevent additional retries to avoid
		 * looping forever for the latter case.
		 */
		if (error == -EAGAIN && wpc->fork == XFS_COW_FORK && !retries++)
			goto retry;
		ASSERT(error != -EAGAIN);
		return error;
	}

	/*
	 * Due to merging the return real extent might be larger than the
	 * original delalloc one.  Trim the return extent to the next COW
	 * boundary again to force a re-lookup.
	 */
	if (wpc->fork != XFS_COW_FORK && cow_fsb != NULLFILEOFF &&
	    cow_fsb < wpc->imap.br_startoff + wpc->imap.br_blockcount)
		wpc->imap.br_blockcount = cow_fsb - wpc->imap.br_startoff;

	ASSERT(wpc->imap.br_startoff <= offset_fsb);
	ASSERT(wpc->imap.br_startoff + wpc->imap.br_blockcount > offset_fsb);
	trace_xfs_map_blocks_alloc(ip, offset, count, wpc->fork, &imap);
	return 0;
}

/*
 * Submit the bio for an ioend. We are passed an ioend with a bio attached to
 * it, and we submit that bio. The ioend may be used for multiple bio
 * submissions, so we only want to allocate an append transaction for the ioend
 * once. In the case of multiple bio submission, each bio will take an IO
 * reference to the ioend to ensure that the ioend completion is only done once
 * all bios have been submitted and the ioend is really done.
 *
 * If @status is non-zero, it means that we have a situation where some part of
 * the submission process has failed after we have marked paged for writeback
 * and unlocked them. In this situation, we need to fail the bio and ioend
 * rather than submit it to IO. This typically only happens on a filesystem
 * shutdown.
 */
STATIC int
xfs_submit_ioend(
	struct writeback_control *wbc,
	struct xfs_ioend	*ioend,
	int			status)
{
	unsigned int		nofs_flag;

	/*
	 * We can allocate memory here while doing writeback on behalf of
	 * memory reclaim.  To avoid memory allocation deadlocks set the
	 * task-wide nofs context for the following operations.
	 */
	nofs_flag = memalloc_nofs_save();

	/* Convert CoW extents to regular */
	if (!status && ioend->io_fork == XFS_COW_FORK) {
		status = xfs_reflink_convert_cow(XFS_I(ioend->io_inode),
				ioend->io_offset, ioend->io_size);
	}

	/* Reserve log space if we might write beyond the on-disk inode size. */
	if (!status &&
	    (ioend->io_fork == XFS_COW_FORK ||
	     ioend->io_state != XFS_EXT_UNWRITTEN) &&
	    xfs_ioend_is_append(ioend) &&
	    !ioend->io_append_trans)
		status = xfs_setfilesize_trans_alloc(ioend);

	memalloc_nofs_restore(nofs_flag);

	ioend->io_bio->bi_private = ioend;
	ioend->io_bio->bi_end_io = xfs_end_bio;

	/*
	 * If we are failing the IO now, just mark the ioend with an
	 * error and finish it. This will run IO completion immediately
	 * as there is only one reference to the ioend at this point in
	 * time.
	 */
	if (status) {
		ioend->io_bio->bi_status = errno_to_blk_status(status);
		bio_endio(ioend->io_bio);
		return status;
	}

	submit_bio(ioend->io_bio);
	return 0;
}

static struct xfs_ioend *
xfs_alloc_ioend(
	struct inode		*inode,
	int			fork,
	xfs_exntst_t		state,
	xfs_off_t		offset,
	struct block_device	*bdev,
	sector_t		sector,
	struct writeback_control *wbc)
{
	struct xfs_ioend	*ioend;
	struct bio		*bio;

	bio = bio_alloc_bioset(GFP_NOFS, BIO_MAX_PAGES, &xfs_ioend_bioset);
	bio_set_dev(bio, bdev);
	bio->bi_iter.bi_sector = sector;
	bio->bi_opf = REQ_OP_WRITE | wbc_to_write_flags(wbc);
	bio->bi_write_hint = inode->i_write_hint;
	wbc_init_bio(wbc, bio);

	ioend = container_of(bio, struct xfs_ioend, io_inline_bio);
	INIT_LIST_HEAD(&ioend->io_list);
	ioend->io_fork = fork;
	ioend->io_state = state;
	ioend->io_inode = inode;
	ioend->io_size = 0;
	ioend->io_offset = offset;
	ioend->io_append_trans = NULL;
	ioend->io_bio = bio;
	return ioend;
}

/*
 * Allocate a new bio, and chain the old bio to the new one.
 *
 * Note that we have to do perform the chaining in this unintuitive order
 * so that the bi_private linkage is set up in the right direction for the
 * traversal in xfs_destroy_ioend().
 */
static struct bio *
xfs_chain_bio(
	struct bio		*prev)
{
	struct bio *new;

	new = bio_alloc(GFP_NOFS, BIO_MAX_PAGES);
	bio_copy_dev(new, prev);/* also copies over blkcg information */
	new->bi_iter.bi_sector = bio_end_sector(prev);
	new->bi_opf = prev->bi_opf;
	new->bi_write_hint = prev->bi_write_hint;

	bio_chain(prev, new);
	bio_get(prev);		/* for xfs_destroy_ioend */
	submit_bio(prev);
	return new;
}

/*
 * Test to see if we have an existing ioend structure that we could append to
 * first, otherwise finish off the current ioend and start another.
 */
STATIC void
xfs_add_to_ioend(
	struct inode		*inode,
	xfs_off_t		offset,
	struct page		*page,
	struct iomap_page	*iop,
	struct xfs_writepage_ctx *wpc,
	struct writeback_control *wbc,
	struct list_head	*iolist)
{
	struct xfs_inode	*ip = XFS_I(inode);
	struct xfs_mount	*mp = ip->i_mount;
	struct block_device	*bdev = xfs_find_bdev_for_inode(inode);
	unsigned		len = i_blocksize(inode);
	unsigned		poff = offset & (PAGE_SIZE - 1);
	bool			merged, same_page = false;
	sector_t		sector;

	sector = xfs_fsb_to_db(ip, wpc->imap.br_startblock) +
		((offset - XFS_FSB_TO_B(mp, wpc->imap.br_startoff)) >> 9);

	if (!wpc->ioend ||
	    wpc->fork != wpc->ioend->io_fork ||
	    wpc->imap.br_state != wpc->ioend->io_state ||
	    sector != bio_end_sector(wpc->ioend->io_bio) ||
	    offset != wpc->ioend->io_offset + wpc->ioend->io_size) {
		if (wpc->ioend)
			list_add(&wpc->ioend->io_list, iolist);
		wpc->ioend = xfs_alloc_ioend(inode, wpc->fork,
				wpc->imap.br_state, offset, bdev, sector, wbc);
	}

	merged = __bio_try_merge_page(wpc->ioend->io_bio, page, len, poff,
			&same_page);

	if (iop && !same_page)
		atomic_inc(&iop->write_count);

	if (!merged) {
		if (bio_full(wpc->ioend->io_bio, len))
<<<<<<< HEAD
			wpc->ioend->io_bio = xfs_chain_bio(wpc->ioend->io_bio);
=======
			xfs_chain_bio(wpc->ioend, wbc, bdev, sector);
>>>>>>> 5b9ddbdf
		bio_add_page(wpc->ioend->io_bio, page, len, poff);
	}

	wpc->ioend->io_size += len;
	wbc_account_io(wbc, page, len);
}

STATIC void
xfs_vm_invalidatepage(
	struct page		*page,
	unsigned int		offset,
	unsigned int		length)
{
	trace_xfs_invalidatepage(page->mapping->host, page, offset, length);
	iomap_invalidatepage(page, offset, length);
}

/*
 * If the page has delalloc blocks on it, we need to punch them out before we
 * invalidate the page.  If we don't, we leave a stale delalloc mapping on the
 * inode that can trip up a later direct I/O read operation on the same region.
 *
 * We prevent this by truncating away the delalloc regions on the page.  Because
 * they are delalloc, we can do this without needing a transaction. Indeed - if
 * we get ENOSPC errors, we have to be able to do this truncation without a
 * transaction as there is no space left for block reservation (typically why we
 * see a ENOSPC in writeback).
 */
STATIC void
xfs_aops_discard_page(
	struct page		*page)
{
	struct inode		*inode = page->mapping->host;
	struct xfs_inode	*ip = XFS_I(inode);
	struct xfs_mount	*mp = ip->i_mount;
	loff_t			offset = page_offset(page);
	xfs_fileoff_t		start_fsb = XFS_B_TO_FSBT(mp, offset);
	int			error;

	if (XFS_FORCED_SHUTDOWN(mp))
		goto out_invalidate;

	xfs_alert(mp,
		"page discard on page "PTR_FMT", inode 0x%llx, offset %llu.",
			page, ip->i_ino, offset);

	error = xfs_bmap_punch_delalloc_range(ip, start_fsb,
			PAGE_SIZE / i_blocksize(inode));
	if (error && !XFS_FORCED_SHUTDOWN(mp))
		xfs_alert(mp, "page discard unable to remove delalloc mapping.");
out_invalidate:
	xfs_vm_invalidatepage(page, 0, PAGE_SIZE);
}

/*
 * We implement an immediate ioend submission policy here to avoid needing to
 * chain multiple ioends and hence nest mempool allocations which can violate
 * forward progress guarantees we need to provide. The current ioend we are
 * adding blocks to is cached on the writepage context, and if the new block
 * does not append to the cached ioend it will create a new ioend and cache that
 * instead.
 *
 * If a new ioend is created and cached, the old ioend is returned and queued
 * locally for submission once the entire page is processed or an error has been
 * detected.  While ioends are submitted immediately after they are completed,
 * batching optimisations are provided by higher level block plugging.
 *
 * At the end of a writeback pass, there will be a cached ioend remaining on the
 * writepage context that the caller will need to submit.
 */
static int
xfs_writepage_map(
	struct xfs_writepage_ctx *wpc,
	struct writeback_control *wbc,
	struct inode		*inode,
	struct page		*page,
	uint64_t		end_offset)
{
	LIST_HEAD(submit_list);
	struct iomap_page	*iop = to_iomap_page(page);
	unsigned		len = i_blocksize(inode);
	struct xfs_ioend	*ioend, *next;
	uint64_t		file_offset;	/* file offset of page */
	int			error = 0, count = 0, i;

	ASSERT(iop || i_blocksize(inode) == PAGE_SIZE);
	ASSERT(!iop || atomic_read(&iop->write_count) == 0);

	/*
	 * Walk through the page to find areas to write back. If we run off the
	 * end of the current map or find the current map invalid, grab a new
	 * one.
	 */
	for (i = 0, file_offset = page_offset(page);
	     i < (PAGE_SIZE >> inode->i_blkbits) && file_offset < end_offset;
	     i++, file_offset += len) {
		if (iop && !test_bit(i, iop->uptodate))
			continue;

		error = xfs_map_blocks(wpc, inode, file_offset);
		if (error)
			break;
		if (wpc->imap.br_startblock == HOLESTARTBLOCK)
			continue;
		xfs_add_to_ioend(inode, file_offset, page, iop, wpc, wbc,
				 &submit_list);
		count++;
	}

	ASSERT(wpc->ioend || list_empty(&submit_list));
	ASSERT(PageLocked(page));
	ASSERT(!PageWriteback(page));

	/*
	 * On error, we have to fail the ioend here because we may have set
	 * pages under writeback, we have to make sure we run IO completion to
	 * mark the error state of the IO appropriately, so we can't cancel the
	 * ioend directly here.  That means we have to mark this page as under
	 * writeback if we included any blocks from it in the ioend chain so
	 * that completion treats it correctly.
	 *
	 * If we didn't include the page in the ioend, the on error we can
	 * simply discard and unlock it as there are no other users of the page
	 * now.  The caller will still need to trigger submission of outstanding
	 * ioends on the writepage context so they are treated correctly on
	 * error.
	 */
	if (unlikely(error)) {
		if (!count) {
			xfs_aops_discard_page(page);
			ClearPageUptodate(page);
			unlock_page(page);
			goto done;
		}

		/*
		 * If the page was not fully cleaned, we need to ensure that the
		 * higher layers come back to it correctly.  That means we need
		 * to keep the page dirty, and for WB_SYNC_ALL writeback we need
		 * to ensure the PAGECACHE_TAG_TOWRITE index mark is not removed
		 * so another attempt to write this page in this writeback sweep
		 * will be made.
		 */
		set_page_writeback_keepwrite(page);
	} else {
		clear_page_dirty_for_io(page);
		set_page_writeback(page);
	}

	unlock_page(page);

	/*
	 * Preserve the original error if there was one, otherwise catch
	 * submission errors here and propagate into subsequent ioend
	 * submissions.
	 */
	list_for_each_entry_safe(ioend, next, &submit_list, io_list) {
		int error2;

		list_del_init(&ioend->io_list);
		error2 = xfs_submit_ioend(wbc, ioend, error);
		if (error2 && !error)
			error = error2;
	}

	/*
	 * We can end up here with no error and nothing to write only if we race
	 * with a partial page truncate on a sub-page block sized filesystem.
	 */
	if (!count)
		end_page_writeback(page);
done:
	mapping_set_error(page->mapping, error);
	return error;
}

/*
 * Write out a dirty page.
 *
 * For delalloc space on the page we need to allocate space and flush it.
 * For unwritten space on the page we need to start the conversion to
 * regular allocated space.
 */
STATIC int
xfs_do_writepage(
	struct page		*page,
	struct writeback_control *wbc,
	void			*data)
{
	struct xfs_writepage_ctx *wpc = data;
	struct inode		*inode = page->mapping->host;
	loff_t			offset;
	uint64_t              end_offset;
	pgoff_t                 end_index;

	trace_xfs_writepage(inode, page, 0, 0);

	/*
	 * Refuse to write the page out if we are called from reclaim context.
	 *
	 * This avoids stack overflows when called from deeply used stacks in
	 * random callers for direct reclaim or memcg reclaim.  We explicitly
	 * allow reclaim from kswapd as the stack usage there is relatively low.
	 *
	 * This should never happen except in the case of a VM regression so
	 * warn about it.
	 */
	if (WARN_ON_ONCE((current->flags & (PF_MEMALLOC|PF_KSWAPD)) ==
			PF_MEMALLOC))
		goto redirty;

	/*
	 * Given that we do not allow direct reclaim to call us, we should
	 * never be called while in a filesystem transaction.
	 */
	if (WARN_ON_ONCE(current->flags & PF_MEMALLOC_NOFS))
		goto redirty;

	/*
	 * Is this page beyond the end of the file?
	 *
	 * The page index is less than the end_index, adjust the end_offset
	 * to the highest offset that this page should represent.
	 * -----------------------------------------------------
	 * |			file mapping	       | <EOF> |
	 * -----------------------------------------------------
	 * | Page ... | Page N-2 | Page N-1 |  Page N  |       |
	 * ^--------------------------------^----------|--------
	 * |     desired writeback range    |      see else    |
	 * ---------------------------------^------------------|
	 */
	offset = i_size_read(inode);
	end_index = offset >> PAGE_SHIFT;
	if (page->index < end_index)
		end_offset = (xfs_off_t)(page->index + 1) << PAGE_SHIFT;
	else {
		/*
		 * Check whether the page to write out is beyond or straddles
		 * i_size or not.
		 * -------------------------------------------------------
		 * |		file mapping		        | <EOF>  |
		 * -------------------------------------------------------
		 * | Page ... | Page N-2 | Page N-1 |  Page N   | Beyond |
		 * ^--------------------------------^-----------|---------
		 * |				    |      Straddles     |
		 * ---------------------------------^-----------|--------|
		 */
		unsigned offset_into_page = offset & (PAGE_SIZE - 1);

		/*
		 * Skip the page if it is fully outside i_size, e.g. due to a
		 * truncate operation that is in progress. We must redirty the
		 * page so that reclaim stops reclaiming it. Otherwise
		 * xfs_vm_releasepage() is called on it and gets confused.
		 *
		 * Note that the end_index is unsigned long, it would overflow
		 * if the given offset is greater than 16TB on 32-bit system
		 * and if we do check the page is fully outside i_size or not
		 * via "if (page->index >= end_index + 1)" as "end_index + 1"
		 * will be evaluated to 0.  Hence this page will be redirtied
		 * and be written out repeatedly which would result in an
		 * infinite loop, the user program that perform this operation
		 * will hang.  Instead, we can verify this situation by checking
		 * if the page to write is totally beyond the i_size or if it's
		 * offset is just equal to the EOF.
		 */
		if (page->index > end_index ||
		    (page->index == end_index && offset_into_page == 0))
			goto redirty;

		/*
		 * The page straddles i_size.  It must be zeroed out on each
		 * and every writepage invocation because it may be mmapped.
		 * "A file is mapped in multiples of the page size.  For a file
		 * that is not a multiple of the page size, the remaining
		 * memory is zeroed when mapped, and writes to that region are
		 * not written out to the file."
		 */
		zero_user_segment(page, offset_into_page, PAGE_SIZE);

		/* Adjust the end_offset to the end of file */
		end_offset = offset;
	}

	return xfs_writepage_map(wpc, wbc, inode, page, end_offset);

redirty:
	redirty_page_for_writepage(wbc, page);
	unlock_page(page);
	return 0;
}

STATIC int
xfs_vm_writepage(
	struct page		*page,
	struct writeback_control *wbc)
{
	struct xfs_writepage_ctx wpc = { };
	int			ret;

	ret = xfs_do_writepage(page, wbc, &wpc);
	if (wpc.ioend)
		ret = xfs_submit_ioend(wbc, wpc.ioend, ret);
	return ret;
}

STATIC int
xfs_vm_writepages(
	struct address_space	*mapping,
	struct writeback_control *wbc)
{
	struct xfs_writepage_ctx wpc = { };
	int			ret;

	xfs_iflags_clear(XFS_I(mapping->host), XFS_ITRUNCATED);
	ret = write_cache_pages(mapping, wbc, xfs_do_writepage, &wpc);
	if (wpc.ioend)
		ret = xfs_submit_ioend(wbc, wpc.ioend, ret);
	return ret;
}

STATIC int
xfs_dax_writepages(
	struct address_space	*mapping,
	struct writeback_control *wbc)
{
	xfs_iflags_clear(XFS_I(mapping->host), XFS_ITRUNCATED);
	return dax_writeback_mapping_range(mapping,
			xfs_find_bdev_for_inode(mapping->host), wbc);
}

STATIC int
xfs_vm_releasepage(
	struct page		*page,
	gfp_t			gfp_mask)
{
	trace_xfs_releasepage(page->mapping->host, page, 0, 0);
	return iomap_releasepage(page, gfp_mask);
}

STATIC sector_t
xfs_vm_bmap(
	struct address_space	*mapping,
	sector_t		block)
{
	struct xfs_inode	*ip = XFS_I(mapping->host);

	trace_xfs_vm_bmap(ip);

	/*
	 * The swap code (ab-)uses ->bmap to get a block mapping and then
	 * bypasses the file system for actual I/O.  We really can't allow
	 * that on reflinks inodes, so we have to skip out here.  And yes,
	 * 0 is the magic code for a bmap error.
	 *
	 * Since we don't pass back blockdev info, we can't return bmap
	 * information for rt files either.
	 */
	if (xfs_is_cow_inode(ip) || XFS_IS_REALTIME_INODE(ip))
		return 0;
	return iomap_bmap(mapping, block, &xfs_iomap_ops);
}

STATIC int
xfs_vm_readpage(
	struct file		*unused,
	struct page		*page)
{
	trace_xfs_vm_readpage(page->mapping->host, 1);
	return iomap_readpage(page, &xfs_iomap_ops);
}

STATIC int
xfs_vm_readpages(
	struct file		*unused,
	struct address_space	*mapping,
	struct list_head	*pages,
	unsigned		nr_pages)
{
	trace_xfs_vm_readpages(mapping->host, nr_pages);
	return iomap_readpages(mapping, pages, nr_pages, &xfs_iomap_ops);
}

static int
xfs_iomap_swapfile_activate(
	struct swap_info_struct		*sis,
	struct file			*swap_file,
	sector_t			*span)
{
	sis->bdev = xfs_find_bdev_for_inode(file_inode(swap_file));
	return iomap_swapfile_activate(sis, swap_file, span, &xfs_iomap_ops);
}

const struct address_space_operations xfs_address_space_operations = {
	.readpage		= xfs_vm_readpage,
	.readpages		= xfs_vm_readpages,
	.writepage		= xfs_vm_writepage,
	.writepages		= xfs_vm_writepages,
	.set_page_dirty		= iomap_set_page_dirty,
	.releasepage		= xfs_vm_releasepage,
	.invalidatepage		= xfs_vm_invalidatepage,
	.bmap			= xfs_vm_bmap,
	.direct_IO		= noop_direct_IO,
	.migratepage		= iomap_migrate_page,
	.is_partially_uptodate  = iomap_is_partially_uptodate,
	.error_remove_page	= generic_error_remove_page,
	.swap_activate		= xfs_iomap_swapfile_activate,
};

const struct address_space_operations xfs_dax_aops = {
	.writepages		= xfs_dax_writepages,
	.direct_IO		= noop_direct_IO,
	.set_page_dirty		= noop_set_page_dirty,
	.invalidatepage		= noop_invalidatepage,
	.swap_activate		= xfs_iomap_swapfile_activate,
};<|MERGE_RESOLUTION|>--- conflicted
+++ resolved
@@ -791,16 +791,12 @@
 
 	if (!merged) {
 		if (bio_full(wpc->ioend->io_bio, len))
-<<<<<<< HEAD
 			wpc->ioend->io_bio = xfs_chain_bio(wpc->ioend->io_bio);
-=======
-			xfs_chain_bio(wpc->ioend, wbc, bdev, sector);
->>>>>>> 5b9ddbdf
 		bio_add_page(wpc->ioend->io_bio, page, len, poff);
 	}
 
 	wpc->ioend->io_size += len;
-	wbc_account_io(wbc, page, len);
+	wbc_account_cgroup_owner(wbc, page, len);
 }
 
 STATIC void
