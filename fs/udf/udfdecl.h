--- conflicted
+++ resolved
@@ -18,15 +18,13 @@
 #define UDF_PREALLOCATE
 #define UDF_DEFAULT_PREALLOC_BLOCKS	8
 
-__attribute__((format(printf, 3, 4)))
-extern void _udf_err(struct super_block *sb, const char *function,
-		     const char *fmt, ...);
+extern __printf(3, 4) void _udf_err(struct super_block *sb,
+		const char *function, const char *fmt, ...);
 #define udf_err(sb, fmt, ...)					\
 	_udf_err(sb, __func__, fmt, ##__VA_ARGS__)
 
-__attribute__((format(printf, 3, 4)))
-extern void _udf_warn(struct super_block *sb, const char *function,
-		      const char *fmt, ...);
+extern __printf(3, 4) void _udf_warn(struct super_block *sb,
+		const char *function, const char *fmt, ...);
 #define udf_warn(sb, fmt, ...)					\
 	_udf_warn(sb, __func__, fmt, ##__VA_ARGS__)
 
@@ -123,11 +121,6 @@
 
 /* super.c */
 
-<<<<<<< HEAD
-extern __printf(3, 4) void udf_warning(struct super_block *, const char *,
-					const char *, ...);
-=======
->>>>>>> ed47a7d0
 static inline void udf_updated_lvid(struct super_block *sb)
 {
 	struct buffer_head *bh = UDF_SB(sb)->s_lvid_bh;
