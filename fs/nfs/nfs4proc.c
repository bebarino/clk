--- conflicted
+++ resolved
@@ -5309,11 +5309,7 @@
 				    nfs4_read_done_cb(task, hdr);
 }
 
-<<<<<<< HEAD
-#ifdef CONFIG_NFS_V4_2
-=======
 #if defined CONFIG_NFS_V4_2 && defined CONFIG_NFS_V4_2_READ_PLUS
->>>>>>> 356006a6
 static void nfs42_read_plus_support(struct nfs_server *server, struct rpc_message *msg)
 {
 	if (server->caps & NFS_CAP_READ_PLUS)
