// SPDX-License-Identifier: GPL-2.0
/*
 * fs/f2fs/file.c
 *
 * Copyright (c) 2012 Samsung Electronics Co., Ltd.
 *             http://www.samsung.com/
 */
#include <linux/fs.h>
#include <linux/f2fs_fs.h>
#include <linux/stat.h>
#include <linux/buffer_head.h>
#include <linux/writeback.h>
#include <linux/blkdev.h>
#include <linux/falloc.h>
#include <linux/types.h>
#include <linux/compat.h>
#include <linux/uaccess.h>
#include <linux/mount.h>
#include <linux/pagevec.h>
#include <linux/uio.h>
#include <linux/uuid.h>
#include <linux/file.h>
#include <linux/nls.h>

#include "f2fs.h"
#include "node.h"
#include "segment.h"
#include "xattr.h"
#include "acl.h"
#include "gc.h"
#include "trace.h"
#include <trace/events/f2fs.h>

static vm_fault_t f2fs_filemap_fault(struct vm_fault *vmf)
{
	struct inode *inode = file_inode(vmf->vma->vm_file);
	vm_fault_t ret;

	down_read(&F2FS_I(inode)->i_mmap_sem);
	ret = filemap_fault(vmf);
	up_read(&F2FS_I(inode)->i_mmap_sem);

	trace_f2fs_filemap_fault(inode, vmf->pgoff, (unsigned long)ret);

	return ret;
}

static vm_fault_t f2fs_vm_page_mkwrite(struct vm_fault *vmf)
{
	struct page *page = vmf->page;
	struct inode *inode = file_inode(vmf->vma->vm_file);
	struct f2fs_sb_info *sbi = F2FS_I_SB(inode);
	struct dnode_of_data dn = { .node_changed = false };
	int err;

	if (unlikely(f2fs_cp_error(sbi))) {
		err = -EIO;
		goto err;
	}

	if (!f2fs_is_checkpoint_ready(sbi)) {
		err = -ENOSPC;
		goto err;
	}

	sb_start_pagefault(inode->i_sb);

	f2fs_bug_on(sbi, f2fs_has_inline_data(inode));

	file_update_time(vmf->vma->vm_file);
	down_read(&F2FS_I(inode)->i_mmap_sem);
	lock_page(page);
	if (unlikely(page->mapping != inode->i_mapping ||
			page_offset(page) > i_size_read(inode) ||
			!PageUptodate(page))) {
		unlock_page(page);
		err = -EFAULT;
		goto out_sem;
	}

	/* block allocation */
	__do_map_lock(sbi, F2FS_GET_BLOCK_PRE_AIO, true);
	set_new_dnode(&dn, inode, NULL, NULL, 0);
	err = f2fs_get_block(&dn, page->index);
	f2fs_put_dnode(&dn);
	__do_map_lock(sbi, F2FS_GET_BLOCK_PRE_AIO, false);
	if (err) {
		unlock_page(page);
		goto out_sem;
	}

	/* fill the page */
	f2fs_wait_on_page_writeback(page, DATA, false, true);

	/* wait for GCed page writeback via META_MAPPING */
	f2fs_wait_on_block_writeback(inode, dn.data_blkaddr);

	/*
	 * check to see if the page is mapped already (no holes)
	 */
	if (PageMappedToDisk(page))
		goto out_sem;

	/* page is wholly or partially inside EOF */
	if (((loff_t)(page->index + 1) << PAGE_SHIFT) >
						i_size_read(inode)) {
		loff_t offset;

		offset = i_size_read(inode) & ~PAGE_MASK;
		zero_user_segment(page, offset, PAGE_SIZE);
	}
	set_page_dirty(page);
	if (!PageUptodate(page))
		SetPageUptodate(page);

	f2fs_update_iostat(sbi, APP_MAPPED_IO, F2FS_BLKSIZE);
	f2fs_update_time(sbi, REQ_TIME);

	trace_f2fs_vm_page_mkwrite(page, DATA);
out_sem:
	up_read(&F2FS_I(inode)->i_mmap_sem);

	f2fs_balance_fs(sbi, dn.node_changed);

	sb_end_pagefault(inode->i_sb);
err:
	return block_page_mkwrite_return(err);
}

static const struct vm_operations_struct f2fs_file_vm_ops = {
	.fault		= f2fs_filemap_fault,
	.map_pages	= filemap_map_pages,
	.page_mkwrite	= f2fs_vm_page_mkwrite,
};

static int get_parent_ino(struct inode *inode, nid_t *pino)
{
	struct dentry *dentry;

	inode = igrab(inode);
	dentry = d_find_any_alias(inode);
	iput(inode);
	if (!dentry)
		return 0;

	*pino = parent_ino(dentry);
	dput(dentry);
	return 1;
}

static inline enum cp_reason_type need_do_checkpoint(struct inode *inode)
{
	struct f2fs_sb_info *sbi = F2FS_I_SB(inode);
	enum cp_reason_type cp_reason = CP_NO_NEEDED;

	if (!S_ISREG(inode->i_mode))
		cp_reason = CP_NON_REGULAR;
	else if (inode->i_nlink != 1)
		cp_reason = CP_HARDLINK;
	else if (is_sbi_flag_set(sbi, SBI_NEED_CP))
		cp_reason = CP_SB_NEED_CP;
	else if (file_wrong_pino(inode))
		cp_reason = CP_WRONG_PINO;
	else if (!f2fs_space_for_roll_forward(sbi))
		cp_reason = CP_NO_SPC_ROLL;
	else if (!f2fs_is_checkpointed_node(sbi, F2FS_I(inode)->i_pino))
		cp_reason = CP_NODE_NEED_CP;
	else if (test_opt(sbi, FASTBOOT))
		cp_reason = CP_FASTBOOT_MODE;
	else if (F2FS_OPTION(sbi).active_logs == 2)
		cp_reason = CP_SPEC_LOG_NUM;
	else if (F2FS_OPTION(sbi).fsync_mode == FSYNC_MODE_STRICT &&
		f2fs_need_dentry_mark(sbi, inode->i_ino) &&
		f2fs_exist_written_data(sbi, F2FS_I(inode)->i_pino,
							TRANS_DIR_INO))
		cp_reason = CP_RECOVER_DIR;

	return cp_reason;
}

static bool need_inode_page_update(struct f2fs_sb_info *sbi, nid_t ino)
{
	struct page *i = find_get_page(NODE_MAPPING(sbi), ino);
	bool ret = false;
	/* But we need to avoid that there are some inode updates */
	if ((i && PageDirty(i)) || f2fs_need_inode_block_update(sbi, ino))
		ret = true;
	f2fs_put_page(i, 0);
	return ret;
}

static void try_to_fix_pino(struct inode *inode)
{
	struct f2fs_inode_info *fi = F2FS_I(inode);
	nid_t pino;

	down_write(&fi->i_sem);
	if (file_wrong_pino(inode) && inode->i_nlink == 1 &&
			get_parent_ino(inode, &pino)) {
		f2fs_i_pino_write(inode, pino);
		file_got_pino(inode);
	}
	up_write(&fi->i_sem);
}

static int f2fs_do_sync_file(struct file *file, loff_t start, loff_t end,
						int datasync, bool atomic)
{
	struct inode *inode = file->f_mapping->host;
	struct f2fs_sb_info *sbi = F2FS_I_SB(inode);
	nid_t ino = inode->i_ino;
	int ret = 0;
	enum cp_reason_type cp_reason = 0;
	struct writeback_control wbc = {
		.sync_mode = WB_SYNC_ALL,
		.nr_to_write = LONG_MAX,
		.for_reclaim = 0,
	};
	unsigned int seq_id = 0;

	if (unlikely(f2fs_readonly(inode->i_sb) ||
				is_sbi_flag_set(sbi, SBI_CP_DISABLED)))
		return 0;

	trace_f2fs_sync_file_enter(inode);

	if (S_ISDIR(inode->i_mode))
		goto go_write;

	/* if fdatasync is triggered, let's do in-place-update */
	if (datasync || get_dirty_pages(inode) <= SM_I(sbi)->min_fsync_blocks)
		set_inode_flag(inode, FI_NEED_IPU);
	ret = file_write_and_wait_range(file, start, end);
	clear_inode_flag(inode, FI_NEED_IPU);

	if (ret) {
		trace_f2fs_sync_file_exit(inode, cp_reason, datasync, ret);
		return ret;
	}

	/* if the inode is dirty, let's recover all the time */
	if (!f2fs_skip_inode_update(inode, datasync)) {
		f2fs_write_inode(inode, NULL);
		goto go_write;
	}

	/*
	 * if there is no written data, don't waste time to write recovery info.
	 */
	if (!is_inode_flag_set(inode, FI_APPEND_WRITE) &&
			!f2fs_exist_written_data(sbi, ino, APPEND_INO)) {

		/* it may call write_inode just prior to fsync */
		if (need_inode_page_update(sbi, ino))
			goto go_write;

		if (is_inode_flag_set(inode, FI_UPDATE_WRITE) ||
				f2fs_exist_written_data(sbi, ino, UPDATE_INO))
			goto flush_out;
		goto out;
	}
go_write:
	/*
	 * Both of fdatasync() and fsync() are able to be recovered from
	 * sudden-power-off.
	 */
	down_read(&F2FS_I(inode)->i_sem);
	cp_reason = need_do_checkpoint(inode);
	up_read(&F2FS_I(inode)->i_sem);

	if (cp_reason) {
		/* all the dirty node pages should be flushed for POR */
		ret = f2fs_sync_fs(inode->i_sb, 1);

		/*
		 * We've secured consistency through sync_fs. Following pino
		 * will be used only for fsynced inodes after checkpoint.
		 */
		try_to_fix_pino(inode);
		clear_inode_flag(inode, FI_APPEND_WRITE);
		clear_inode_flag(inode, FI_UPDATE_WRITE);
		goto out;
	}
sync_nodes:
	atomic_inc(&sbi->wb_sync_req[NODE]);
	ret = f2fs_fsync_node_pages(sbi, inode, &wbc, atomic, &seq_id);
	atomic_dec(&sbi->wb_sync_req[NODE]);
	if (ret)
		goto out;

	/* if cp_error was enabled, we should avoid infinite loop */
	if (unlikely(f2fs_cp_error(sbi))) {
		ret = -EIO;
		goto out;
	}

	if (f2fs_need_inode_block_update(sbi, ino)) {
		f2fs_mark_inode_dirty_sync(inode, true);
		f2fs_write_inode(inode, NULL);
		goto sync_nodes;
	}

	/*
	 * If it's atomic_write, it's just fine to keep write ordering. So
	 * here we don't need to wait for node write completion, since we use
	 * node chain which serializes node blocks. If one of node writes are
	 * reordered, we can see simply broken chain, resulting in stopping
	 * roll-forward recovery. It means we'll recover all or none node blocks
	 * given fsync mark.
	 */
	if (!atomic) {
		ret = f2fs_wait_on_node_pages_writeback(sbi, seq_id);
		if (ret)
			goto out;
	}

	/* once recovery info is written, don't need to tack this */
	f2fs_remove_ino_entry(sbi, ino, APPEND_INO);
	clear_inode_flag(inode, FI_APPEND_WRITE);
flush_out:
	if (!atomic && F2FS_OPTION(sbi).fsync_mode != FSYNC_MODE_NOBARRIER)
		ret = f2fs_issue_flush(sbi, inode->i_ino);
	if (!ret) {
		f2fs_remove_ino_entry(sbi, ino, UPDATE_INO);
		clear_inode_flag(inode, FI_UPDATE_WRITE);
		f2fs_remove_ino_entry(sbi, ino, FLUSH_INO);
	}
	f2fs_update_time(sbi, REQ_TIME);
out:
	trace_f2fs_sync_file_exit(inode, cp_reason, datasync, ret);
	f2fs_trace_ios(NULL, 1);
	return ret;
}

int f2fs_sync_file(struct file *file, loff_t start, loff_t end, int datasync)
{
	if (unlikely(f2fs_cp_error(F2FS_I_SB(file_inode(file)))))
		return -EIO;
	return f2fs_do_sync_file(file, start, end, datasync, false);
}

static pgoff_t __get_first_dirty_index(struct address_space *mapping,
						pgoff_t pgofs, int whence)
{
	struct page *page;
	int nr_pages;

	if (whence != SEEK_DATA)
		return 0;

	/* find first dirty page index */
	nr_pages = find_get_pages_tag(mapping, &pgofs, PAGECACHE_TAG_DIRTY,
				      1, &page);
	if (!nr_pages)
		return ULONG_MAX;
	pgofs = page->index;
	put_page(page);
	return pgofs;
}

static bool __found_offset(struct f2fs_sb_info *sbi, block_t blkaddr,
				pgoff_t dirty, pgoff_t pgofs, int whence)
{
	switch (whence) {
	case SEEK_DATA:
		if ((blkaddr == NEW_ADDR && dirty == pgofs) ||
			__is_valid_data_blkaddr(blkaddr))
			return true;
		break;
	case SEEK_HOLE:
		if (blkaddr == NULL_ADDR)
			return true;
		break;
	}
	return false;
}

static loff_t f2fs_seek_block(struct file *file, loff_t offset, int whence)
{
	struct inode *inode = file->f_mapping->host;
	loff_t maxbytes = inode->i_sb->s_maxbytes;
	struct dnode_of_data dn;
	pgoff_t pgofs, end_offset, dirty;
	loff_t data_ofs = offset;
	loff_t isize;
	int err = 0;

	inode_lock(inode);

	isize = i_size_read(inode);
	if (offset >= isize)
		goto fail;

	/* handle inline data case */
	if (f2fs_has_inline_data(inode) || f2fs_has_inline_dentry(inode)) {
		if (whence == SEEK_HOLE)
			data_ofs = isize;
		goto found;
	}

	pgofs = (pgoff_t)(offset >> PAGE_SHIFT);

	dirty = __get_first_dirty_index(inode->i_mapping, pgofs, whence);

	for (; data_ofs < isize; data_ofs = (loff_t)pgofs << PAGE_SHIFT) {
		set_new_dnode(&dn, inode, NULL, NULL, 0);
		err = f2fs_get_dnode_of_data(&dn, pgofs, LOOKUP_NODE);
		if (err && err != -ENOENT) {
			goto fail;
		} else if (err == -ENOENT) {
			/* direct node does not exists */
			if (whence == SEEK_DATA) {
				pgofs = f2fs_get_next_page_offset(&dn, pgofs);
				continue;
			} else {
				goto found;
			}
		}

		end_offset = ADDRS_PER_PAGE(dn.node_page, inode);

		/* find data/hole in dnode block */
		for (; dn.ofs_in_node < end_offset;
				dn.ofs_in_node++, pgofs++,
				data_ofs = (loff_t)pgofs << PAGE_SHIFT) {
			block_t blkaddr;

			blkaddr = datablock_addr(dn.inode,
					dn.node_page, dn.ofs_in_node);

			if (__is_valid_data_blkaddr(blkaddr) &&
				!f2fs_is_valid_blkaddr(F2FS_I_SB(inode),
					blkaddr, DATA_GENERIC_ENHANCE)) {
				f2fs_put_dnode(&dn);
				goto fail;
			}

			if (__found_offset(F2FS_I_SB(inode), blkaddr, dirty,
							pgofs, whence)) {
				f2fs_put_dnode(&dn);
				goto found;
			}
		}
		f2fs_put_dnode(&dn);
	}

	if (whence == SEEK_DATA)
		goto fail;
found:
	if (whence == SEEK_HOLE && data_ofs > isize)
		data_ofs = isize;
	inode_unlock(inode);
	return vfs_setpos(file, data_ofs, maxbytes);
fail:
	inode_unlock(inode);
	return -ENXIO;
}

static loff_t f2fs_llseek(struct file *file, loff_t offset, int whence)
{
	struct inode *inode = file->f_mapping->host;
	loff_t maxbytes = inode->i_sb->s_maxbytes;

	switch (whence) {
	case SEEK_SET:
	case SEEK_CUR:
	case SEEK_END:
		return generic_file_llseek_size(file, offset, whence,
						maxbytes, i_size_read(inode));
	case SEEK_DATA:
	case SEEK_HOLE:
		if (offset < 0)
			return -ENXIO;
		return f2fs_seek_block(file, offset, whence);
	}

	return -EINVAL;
}

static int f2fs_file_mmap(struct file *file, struct vm_area_struct *vma)
{
	struct inode *inode = file_inode(file);
	int err;

	if (unlikely(f2fs_cp_error(F2FS_I_SB(inode))))
		return -EIO;

	/* we don't need to use inline_data strictly */
	err = f2fs_convert_inline_inode(inode);
	if (err)
		return err;

	file_accessed(file);
	vma->vm_ops = &f2fs_file_vm_ops;
	return 0;
}

static int f2fs_file_open(struct inode *inode, struct file *filp)
{
	int err = fscrypt_file_open(inode, filp);

	if (err)
		return err;

	err = fsverity_file_open(inode, filp);
	if (err)
		return err;

	filp->f_mode |= FMODE_NOWAIT;

	return dquot_file_open(inode, filp);
}

void f2fs_truncate_data_blocks_range(struct dnode_of_data *dn, int count)
{
	struct f2fs_sb_info *sbi = F2FS_I_SB(dn->inode);
	struct f2fs_node *raw_node;
	int nr_free = 0, ofs = dn->ofs_in_node, len = count;
	__le32 *addr;
	int base = 0;

	if (IS_INODE(dn->node_page) && f2fs_has_extra_attr(dn->inode))
		base = get_extra_isize(dn->inode);

	raw_node = F2FS_NODE(dn->node_page);
	addr = blkaddr_in_node(raw_node) + base + ofs;

	for (; count > 0; count--, addr++, dn->ofs_in_node++) {
		block_t blkaddr = le32_to_cpu(*addr);

		if (blkaddr == NULL_ADDR)
			continue;

		dn->data_blkaddr = NULL_ADDR;
		f2fs_set_data_blkaddr(dn);

		if (__is_valid_data_blkaddr(blkaddr) &&
			!f2fs_is_valid_blkaddr(sbi, blkaddr,
					DATA_GENERIC_ENHANCE))
			continue;

		f2fs_invalidate_blocks(sbi, blkaddr);
		if (dn->ofs_in_node == 0 && IS_INODE(dn->node_page))
			clear_inode_flag(dn->inode, FI_FIRST_BLOCK_WRITTEN);
		nr_free++;
	}

	if (nr_free) {
		pgoff_t fofs;
		/*
		 * once we invalidate valid blkaddr in range [ofs, ofs + count],
		 * we will invalidate all blkaddr in the whole range.
		 */
		fofs = f2fs_start_bidx_of_node(ofs_of_node(dn->node_page),
							dn->inode) + ofs;
		f2fs_update_extent_cache_range(dn, fofs, 0, len);
		dec_valid_block_count(sbi, dn->inode, nr_free);
	}
	dn->ofs_in_node = ofs;

	f2fs_update_time(sbi, REQ_TIME);
	trace_f2fs_truncate_data_blocks_range(dn->inode, dn->nid,
					 dn->ofs_in_node, nr_free);
}

void f2fs_truncate_data_blocks(struct dnode_of_data *dn)
{
	f2fs_truncate_data_blocks_range(dn, ADDRS_PER_BLOCK(dn->inode));
}

static int truncate_partial_data_page(struct inode *inode, u64 from,
								bool cache_only)
{
	loff_t offset = from & (PAGE_SIZE - 1);
	pgoff_t index = from >> PAGE_SHIFT;
	struct address_space *mapping = inode->i_mapping;
	struct page *page;

	if (!offset && !cache_only)
		return 0;

	if (cache_only) {
		page = find_lock_page(mapping, index);
		if (page && PageUptodate(page))
			goto truncate_out;
		f2fs_put_page(page, 1);
		return 0;
	}

	page = f2fs_get_lock_data_page(inode, index, true);
	if (IS_ERR(page))
		return PTR_ERR(page) == -ENOENT ? 0 : PTR_ERR(page);
truncate_out:
	f2fs_wait_on_page_writeback(page, DATA, true, true);
	zero_user(page, offset, PAGE_SIZE - offset);

	/* An encrypted inode should have a key and truncate the last page. */
	f2fs_bug_on(F2FS_I_SB(inode), cache_only && IS_ENCRYPTED(inode));
	if (!cache_only)
		set_page_dirty(page);
	f2fs_put_page(page, 1);
	return 0;
}

int f2fs_truncate_blocks(struct inode *inode, u64 from, bool lock)
{
	struct f2fs_sb_info *sbi = F2FS_I_SB(inode);
	struct dnode_of_data dn;
	pgoff_t free_from;
	int count = 0, err = 0;
	struct page *ipage;
	bool truncate_page = false;

	trace_f2fs_truncate_blocks_enter(inode, from);

	free_from = (pgoff_t)F2FS_BLK_ALIGN(from);

	if (free_from >= sbi->max_file_blocks)
		goto free_partial;

	if (lock)
		f2fs_lock_op(sbi);

	ipage = f2fs_get_node_page(sbi, inode->i_ino);
	if (IS_ERR(ipage)) {
		err = PTR_ERR(ipage);
		goto out;
	}

	if (f2fs_has_inline_data(inode)) {
		f2fs_truncate_inline_inode(inode, ipage, from);
		f2fs_put_page(ipage, 1);
		truncate_page = true;
		goto out;
	}

	set_new_dnode(&dn, inode, ipage, NULL, 0);
	err = f2fs_get_dnode_of_data(&dn, free_from, LOOKUP_NODE_RA);
	if (err) {
		if (err == -ENOENT)
			goto free_next;
		goto out;
	}

	count = ADDRS_PER_PAGE(dn.node_page, inode);

	count -= dn.ofs_in_node;
	f2fs_bug_on(sbi, count < 0);

	if (dn.ofs_in_node || IS_INODE(dn.node_page)) {
		f2fs_truncate_data_blocks_range(&dn, count);
		free_from += count;
	}

	f2fs_put_dnode(&dn);
free_next:
	err = f2fs_truncate_inode_blocks(inode, free_from);
out:
	if (lock)
		f2fs_unlock_op(sbi);
free_partial:
	/* lastly zero out the first data page */
	if (!err)
		err = truncate_partial_data_page(inode, from, truncate_page);

	trace_f2fs_truncate_blocks_exit(inode, err);
	return err;
}

int f2fs_truncate(struct inode *inode)
{
	int err;

	if (unlikely(f2fs_cp_error(F2FS_I_SB(inode))))
		return -EIO;

	if (!(S_ISREG(inode->i_mode) || S_ISDIR(inode->i_mode) ||
				S_ISLNK(inode->i_mode)))
		return 0;

	trace_f2fs_truncate(inode);

	if (time_to_inject(F2FS_I_SB(inode), FAULT_TRUNCATE)) {
		f2fs_show_injection_info(FAULT_TRUNCATE);
		return -EIO;
	}

	/* we should check inline_data size */
	if (!f2fs_may_inline_data(inode)) {
		err = f2fs_convert_inline_inode(inode);
		if (err)
			return err;
	}

	err = f2fs_truncate_blocks(inode, i_size_read(inode), true);
	if (err)
		return err;

	inode->i_mtime = inode->i_ctime = current_time(inode);
	f2fs_mark_inode_dirty_sync(inode, false);
	return 0;
}

int f2fs_getattr(const struct path *path, struct kstat *stat,
		 u32 request_mask, unsigned int query_flags)
{
	struct inode *inode = d_inode(path->dentry);
	struct f2fs_inode_info *fi = F2FS_I(inode);
	struct f2fs_inode *ri;
	unsigned int flags;

	if (f2fs_has_extra_attr(inode) &&
			f2fs_sb_has_inode_crtime(F2FS_I_SB(inode)) &&
			F2FS_FITS_IN_INODE(ri, fi->i_extra_isize, i_crtime)) {
		stat->result_mask |= STATX_BTIME;
		stat->btime.tv_sec = fi->i_crtime.tv_sec;
		stat->btime.tv_nsec = fi->i_crtime.tv_nsec;
	}

	flags = fi->i_flags;
	if (flags & F2FS_APPEND_FL)
		stat->attributes |= STATX_ATTR_APPEND;
	if (IS_ENCRYPTED(inode))
		stat->attributes |= STATX_ATTR_ENCRYPTED;
	if (flags & F2FS_IMMUTABLE_FL)
		stat->attributes |= STATX_ATTR_IMMUTABLE;
	if (flags & F2FS_NODUMP_FL)
		stat->attributes |= STATX_ATTR_NODUMP;

	stat->attributes_mask |= (STATX_ATTR_APPEND |
				  STATX_ATTR_ENCRYPTED |
				  STATX_ATTR_IMMUTABLE |
				  STATX_ATTR_NODUMP);

	generic_fillattr(inode, stat);

	/* we need to show initial sectors used for inline_data/dentries */
	if ((S_ISREG(inode->i_mode) && f2fs_has_inline_data(inode)) ||
					f2fs_has_inline_dentry(inode))
		stat->blocks += (stat->size + 511) >> 9;

	return 0;
}

#ifdef CONFIG_F2FS_FS_POSIX_ACL
static void __setattr_copy(struct inode *inode, const struct iattr *attr)
{
	unsigned int ia_valid = attr->ia_valid;

	if (ia_valid & ATTR_UID)
		inode->i_uid = attr->ia_uid;
	if (ia_valid & ATTR_GID)
		inode->i_gid = attr->ia_gid;
	if (ia_valid & ATTR_ATIME) {
		inode->i_atime = timestamp_truncate(attr->ia_atime,
						  inode);
	}
	if (ia_valid & ATTR_MTIME) {
		inode->i_mtime = timestamp_truncate(attr->ia_mtime,
						  inode);
	}
	if (ia_valid & ATTR_CTIME) {
		inode->i_ctime = timestamp_truncate(attr->ia_ctime,
						  inode);
	}
	if (ia_valid & ATTR_MODE) {
		umode_t mode = attr->ia_mode;

		if (!in_group_p(inode->i_gid) && !capable(CAP_FSETID))
			mode &= ~S_ISGID;
		set_acl_inode(inode, mode);
	}
}
#else
#define __setattr_copy setattr_copy
#endif

int f2fs_setattr(struct dentry *dentry, struct iattr *attr)
{
	struct inode *inode = d_inode(dentry);
	int err;

	if (unlikely(f2fs_cp_error(F2FS_I_SB(inode))))
		return -EIO;

	err = setattr_prepare(dentry, attr);
	if (err)
		return err;

	err = fscrypt_prepare_setattr(dentry, attr);
	if (err)
		return err;

	err = fsverity_prepare_setattr(dentry, attr);
	if (err)
		return err;

	if (is_quota_modification(inode, attr)) {
		err = dquot_initialize(inode);
		if (err)
			return err;
	}
	if ((attr->ia_valid & ATTR_UID &&
		!uid_eq(attr->ia_uid, inode->i_uid)) ||
		(attr->ia_valid & ATTR_GID &&
		!gid_eq(attr->ia_gid, inode->i_gid))) {
		f2fs_lock_op(F2FS_I_SB(inode));
		err = dquot_transfer(inode, attr);
		if (err) {
			set_sbi_flag(F2FS_I_SB(inode),
					SBI_QUOTA_NEED_REPAIR);
			f2fs_unlock_op(F2FS_I_SB(inode));
			return err;
		}
		/*
		 * update uid/gid under lock_op(), so that dquot and inode can
		 * be updated atomically.
		 */
		if (attr->ia_valid & ATTR_UID)
			inode->i_uid = attr->ia_uid;
		if (attr->ia_valid & ATTR_GID)
			inode->i_gid = attr->ia_gid;
		f2fs_mark_inode_dirty_sync(inode, true);
		f2fs_unlock_op(F2FS_I_SB(inode));
	}

	if (attr->ia_valid & ATTR_SIZE) {
		loff_t old_size = i_size_read(inode);

		if (attr->ia_size > MAX_INLINE_DATA(inode)) {
			/*
			 * should convert inline inode before i_size_write to
			 * keep smaller than inline_data size with inline flag.
			 */
			err = f2fs_convert_inline_inode(inode);
			if (err)
				return err;
		}

		down_write(&F2FS_I(inode)->i_gc_rwsem[WRITE]);
		down_write(&F2FS_I(inode)->i_mmap_sem);

		truncate_setsize(inode, attr->ia_size);

		if (attr->ia_size <= old_size)
			err = f2fs_truncate(inode);
		/*
		 * do not trim all blocks after i_size if target size is
		 * larger than i_size.
		 */
		up_write(&F2FS_I(inode)->i_mmap_sem);
		up_write(&F2FS_I(inode)->i_gc_rwsem[WRITE]);
		if (err)
			return err;

		down_write(&F2FS_I(inode)->i_sem);
		inode->i_mtime = inode->i_ctime = current_time(inode);
		F2FS_I(inode)->last_disk_size = i_size_read(inode);
		up_write(&F2FS_I(inode)->i_sem);
	}

	__setattr_copy(inode, attr);

	if (attr->ia_valid & ATTR_MODE) {
		err = posix_acl_chmod(inode, f2fs_get_inode_mode(inode));
		if (err || is_inode_flag_set(inode, FI_ACL_MODE)) {
			inode->i_mode = F2FS_I(inode)->i_acl_mode;
			clear_inode_flag(inode, FI_ACL_MODE);
		}
	}

	/* file size may changed here */
	f2fs_mark_inode_dirty_sync(inode, true);

	/* inode change will produce dirty node pages flushed by checkpoint */
	f2fs_balance_fs(F2FS_I_SB(inode), true);

	return err;
}

const struct inode_operations f2fs_file_inode_operations = {
	.getattr	= f2fs_getattr,
	.setattr	= f2fs_setattr,
	.get_acl	= f2fs_get_acl,
	.set_acl	= f2fs_set_acl,
#ifdef CONFIG_F2FS_FS_XATTR
	.listxattr	= f2fs_listxattr,
#endif
	.fiemap		= f2fs_fiemap,
};

static int fill_zero(struct inode *inode, pgoff_t index,
					loff_t start, loff_t len)
{
	struct f2fs_sb_info *sbi = F2FS_I_SB(inode);
	struct page *page;

	if (!len)
		return 0;

	f2fs_balance_fs(sbi, true);

	f2fs_lock_op(sbi);
	page = f2fs_get_new_data_page(inode, NULL, index, false);
	f2fs_unlock_op(sbi);

	if (IS_ERR(page))
		return PTR_ERR(page);

	f2fs_wait_on_page_writeback(page, DATA, true, true);
	zero_user(page, start, len);
	set_page_dirty(page);
	f2fs_put_page(page, 1);
	return 0;
}

int f2fs_truncate_hole(struct inode *inode, pgoff_t pg_start, pgoff_t pg_end)
{
	int err;

	while (pg_start < pg_end) {
		struct dnode_of_data dn;
		pgoff_t end_offset, count;

		set_new_dnode(&dn, inode, NULL, NULL, 0);
		err = f2fs_get_dnode_of_data(&dn, pg_start, LOOKUP_NODE);
		if (err) {
			if (err == -ENOENT) {
				pg_start = f2fs_get_next_page_offset(&dn,
								pg_start);
				continue;
			}
			return err;
		}

		end_offset = ADDRS_PER_PAGE(dn.node_page, inode);
		count = min(end_offset - dn.ofs_in_node, pg_end - pg_start);

		f2fs_bug_on(F2FS_I_SB(inode), count == 0 || count > end_offset);

		f2fs_truncate_data_blocks_range(&dn, count);
		f2fs_put_dnode(&dn);

		pg_start += count;
	}
	return 0;
}

static int punch_hole(struct inode *inode, loff_t offset, loff_t len)
{
	pgoff_t pg_start, pg_end;
	loff_t off_start, off_end;
	int ret;

	ret = f2fs_convert_inline_inode(inode);
	if (ret)
		return ret;

	pg_start = ((unsigned long long) offset) >> PAGE_SHIFT;
	pg_end = ((unsigned long long) offset + len) >> PAGE_SHIFT;

	off_start = offset & (PAGE_SIZE - 1);
	off_end = (offset + len) & (PAGE_SIZE - 1);

	if (pg_start == pg_end) {
		ret = fill_zero(inode, pg_start, off_start,
						off_end - off_start);
		if (ret)
			return ret;
	} else {
		if (off_start) {
			ret = fill_zero(inode, pg_start++, off_start,
						PAGE_SIZE - off_start);
			if (ret)
				return ret;
		}
		if (off_end) {
			ret = fill_zero(inode, pg_end, 0, off_end);
			if (ret)
				return ret;
		}

		if (pg_start < pg_end) {
			struct address_space *mapping = inode->i_mapping;
			loff_t blk_start, blk_end;
			struct f2fs_sb_info *sbi = F2FS_I_SB(inode);

			f2fs_balance_fs(sbi, true);

			blk_start = (loff_t)pg_start << PAGE_SHIFT;
			blk_end = (loff_t)pg_end << PAGE_SHIFT;

			down_write(&F2FS_I(inode)->i_gc_rwsem[WRITE]);
			down_write(&F2FS_I(inode)->i_mmap_sem);

			truncate_inode_pages_range(mapping, blk_start,
					blk_end - 1);

			f2fs_lock_op(sbi);
			ret = f2fs_truncate_hole(inode, pg_start, pg_end);
			f2fs_unlock_op(sbi);

			up_write(&F2FS_I(inode)->i_mmap_sem);
			up_write(&F2FS_I(inode)->i_gc_rwsem[WRITE]);
		}
	}

	return ret;
}

static int __read_out_blkaddrs(struct inode *inode, block_t *blkaddr,
				int *do_replace, pgoff_t off, pgoff_t len)
{
	struct f2fs_sb_info *sbi = F2FS_I_SB(inode);
	struct dnode_of_data dn;
	int ret, done, i;

next_dnode:
	set_new_dnode(&dn, inode, NULL, NULL, 0);
	ret = f2fs_get_dnode_of_data(&dn, off, LOOKUP_NODE_RA);
	if (ret && ret != -ENOENT) {
		return ret;
	} else if (ret == -ENOENT) {
		if (dn.max_level == 0)
			return -ENOENT;
		done = min((pgoff_t)ADDRS_PER_BLOCK(inode) - dn.ofs_in_node,
									len);
		blkaddr += done;
		do_replace += done;
		goto next;
	}

	done = min((pgoff_t)ADDRS_PER_PAGE(dn.node_page, inode) -
							dn.ofs_in_node, len);
	for (i = 0; i < done; i++, blkaddr++, do_replace++, dn.ofs_in_node++) {
		*blkaddr = datablock_addr(dn.inode,
					dn.node_page, dn.ofs_in_node);

		if (__is_valid_data_blkaddr(*blkaddr) &&
			!f2fs_is_valid_blkaddr(sbi, *blkaddr,
					DATA_GENERIC_ENHANCE)) {
			f2fs_put_dnode(&dn);
			return -EFSCORRUPTED;
		}

		if (!f2fs_is_checkpointed_data(sbi, *blkaddr)) {

			if (test_opt(sbi, LFS)) {
				f2fs_put_dnode(&dn);
				return -EOPNOTSUPP;
			}

			/* do not invalidate this block address */
			f2fs_update_data_blkaddr(&dn, NULL_ADDR);
			*do_replace = 1;
		}
	}
	f2fs_put_dnode(&dn);
next:
	len -= done;
	off += done;
	if (len)
		goto next_dnode;
	return 0;
}

static int __roll_back_blkaddrs(struct inode *inode, block_t *blkaddr,
				int *do_replace, pgoff_t off, int len)
{
	struct f2fs_sb_info *sbi = F2FS_I_SB(inode);
	struct dnode_of_data dn;
	int ret, i;

	for (i = 0; i < len; i++, do_replace++, blkaddr++) {
		if (*do_replace == 0)
			continue;

		set_new_dnode(&dn, inode, NULL, NULL, 0);
		ret = f2fs_get_dnode_of_data(&dn, off + i, LOOKUP_NODE_RA);
		if (ret) {
			dec_valid_block_count(sbi, inode, 1);
			f2fs_invalidate_blocks(sbi, *blkaddr);
		} else {
			f2fs_update_data_blkaddr(&dn, *blkaddr);
		}
		f2fs_put_dnode(&dn);
	}
	return 0;
}

static int __clone_blkaddrs(struct inode *src_inode, struct inode *dst_inode,
			block_t *blkaddr, int *do_replace,
			pgoff_t src, pgoff_t dst, pgoff_t len, bool full)
{
	struct f2fs_sb_info *sbi = F2FS_I_SB(src_inode);
	pgoff_t i = 0;
	int ret;

	while (i < len) {
		if (blkaddr[i] == NULL_ADDR && !full) {
			i++;
			continue;
		}

		if (do_replace[i] || blkaddr[i] == NULL_ADDR) {
			struct dnode_of_data dn;
			struct node_info ni;
			size_t new_size;
			pgoff_t ilen;

			set_new_dnode(&dn, dst_inode, NULL, NULL, 0);
			ret = f2fs_get_dnode_of_data(&dn, dst + i, ALLOC_NODE);
			if (ret)
				return ret;

			ret = f2fs_get_node_info(sbi, dn.nid, &ni);
			if (ret) {
				f2fs_put_dnode(&dn);
				return ret;
			}

			ilen = min((pgoff_t)
				ADDRS_PER_PAGE(dn.node_page, dst_inode) -
						dn.ofs_in_node, len - i);
			do {
				dn.data_blkaddr = datablock_addr(dn.inode,
						dn.node_page, dn.ofs_in_node);
				f2fs_truncate_data_blocks_range(&dn, 1);

				if (do_replace[i]) {
					f2fs_i_blocks_write(src_inode,
							1, false, false);
					f2fs_i_blocks_write(dst_inode,
							1, true, false);
					f2fs_replace_block(sbi, &dn, dn.data_blkaddr,
					blkaddr[i], ni.version, true, false);

					do_replace[i] = 0;
				}
				dn.ofs_in_node++;
				i++;
				new_size = (dst + i) << PAGE_SHIFT;
				if (dst_inode->i_size < new_size)
					f2fs_i_size_write(dst_inode, new_size);
			} while (--ilen && (do_replace[i] || blkaddr[i] == NULL_ADDR));

			f2fs_put_dnode(&dn);
		} else {
			struct page *psrc, *pdst;

			psrc = f2fs_get_lock_data_page(src_inode,
							src + i, true);
			if (IS_ERR(psrc))
				return PTR_ERR(psrc);
			pdst = f2fs_get_new_data_page(dst_inode, NULL, dst + i,
								true);
			if (IS_ERR(pdst)) {
				f2fs_put_page(psrc, 1);
				return PTR_ERR(pdst);
			}
			f2fs_copy_page(psrc, pdst);
			set_page_dirty(pdst);
			f2fs_put_page(pdst, 1);
			f2fs_put_page(psrc, 1);

			ret = f2fs_truncate_hole(src_inode,
						src + i, src + i + 1);
			if (ret)
				return ret;
			i++;
		}
	}
	return 0;
}

static int __exchange_data_block(struct inode *src_inode,
			struct inode *dst_inode, pgoff_t src, pgoff_t dst,
			pgoff_t len, bool full)
{
	block_t *src_blkaddr;
	int *do_replace;
	pgoff_t olen;
	int ret;

	while (len) {
		olen = min((pgoff_t)4 * ADDRS_PER_BLOCK(src_inode), len);

		src_blkaddr = f2fs_kvzalloc(F2FS_I_SB(src_inode),
					array_size(olen, sizeof(block_t)),
					GFP_KERNEL);
		if (!src_blkaddr)
			return -ENOMEM;

		do_replace = f2fs_kvzalloc(F2FS_I_SB(src_inode),
					array_size(olen, sizeof(int)),
					GFP_KERNEL);
		if (!do_replace) {
			kvfree(src_blkaddr);
			return -ENOMEM;
		}

		ret = __read_out_blkaddrs(src_inode, src_blkaddr,
					do_replace, src, olen);
		if (ret)
			goto roll_back;

		ret = __clone_blkaddrs(src_inode, dst_inode, src_blkaddr,
					do_replace, src, dst, olen, full);
		if (ret)
			goto roll_back;

		src += olen;
		dst += olen;
		len -= olen;

		kvfree(src_blkaddr);
		kvfree(do_replace);
	}
	return 0;

roll_back:
	__roll_back_blkaddrs(src_inode, src_blkaddr, do_replace, src, olen);
	kvfree(src_blkaddr);
	kvfree(do_replace);
	return ret;
}

static int f2fs_do_collapse(struct inode *inode, loff_t offset, loff_t len)
{
	struct f2fs_sb_info *sbi = F2FS_I_SB(inode);
	pgoff_t nrpages = DIV_ROUND_UP(i_size_read(inode), PAGE_SIZE);
	pgoff_t start = offset >> PAGE_SHIFT;
	pgoff_t end = (offset + len) >> PAGE_SHIFT;
	int ret;

	f2fs_balance_fs(sbi, true);

	/* avoid gc operation during block exchange */
	down_write(&F2FS_I(inode)->i_gc_rwsem[WRITE]);
	down_write(&F2FS_I(inode)->i_mmap_sem);

	f2fs_lock_op(sbi);
	f2fs_drop_extent_tree(inode);
	truncate_pagecache(inode, offset);
	ret = __exchange_data_block(inode, inode, end, start, nrpages - end, true);
	f2fs_unlock_op(sbi);

	up_write(&F2FS_I(inode)->i_mmap_sem);
	up_write(&F2FS_I(inode)->i_gc_rwsem[WRITE]);
	return ret;
}

static int f2fs_collapse_range(struct inode *inode, loff_t offset, loff_t len)
{
	loff_t new_size;
	int ret;

	if (offset + len >= i_size_read(inode))
		return -EINVAL;

	/* collapse range should be aligned to block size of f2fs. */
	if (offset & (F2FS_BLKSIZE - 1) || len & (F2FS_BLKSIZE - 1))
		return -EINVAL;

	ret = f2fs_convert_inline_inode(inode);
	if (ret)
		return ret;

	/* write out all dirty pages from offset */
	ret = filemap_write_and_wait_range(inode->i_mapping, offset, LLONG_MAX);
	if (ret)
		return ret;

	ret = f2fs_do_collapse(inode, offset, len);
	if (ret)
		return ret;

	/* write out all moved pages, if possible */
	down_write(&F2FS_I(inode)->i_mmap_sem);
	filemap_write_and_wait_range(inode->i_mapping, offset, LLONG_MAX);
	truncate_pagecache(inode, offset);

	new_size = i_size_read(inode) - len;
	truncate_pagecache(inode, new_size);

	ret = f2fs_truncate_blocks(inode, new_size, true);
	up_write(&F2FS_I(inode)->i_mmap_sem);
	if (!ret)
		f2fs_i_size_write(inode, new_size);
	return ret;
}

static int f2fs_do_zero_range(struct dnode_of_data *dn, pgoff_t start,
								pgoff_t end)
{
	struct f2fs_sb_info *sbi = F2FS_I_SB(dn->inode);
	pgoff_t index = start;
	unsigned int ofs_in_node = dn->ofs_in_node;
	blkcnt_t count = 0;
	int ret;

	for (; index < end; index++, dn->ofs_in_node++) {
		if (datablock_addr(dn->inode, dn->node_page,
					dn->ofs_in_node) == NULL_ADDR)
			count++;
	}

	dn->ofs_in_node = ofs_in_node;
	ret = f2fs_reserve_new_blocks(dn, count);
	if (ret)
		return ret;

	dn->ofs_in_node = ofs_in_node;
	for (index = start; index < end; index++, dn->ofs_in_node++) {
		dn->data_blkaddr = datablock_addr(dn->inode,
					dn->node_page, dn->ofs_in_node);
		/*
		 * f2fs_reserve_new_blocks will not guarantee entire block
		 * allocation.
		 */
		if (dn->data_blkaddr == NULL_ADDR) {
			ret = -ENOSPC;
			break;
		}
		if (dn->data_blkaddr != NEW_ADDR) {
			f2fs_invalidate_blocks(sbi, dn->data_blkaddr);
			dn->data_blkaddr = NEW_ADDR;
			f2fs_set_data_blkaddr(dn);
		}
	}

	f2fs_update_extent_cache_range(dn, start, 0, index - start);

	return ret;
}

static int f2fs_zero_range(struct inode *inode, loff_t offset, loff_t len,
								int mode)
{
	struct f2fs_sb_info *sbi = F2FS_I_SB(inode);
	struct address_space *mapping = inode->i_mapping;
	pgoff_t index, pg_start, pg_end;
	loff_t new_size = i_size_read(inode);
	loff_t off_start, off_end;
	int ret = 0;

	ret = inode_newsize_ok(inode, (len + offset));
	if (ret)
		return ret;

	ret = f2fs_convert_inline_inode(inode);
	if (ret)
		return ret;

	ret = filemap_write_and_wait_range(mapping, offset, offset + len - 1);
	if (ret)
		return ret;

	pg_start = ((unsigned long long) offset) >> PAGE_SHIFT;
	pg_end = ((unsigned long long) offset + len) >> PAGE_SHIFT;

	off_start = offset & (PAGE_SIZE - 1);
	off_end = (offset + len) & (PAGE_SIZE - 1);

	if (pg_start == pg_end) {
		ret = fill_zero(inode, pg_start, off_start,
						off_end - off_start);
		if (ret)
			return ret;

		new_size = max_t(loff_t, new_size, offset + len);
	} else {
		if (off_start) {
			ret = fill_zero(inode, pg_start++, off_start,
						PAGE_SIZE - off_start);
			if (ret)
				return ret;

			new_size = max_t(loff_t, new_size,
					(loff_t)pg_start << PAGE_SHIFT);
		}

		for (index = pg_start; index < pg_end;) {
			struct dnode_of_data dn;
			unsigned int end_offset;
			pgoff_t end;

			down_write(&F2FS_I(inode)->i_gc_rwsem[WRITE]);
			down_write(&F2FS_I(inode)->i_mmap_sem);

			truncate_pagecache_range(inode,
				(loff_t)index << PAGE_SHIFT,
				((loff_t)pg_end << PAGE_SHIFT) - 1);

			f2fs_lock_op(sbi);

			set_new_dnode(&dn, inode, NULL, NULL, 0);
			ret = f2fs_get_dnode_of_data(&dn, index, ALLOC_NODE);
			if (ret) {
				f2fs_unlock_op(sbi);
				up_write(&F2FS_I(inode)->i_mmap_sem);
				up_write(&F2FS_I(inode)->i_gc_rwsem[WRITE]);
				goto out;
			}

			end_offset = ADDRS_PER_PAGE(dn.node_page, inode);
			end = min(pg_end, end_offset - dn.ofs_in_node + index);

			ret = f2fs_do_zero_range(&dn, index, end);
			f2fs_put_dnode(&dn);

			f2fs_unlock_op(sbi);
			up_write(&F2FS_I(inode)->i_mmap_sem);
			up_write(&F2FS_I(inode)->i_gc_rwsem[WRITE]);

			f2fs_balance_fs(sbi, dn.node_changed);

			if (ret)
				goto out;

			index = end;
			new_size = max_t(loff_t, new_size,
					(loff_t)index << PAGE_SHIFT);
		}

		if (off_end) {
			ret = fill_zero(inode, pg_end, 0, off_end);
			if (ret)
				goto out;

			new_size = max_t(loff_t, new_size, offset + len);
		}
	}

out:
	if (new_size > i_size_read(inode)) {
		if (mode & FALLOC_FL_KEEP_SIZE)
			file_set_keep_isize(inode);
		else
			f2fs_i_size_write(inode, new_size);
	}
	return ret;
}

static int f2fs_insert_range(struct inode *inode, loff_t offset, loff_t len)
{
	struct f2fs_sb_info *sbi = F2FS_I_SB(inode);
	pgoff_t nr, pg_start, pg_end, delta, idx;
	loff_t new_size;
	int ret = 0;

	new_size = i_size_read(inode) + len;
	ret = inode_newsize_ok(inode, new_size);
	if (ret)
		return ret;

	if (offset >= i_size_read(inode))
		return -EINVAL;

	/* insert range should be aligned to block size of f2fs. */
	if (offset & (F2FS_BLKSIZE - 1) || len & (F2FS_BLKSIZE - 1))
		return -EINVAL;

	ret = f2fs_convert_inline_inode(inode);
	if (ret)
		return ret;

	f2fs_balance_fs(sbi, true);

	down_write(&F2FS_I(inode)->i_mmap_sem);
	ret = f2fs_truncate_blocks(inode, i_size_read(inode), true);
	up_write(&F2FS_I(inode)->i_mmap_sem);
	if (ret)
		return ret;

	/* write out all dirty pages from offset */
	ret = filemap_write_and_wait_range(inode->i_mapping, offset, LLONG_MAX);
	if (ret)
		return ret;

	pg_start = offset >> PAGE_SHIFT;
	pg_end = (offset + len) >> PAGE_SHIFT;
	delta = pg_end - pg_start;
	idx = DIV_ROUND_UP(i_size_read(inode), PAGE_SIZE);

	/* avoid gc operation during block exchange */
	down_write(&F2FS_I(inode)->i_gc_rwsem[WRITE]);
	down_write(&F2FS_I(inode)->i_mmap_sem);
	truncate_pagecache(inode, offset);

	while (!ret && idx > pg_start) {
		nr = idx - pg_start;
		if (nr > delta)
			nr = delta;
		idx -= nr;

		f2fs_lock_op(sbi);
		f2fs_drop_extent_tree(inode);

		ret = __exchange_data_block(inode, inode, idx,
					idx + delta, nr, false);
		f2fs_unlock_op(sbi);
	}
	up_write(&F2FS_I(inode)->i_mmap_sem);
	up_write(&F2FS_I(inode)->i_gc_rwsem[WRITE]);

	/* write out all moved pages, if possible */
	down_write(&F2FS_I(inode)->i_mmap_sem);
	filemap_write_and_wait_range(inode->i_mapping, offset, LLONG_MAX);
	truncate_pagecache(inode, offset);
	up_write(&F2FS_I(inode)->i_mmap_sem);

	if (!ret)
		f2fs_i_size_write(inode, new_size);
	return ret;
}

static int expand_inode_data(struct inode *inode, loff_t offset,
					loff_t len, int mode)
{
	struct f2fs_sb_info *sbi = F2FS_I_SB(inode);
	struct f2fs_map_blocks map = { .m_next_pgofs = NULL,
			.m_next_extent = NULL, .m_seg_type = NO_CHECK_TYPE,
			.m_may_create = true };
	pgoff_t pg_end;
	loff_t new_size = i_size_read(inode);
	loff_t off_end;
	int err;

	err = inode_newsize_ok(inode, (len + offset));
	if (err)
		return err;

	err = f2fs_convert_inline_inode(inode);
	if (err)
		return err;

	f2fs_balance_fs(sbi, true);

	pg_end = ((unsigned long long)offset + len) >> PAGE_SHIFT;
	off_end = (offset + len) & (PAGE_SIZE - 1);

	map.m_lblk = ((unsigned long long)offset) >> PAGE_SHIFT;
	map.m_len = pg_end - map.m_lblk;
	if (off_end)
		map.m_len++;

	if (f2fs_is_pinned_file(inode))
		map.m_seg_type = CURSEG_COLD_DATA;

	err = f2fs_map_blocks(inode, &map, 1, (f2fs_is_pinned_file(inode) ?
						F2FS_GET_BLOCK_PRE_DIO :
						F2FS_GET_BLOCK_PRE_AIO));
	if (err) {
		pgoff_t last_off;

		if (!map.m_len)
			return err;

		last_off = map.m_lblk + map.m_len - 1;

		/* update new size to the failed position */
		new_size = (last_off == pg_end) ? offset + len :
					(loff_t)(last_off + 1) << PAGE_SHIFT;
	} else {
		new_size = ((loff_t)pg_end << PAGE_SHIFT) + off_end;
	}

	if (new_size > i_size_read(inode)) {
		if (mode & FALLOC_FL_KEEP_SIZE)
			file_set_keep_isize(inode);
		else
			f2fs_i_size_write(inode, new_size);
	}

	return err;
}

static long f2fs_fallocate(struct file *file, int mode,
				loff_t offset, loff_t len)
{
	struct inode *inode = file_inode(file);
	long ret = 0;

	if (unlikely(f2fs_cp_error(F2FS_I_SB(inode))))
		return -EIO;
	if (!f2fs_is_checkpoint_ready(F2FS_I_SB(inode)))
		return -ENOSPC;

	/* f2fs only support ->fallocate for regular file */
	if (!S_ISREG(inode->i_mode))
		return -EINVAL;

	if (IS_ENCRYPTED(inode) &&
		(mode & (FALLOC_FL_COLLAPSE_RANGE | FALLOC_FL_INSERT_RANGE)))
		return -EOPNOTSUPP;

	if (mode & ~(FALLOC_FL_KEEP_SIZE | FALLOC_FL_PUNCH_HOLE |
			FALLOC_FL_COLLAPSE_RANGE | FALLOC_FL_ZERO_RANGE |
			FALLOC_FL_INSERT_RANGE))
		return -EOPNOTSUPP;

	inode_lock(inode);

	if (mode & FALLOC_FL_PUNCH_HOLE) {
		if (offset >= inode->i_size)
			goto out;

		ret = punch_hole(inode, offset, len);
	} else if (mode & FALLOC_FL_COLLAPSE_RANGE) {
		ret = f2fs_collapse_range(inode, offset, len);
	} else if (mode & FALLOC_FL_ZERO_RANGE) {
		ret = f2fs_zero_range(inode, offset, len, mode);
	} else if (mode & FALLOC_FL_INSERT_RANGE) {
		ret = f2fs_insert_range(inode, offset, len);
	} else {
		ret = expand_inode_data(inode, offset, len, mode);
	}

	if (!ret) {
		inode->i_mtime = inode->i_ctime = current_time(inode);
		f2fs_mark_inode_dirty_sync(inode, false);
		f2fs_update_time(F2FS_I_SB(inode), REQ_TIME);
	}

out:
	inode_unlock(inode);

	trace_f2fs_fallocate(inode, mode, offset, len, ret);
	return ret;
}

static int f2fs_release_file(struct inode *inode, struct file *filp)
{
	/*
	 * f2fs_relase_file is called at every close calls. So we should
	 * not drop any inmemory pages by close called by other process.
	 */
	if (!(filp->f_mode & FMODE_WRITE) ||
			atomic_read(&inode->i_writecount) != 1)
		return 0;

	/* some remained atomic pages should discarded */
	if (f2fs_is_atomic_file(inode))
		f2fs_drop_inmem_pages(inode);
	if (f2fs_is_volatile_file(inode)) {
		set_inode_flag(inode, FI_DROP_CACHE);
		filemap_fdatawrite(inode->i_mapping);
		clear_inode_flag(inode, FI_DROP_CACHE);
		clear_inode_flag(inode, FI_VOLATILE_FILE);
		stat_dec_volatile_write(inode);
	}
	return 0;
}

static int f2fs_file_flush(struct file *file, fl_owner_t id)
{
	struct inode *inode = file_inode(file);

	/*
	 * If the process doing a transaction is crashed, we should do
	 * roll-back. Otherwise, other reader/write can see corrupted database
	 * until all the writers close its file. Since this should be done
	 * before dropping file lock, it needs to do in ->flush.
	 */
	if (f2fs_is_atomic_file(inode) &&
			F2FS_I(inode)->inmem_task == current)
		f2fs_drop_inmem_pages(inode);
	return 0;
}

static int f2fs_setflags_common(struct inode *inode, u32 iflags, u32 mask)
{
	struct f2fs_inode_info *fi = F2FS_I(inode);

	/* Is it quota file? Do not allow user to mess with it */
	if (IS_NOQUOTA(inode))
		return -EPERM;

	if ((iflags ^ fi->i_flags) & F2FS_CASEFOLD_FL) {
		if (!f2fs_sb_has_casefold(F2FS_I_SB(inode)))
			return -EOPNOTSUPP;
		if (!f2fs_empty_dir(inode))
			return -ENOTEMPTY;
	}

	fi->i_flags = iflags | (fi->i_flags & ~mask);

	if (fi->i_flags & F2FS_PROJINHERIT_FL)
		set_inode_flag(inode, FI_PROJ_INHERIT);
	else
		clear_inode_flag(inode, FI_PROJ_INHERIT);

	inode->i_ctime = current_time(inode);
	f2fs_set_inode_flags(inode);
	f2fs_mark_inode_dirty_sync(inode, true);
	return 0;
}

/* FS_IOC_GETFLAGS and FS_IOC_SETFLAGS support */

/*
 * To make a new on-disk f2fs i_flag gettable via FS_IOC_GETFLAGS, add an entry
 * for it to f2fs_fsflags_map[], and add its FS_*_FL equivalent to
 * F2FS_GETTABLE_FS_FL.  To also make it settable via FS_IOC_SETFLAGS, also add
 * its FS_*_FL equivalent to F2FS_SETTABLE_FS_FL.
 */

static const struct {
	u32 iflag;
	u32 fsflag;
} f2fs_fsflags_map[] = {
	{ F2FS_SYNC_FL,		FS_SYNC_FL },
	{ F2FS_IMMUTABLE_FL,	FS_IMMUTABLE_FL },
	{ F2FS_APPEND_FL,	FS_APPEND_FL },
	{ F2FS_NODUMP_FL,	FS_NODUMP_FL },
	{ F2FS_NOATIME_FL,	FS_NOATIME_FL },
	{ F2FS_INDEX_FL,	FS_INDEX_FL },
	{ F2FS_DIRSYNC_FL,	FS_DIRSYNC_FL },
	{ F2FS_PROJINHERIT_FL,	FS_PROJINHERIT_FL },
	{ F2FS_CASEFOLD_FL,	FS_CASEFOLD_FL },
};

#define F2FS_GETTABLE_FS_FL (		\
		FS_SYNC_FL |		\
		FS_IMMUTABLE_FL |	\
		FS_APPEND_FL |		\
		FS_NODUMP_FL |		\
		FS_NOATIME_FL |		\
		FS_INDEX_FL |		\
		FS_DIRSYNC_FL |		\
		FS_PROJINHERIT_FL |	\
		FS_ENCRYPT_FL |		\
		FS_INLINE_DATA_FL |	\
		FS_NOCOW_FL |		\
<<<<<<< HEAD
		FS_VERITY_FL)
=======
		FS_CASEFOLD_FL)
>>>>>>> fbbf7799

#define F2FS_SETTABLE_FS_FL (		\
		FS_SYNC_FL |		\
		FS_IMMUTABLE_FL |	\
		FS_APPEND_FL |		\
		FS_NODUMP_FL |		\
		FS_NOATIME_FL |		\
		FS_DIRSYNC_FL |		\
		FS_PROJINHERIT_FL |	\
		FS_CASEFOLD_FL)

/* Convert f2fs on-disk i_flags to FS_IOC_{GET,SET}FLAGS flags */
static inline u32 f2fs_iflags_to_fsflags(u32 iflags)
{
	u32 fsflags = 0;
	int i;

	for (i = 0; i < ARRAY_SIZE(f2fs_fsflags_map); i++)
		if (iflags & f2fs_fsflags_map[i].iflag)
			fsflags |= f2fs_fsflags_map[i].fsflag;

	return fsflags;
}

/* Convert FS_IOC_{GET,SET}FLAGS flags to f2fs on-disk i_flags */
static inline u32 f2fs_fsflags_to_iflags(u32 fsflags)
{
	u32 iflags = 0;
	int i;

	for (i = 0; i < ARRAY_SIZE(f2fs_fsflags_map); i++)
		if (fsflags & f2fs_fsflags_map[i].fsflag)
			iflags |= f2fs_fsflags_map[i].iflag;

	return iflags;
}

static int f2fs_ioc_getflags(struct file *filp, unsigned long arg)
{
	struct inode *inode = file_inode(filp);
	struct f2fs_inode_info *fi = F2FS_I(inode);
	u32 fsflags = f2fs_iflags_to_fsflags(fi->i_flags);

	if (IS_ENCRYPTED(inode))
		fsflags |= FS_ENCRYPT_FL;
	if (IS_VERITY(inode))
		fsflags |= FS_VERITY_FL;
	if (f2fs_has_inline_data(inode) || f2fs_has_inline_dentry(inode))
		fsflags |= FS_INLINE_DATA_FL;
	if (is_inode_flag_set(inode, FI_PIN_FILE))
		fsflags |= FS_NOCOW_FL;

	fsflags &= F2FS_GETTABLE_FS_FL;

	return put_user(fsflags, (int __user *)arg);
}

static int f2fs_ioc_setflags(struct file *filp, unsigned long arg)
{
	struct inode *inode = file_inode(filp);
	struct f2fs_inode_info *fi = F2FS_I(inode);
	u32 fsflags, old_fsflags;
	u32 iflags;
	int ret;

	if (!inode_owner_or_capable(inode))
		return -EACCES;

	if (get_user(fsflags, (int __user *)arg))
		return -EFAULT;

	if (fsflags & ~F2FS_GETTABLE_FS_FL)
		return -EOPNOTSUPP;
	fsflags &= F2FS_SETTABLE_FS_FL;

	iflags = f2fs_fsflags_to_iflags(fsflags);
	if (f2fs_mask_flags(inode->i_mode, iflags) != iflags)
		return -EOPNOTSUPP;

	ret = mnt_want_write_file(filp);
	if (ret)
		return ret;

	inode_lock(inode);

	old_fsflags = f2fs_iflags_to_fsflags(fi->i_flags);
	ret = vfs_ioc_setflags_prepare(inode, old_fsflags, fsflags);
	if (ret)
		goto out;

	ret = f2fs_setflags_common(inode, iflags,
			f2fs_fsflags_to_iflags(F2FS_SETTABLE_FS_FL));
out:
	inode_unlock(inode);
	mnt_drop_write_file(filp);
	return ret;
}

static int f2fs_ioc_getversion(struct file *filp, unsigned long arg)
{
	struct inode *inode = file_inode(filp);

	return put_user(inode->i_generation, (int __user *)arg);
}

static int f2fs_ioc_start_atomic_write(struct file *filp)
{
	struct inode *inode = file_inode(filp);
	struct f2fs_inode_info *fi = F2FS_I(inode);
	struct f2fs_sb_info *sbi = F2FS_I_SB(inode);
	int ret;

	if (!inode_owner_or_capable(inode))
		return -EACCES;

	if (!S_ISREG(inode->i_mode))
		return -EINVAL;

	if (filp->f_flags & O_DIRECT)
		return -EINVAL;

	ret = mnt_want_write_file(filp);
	if (ret)
		return ret;

	inode_lock(inode);

	if (f2fs_is_atomic_file(inode)) {
		if (is_inode_flag_set(inode, FI_ATOMIC_REVOKE_REQUEST))
			ret = -EINVAL;
		goto out;
	}

	ret = f2fs_convert_inline_inode(inode);
	if (ret)
		goto out;

	down_write(&F2FS_I(inode)->i_gc_rwsem[WRITE]);

	/*
	 * Should wait end_io to count F2FS_WB_CP_DATA correctly by
	 * f2fs_is_atomic_file.
	 */
	if (get_dirty_pages(inode))
		f2fs_warn(F2FS_I_SB(inode), "Unexpected flush for atomic writes: ino=%lu, npages=%u",
			  inode->i_ino, get_dirty_pages(inode));
	ret = filemap_write_and_wait_range(inode->i_mapping, 0, LLONG_MAX);
	if (ret) {
		up_write(&F2FS_I(inode)->i_gc_rwsem[WRITE]);
		goto out;
	}

	spin_lock(&sbi->inode_lock[ATOMIC_FILE]);
	if (list_empty(&fi->inmem_ilist))
		list_add_tail(&fi->inmem_ilist, &sbi->inode_list[ATOMIC_FILE]);
	spin_unlock(&sbi->inode_lock[ATOMIC_FILE]);

	/* add inode in inmem_list first and set atomic_file */
	set_inode_flag(inode, FI_ATOMIC_FILE);
	clear_inode_flag(inode, FI_ATOMIC_REVOKE_REQUEST);
	up_write(&F2FS_I(inode)->i_gc_rwsem[WRITE]);

	f2fs_update_time(F2FS_I_SB(inode), REQ_TIME);
	F2FS_I(inode)->inmem_task = current;
	stat_inc_atomic_write(inode);
	stat_update_max_atomic_write(inode);
out:
	inode_unlock(inode);
	mnt_drop_write_file(filp);
	return ret;
}

static int f2fs_ioc_commit_atomic_write(struct file *filp)
{
	struct inode *inode = file_inode(filp);
	int ret;

	if (!inode_owner_or_capable(inode))
		return -EACCES;

	ret = mnt_want_write_file(filp);
	if (ret)
		return ret;

	f2fs_balance_fs(F2FS_I_SB(inode), true);

	inode_lock(inode);

	if (f2fs_is_volatile_file(inode)) {
		ret = -EINVAL;
		goto err_out;
	}

	if (f2fs_is_atomic_file(inode)) {
		ret = f2fs_commit_inmem_pages(inode);
		if (ret)
			goto err_out;

		ret = f2fs_do_sync_file(filp, 0, LLONG_MAX, 0, true);
		if (!ret)
			f2fs_drop_inmem_pages(inode);
	} else {
		ret = f2fs_do_sync_file(filp, 0, LLONG_MAX, 1, false);
	}
err_out:
	if (is_inode_flag_set(inode, FI_ATOMIC_REVOKE_REQUEST)) {
		clear_inode_flag(inode, FI_ATOMIC_REVOKE_REQUEST);
		ret = -EINVAL;
	}
	inode_unlock(inode);
	mnt_drop_write_file(filp);
	return ret;
}

static int f2fs_ioc_start_volatile_write(struct file *filp)
{
	struct inode *inode = file_inode(filp);
	int ret;

	if (!inode_owner_or_capable(inode))
		return -EACCES;

	if (!S_ISREG(inode->i_mode))
		return -EINVAL;

	ret = mnt_want_write_file(filp);
	if (ret)
		return ret;

	inode_lock(inode);

	if (f2fs_is_volatile_file(inode))
		goto out;

	ret = f2fs_convert_inline_inode(inode);
	if (ret)
		goto out;

	stat_inc_volatile_write(inode);
	stat_update_max_volatile_write(inode);

	set_inode_flag(inode, FI_VOLATILE_FILE);
	f2fs_update_time(F2FS_I_SB(inode), REQ_TIME);
out:
	inode_unlock(inode);
	mnt_drop_write_file(filp);
	return ret;
}

static int f2fs_ioc_release_volatile_write(struct file *filp)
{
	struct inode *inode = file_inode(filp);
	int ret;

	if (!inode_owner_or_capable(inode))
		return -EACCES;

	ret = mnt_want_write_file(filp);
	if (ret)
		return ret;

	inode_lock(inode);

	if (!f2fs_is_volatile_file(inode))
		goto out;

	if (!f2fs_is_first_block_written(inode)) {
		ret = truncate_partial_data_page(inode, 0, true);
		goto out;
	}

	ret = punch_hole(inode, 0, F2FS_BLKSIZE);
out:
	inode_unlock(inode);
	mnt_drop_write_file(filp);
	return ret;
}

static int f2fs_ioc_abort_volatile_write(struct file *filp)
{
	struct inode *inode = file_inode(filp);
	int ret;

	if (!inode_owner_or_capable(inode))
		return -EACCES;

	ret = mnt_want_write_file(filp);
	if (ret)
		return ret;

	inode_lock(inode);

	if (f2fs_is_atomic_file(inode))
		f2fs_drop_inmem_pages(inode);
	if (f2fs_is_volatile_file(inode)) {
		clear_inode_flag(inode, FI_VOLATILE_FILE);
		stat_dec_volatile_write(inode);
		ret = f2fs_do_sync_file(filp, 0, LLONG_MAX, 0, true);
	}

	clear_inode_flag(inode, FI_ATOMIC_REVOKE_REQUEST);

	inode_unlock(inode);

	mnt_drop_write_file(filp);
	f2fs_update_time(F2FS_I_SB(inode), REQ_TIME);
	return ret;
}

static int f2fs_ioc_shutdown(struct file *filp, unsigned long arg)
{
	struct inode *inode = file_inode(filp);
	struct f2fs_sb_info *sbi = F2FS_I_SB(inode);
	struct super_block *sb = sbi->sb;
	__u32 in;
	int ret = 0;

	if (!capable(CAP_SYS_ADMIN))
		return -EPERM;

	if (get_user(in, (__u32 __user *)arg))
		return -EFAULT;

	if (in != F2FS_GOING_DOWN_FULLSYNC) {
		ret = mnt_want_write_file(filp);
		if (ret)
			return ret;
	}

	switch (in) {
	case F2FS_GOING_DOWN_FULLSYNC:
		sb = freeze_bdev(sb->s_bdev);
		if (IS_ERR(sb)) {
			ret = PTR_ERR(sb);
			goto out;
		}
		if (sb) {
			f2fs_stop_checkpoint(sbi, false);
			set_sbi_flag(sbi, SBI_IS_SHUTDOWN);
			thaw_bdev(sb->s_bdev, sb);
		}
		break;
	case F2FS_GOING_DOWN_METASYNC:
		/* do checkpoint only */
		ret = f2fs_sync_fs(sb, 1);
		if (ret)
			goto out;
		f2fs_stop_checkpoint(sbi, false);
		set_sbi_flag(sbi, SBI_IS_SHUTDOWN);
		break;
	case F2FS_GOING_DOWN_NOSYNC:
		f2fs_stop_checkpoint(sbi, false);
		set_sbi_flag(sbi, SBI_IS_SHUTDOWN);
		break;
	case F2FS_GOING_DOWN_METAFLUSH:
		f2fs_sync_meta_pages(sbi, META, LONG_MAX, FS_META_IO);
		f2fs_stop_checkpoint(sbi, false);
		set_sbi_flag(sbi, SBI_IS_SHUTDOWN);
		break;
	case F2FS_GOING_DOWN_NEED_FSCK:
		set_sbi_flag(sbi, SBI_NEED_FSCK);
		set_sbi_flag(sbi, SBI_CP_DISABLED_QUICK);
		set_sbi_flag(sbi, SBI_IS_DIRTY);
		/* do checkpoint only */
		ret = f2fs_sync_fs(sb, 1);
		goto out;
	default:
		ret = -EINVAL;
		goto out;
	}

	f2fs_stop_gc_thread(sbi);
	f2fs_stop_discard_thread(sbi);

	f2fs_drop_discard_cmd(sbi);
	clear_opt(sbi, DISCARD);

	f2fs_update_time(sbi, REQ_TIME);
out:
	if (in != F2FS_GOING_DOWN_FULLSYNC)
		mnt_drop_write_file(filp);

	trace_f2fs_shutdown(sbi, in, ret);

	return ret;
}

static int f2fs_ioc_fitrim(struct file *filp, unsigned long arg)
{
	struct inode *inode = file_inode(filp);
	struct super_block *sb = inode->i_sb;
	struct request_queue *q = bdev_get_queue(sb->s_bdev);
	struct fstrim_range range;
	int ret;

	if (!capable(CAP_SYS_ADMIN))
		return -EPERM;

	if (!f2fs_hw_support_discard(F2FS_SB(sb)))
		return -EOPNOTSUPP;

	if (copy_from_user(&range, (struct fstrim_range __user *)arg,
				sizeof(range)))
		return -EFAULT;

	ret = mnt_want_write_file(filp);
	if (ret)
		return ret;

	range.minlen = max((unsigned int)range.minlen,
				q->limits.discard_granularity);
	ret = f2fs_trim_fs(F2FS_SB(sb), &range);
	mnt_drop_write_file(filp);
	if (ret < 0)
		return ret;

	if (copy_to_user((struct fstrim_range __user *)arg, &range,
				sizeof(range)))
		return -EFAULT;
	f2fs_update_time(F2FS_I_SB(inode), REQ_TIME);
	return 0;
}

static bool uuid_is_nonzero(__u8 u[16])
{
	int i;

	for (i = 0; i < 16; i++)
		if (u[i])
			return true;
	return false;
}

static int f2fs_ioc_set_encryption_policy(struct file *filp, unsigned long arg)
{
	struct inode *inode = file_inode(filp);

	if (!f2fs_sb_has_encrypt(F2FS_I_SB(inode)))
		return -EOPNOTSUPP;

	f2fs_update_time(F2FS_I_SB(inode), REQ_TIME);

	return fscrypt_ioctl_set_policy(filp, (const void __user *)arg);
}

static int f2fs_ioc_get_encryption_policy(struct file *filp, unsigned long arg)
{
	if (!f2fs_sb_has_encrypt(F2FS_I_SB(file_inode(filp))))
		return -EOPNOTSUPP;
	return fscrypt_ioctl_get_policy(filp, (void __user *)arg);
}

static int f2fs_ioc_get_encryption_pwsalt(struct file *filp, unsigned long arg)
{
	struct inode *inode = file_inode(filp);
	struct f2fs_sb_info *sbi = F2FS_I_SB(inode);
	int err;

	if (!f2fs_sb_has_encrypt(sbi))
		return -EOPNOTSUPP;

	err = mnt_want_write_file(filp);
	if (err)
		return err;

	down_write(&sbi->sb_lock);

	if (uuid_is_nonzero(sbi->raw_super->encrypt_pw_salt))
		goto got_it;

	/* update superblock with uuid */
	generate_random_uuid(sbi->raw_super->encrypt_pw_salt);

	err = f2fs_commit_super(sbi, false);
	if (err) {
		/* undo new data */
		memset(sbi->raw_super->encrypt_pw_salt, 0, 16);
		goto out_err;
	}
got_it:
	if (copy_to_user((__u8 __user *)arg, sbi->raw_super->encrypt_pw_salt,
									16))
		err = -EFAULT;
out_err:
	up_write(&sbi->sb_lock);
	mnt_drop_write_file(filp);
	return err;
}

static int f2fs_ioc_get_encryption_policy_ex(struct file *filp,
					     unsigned long arg)
{
	if (!f2fs_sb_has_encrypt(F2FS_I_SB(file_inode(filp))))
		return -EOPNOTSUPP;

	return fscrypt_ioctl_get_policy_ex(filp, (void __user *)arg);
}

static int f2fs_ioc_add_encryption_key(struct file *filp, unsigned long arg)
{
	if (!f2fs_sb_has_encrypt(F2FS_I_SB(file_inode(filp))))
		return -EOPNOTSUPP;

	return fscrypt_ioctl_add_key(filp, (void __user *)arg);
}

static int f2fs_ioc_remove_encryption_key(struct file *filp, unsigned long arg)
{
	if (!f2fs_sb_has_encrypt(F2FS_I_SB(file_inode(filp))))
		return -EOPNOTSUPP;

	return fscrypt_ioctl_remove_key(filp, (void __user *)arg);
}

static int f2fs_ioc_remove_encryption_key_all_users(struct file *filp,
						    unsigned long arg)
{
	if (!f2fs_sb_has_encrypt(F2FS_I_SB(file_inode(filp))))
		return -EOPNOTSUPP;

	return fscrypt_ioctl_remove_key_all_users(filp, (void __user *)arg);
}

static int f2fs_ioc_get_encryption_key_status(struct file *filp,
					      unsigned long arg)
{
	if (!f2fs_sb_has_encrypt(F2FS_I_SB(file_inode(filp))))
		return -EOPNOTSUPP;

	return fscrypt_ioctl_get_key_status(filp, (void __user *)arg);
}

static int f2fs_ioc_gc(struct file *filp, unsigned long arg)
{
	struct inode *inode = file_inode(filp);
	struct f2fs_sb_info *sbi = F2FS_I_SB(inode);
	__u32 sync;
	int ret;

	if (!capable(CAP_SYS_ADMIN))
		return -EPERM;

	if (get_user(sync, (__u32 __user *)arg))
		return -EFAULT;

	if (f2fs_readonly(sbi->sb))
		return -EROFS;

	ret = mnt_want_write_file(filp);
	if (ret)
		return ret;

	if (!sync) {
		if (!mutex_trylock(&sbi->gc_mutex)) {
			ret = -EBUSY;
			goto out;
		}
	} else {
		mutex_lock(&sbi->gc_mutex);
	}

	ret = f2fs_gc(sbi, sync, true, NULL_SEGNO);
out:
	mnt_drop_write_file(filp);
	return ret;
}

static int f2fs_ioc_gc_range(struct file *filp, unsigned long arg)
{
	struct inode *inode = file_inode(filp);
	struct f2fs_sb_info *sbi = F2FS_I_SB(inode);
	struct f2fs_gc_range range;
	u64 end;
	int ret;

	if (!capable(CAP_SYS_ADMIN))
		return -EPERM;

	if (copy_from_user(&range, (struct f2fs_gc_range __user *)arg,
							sizeof(range)))
		return -EFAULT;

	if (f2fs_readonly(sbi->sb))
		return -EROFS;

	end = range.start + range.len;
	if (end < range.start || range.start < MAIN_BLKADDR(sbi) ||
					end >= MAX_BLKADDR(sbi))
		return -EINVAL;

	ret = mnt_want_write_file(filp);
	if (ret)
		return ret;

do_more:
	if (!range.sync) {
		if (!mutex_trylock(&sbi->gc_mutex)) {
			ret = -EBUSY;
			goto out;
		}
	} else {
		mutex_lock(&sbi->gc_mutex);
	}

	ret = f2fs_gc(sbi, range.sync, true, GET_SEGNO(sbi, range.start));
	range.start += BLKS_PER_SEC(sbi);
	if (range.start <= end)
		goto do_more;
out:
	mnt_drop_write_file(filp);
	return ret;
}

static int f2fs_ioc_write_checkpoint(struct file *filp, unsigned long arg)
{
	struct inode *inode = file_inode(filp);
	struct f2fs_sb_info *sbi = F2FS_I_SB(inode);
	int ret;

	if (!capable(CAP_SYS_ADMIN))
		return -EPERM;

	if (f2fs_readonly(sbi->sb))
		return -EROFS;

	if (unlikely(is_sbi_flag_set(sbi, SBI_CP_DISABLED))) {
		f2fs_info(sbi, "Skipping Checkpoint. Checkpoints currently disabled.");
		return -EINVAL;
	}

	ret = mnt_want_write_file(filp);
	if (ret)
		return ret;

	ret = f2fs_sync_fs(sbi->sb, 1);

	mnt_drop_write_file(filp);
	return ret;
}

static int f2fs_defragment_range(struct f2fs_sb_info *sbi,
					struct file *filp,
					struct f2fs_defragment *range)
{
	struct inode *inode = file_inode(filp);
	struct f2fs_map_blocks map = { .m_next_extent = NULL,
					.m_seg_type = NO_CHECK_TYPE ,
					.m_may_create = false };
	struct extent_info ei = {0, 0, 0};
	pgoff_t pg_start, pg_end, next_pgofs;
	unsigned int blk_per_seg = sbi->blocks_per_seg;
	unsigned int total = 0, sec_num;
	block_t blk_end = 0;
	bool fragmented = false;
	int err;

	/* if in-place-update policy is enabled, don't waste time here */
	if (f2fs_should_update_inplace(inode, NULL))
		return -EINVAL;

	pg_start = range->start >> PAGE_SHIFT;
	pg_end = (range->start + range->len) >> PAGE_SHIFT;

	f2fs_balance_fs(sbi, true);

	inode_lock(inode);

	/* writeback all dirty pages in the range */
	err = filemap_write_and_wait_range(inode->i_mapping, range->start,
						range->start + range->len - 1);
	if (err)
		goto out;

	/*
	 * lookup mapping info in extent cache, skip defragmenting if physical
	 * block addresses are continuous.
	 */
	if (f2fs_lookup_extent_cache(inode, pg_start, &ei)) {
		if (ei.fofs + ei.len >= pg_end)
			goto out;
	}

	map.m_lblk = pg_start;
	map.m_next_pgofs = &next_pgofs;

	/*
	 * lookup mapping info in dnode page cache, skip defragmenting if all
	 * physical block addresses are continuous even if there are hole(s)
	 * in logical blocks.
	 */
	while (map.m_lblk < pg_end) {
		map.m_len = pg_end - map.m_lblk;
		err = f2fs_map_blocks(inode, &map, 0, F2FS_GET_BLOCK_DEFAULT);
		if (err)
			goto out;

		if (!(map.m_flags & F2FS_MAP_FLAGS)) {
			map.m_lblk = next_pgofs;
			continue;
		}

		if (blk_end && blk_end != map.m_pblk)
			fragmented = true;

		/* record total count of block that we're going to move */
		total += map.m_len;

		blk_end = map.m_pblk + map.m_len;

		map.m_lblk += map.m_len;
	}

	if (!fragmented) {
		total = 0;
		goto out;
	}

	sec_num = DIV_ROUND_UP(total, BLKS_PER_SEC(sbi));

	/*
	 * make sure there are enough free section for LFS allocation, this can
	 * avoid defragment running in SSR mode when free section are allocated
	 * intensively
	 */
	if (has_not_enough_free_secs(sbi, 0, sec_num)) {
		err = -EAGAIN;
		goto out;
	}

	map.m_lblk = pg_start;
	map.m_len = pg_end - pg_start;
	total = 0;

	while (map.m_lblk < pg_end) {
		pgoff_t idx;
		int cnt = 0;

do_map:
		map.m_len = pg_end - map.m_lblk;
		err = f2fs_map_blocks(inode, &map, 0, F2FS_GET_BLOCK_DEFAULT);
		if (err)
			goto clear_out;

		if (!(map.m_flags & F2FS_MAP_FLAGS)) {
			map.m_lblk = next_pgofs;
			goto check;
		}

		set_inode_flag(inode, FI_DO_DEFRAG);

		idx = map.m_lblk;
		while (idx < map.m_lblk + map.m_len && cnt < blk_per_seg) {
			struct page *page;

			page = f2fs_get_lock_data_page(inode, idx, true);
			if (IS_ERR(page)) {
				err = PTR_ERR(page);
				goto clear_out;
			}

			set_page_dirty(page);
			f2fs_put_page(page, 1);

			idx++;
			cnt++;
			total++;
		}

		map.m_lblk = idx;
check:
		if (map.m_lblk < pg_end && cnt < blk_per_seg)
			goto do_map;

		clear_inode_flag(inode, FI_DO_DEFRAG);

		err = filemap_fdatawrite(inode->i_mapping);
		if (err)
			goto out;
	}
clear_out:
	clear_inode_flag(inode, FI_DO_DEFRAG);
out:
	inode_unlock(inode);
	if (!err)
		range->len = (u64)total << PAGE_SHIFT;
	return err;
}

static int f2fs_ioc_defragment(struct file *filp, unsigned long arg)
{
	struct inode *inode = file_inode(filp);
	struct f2fs_sb_info *sbi = F2FS_I_SB(inode);
	struct f2fs_defragment range;
	int err;

	if (!capable(CAP_SYS_ADMIN))
		return -EPERM;

	if (!S_ISREG(inode->i_mode) || f2fs_is_atomic_file(inode))
		return -EINVAL;

	if (f2fs_readonly(sbi->sb))
		return -EROFS;

	if (copy_from_user(&range, (struct f2fs_defragment __user *)arg,
							sizeof(range)))
		return -EFAULT;

	/* verify alignment of offset & size */
	if (range.start & (F2FS_BLKSIZE - 1) || range.len & (F2FS_BLKSIZE - 1))
		return -EINVAL;

	if (unlikely((range.start + range.len) >> PAGE_SHIFT >
					sbi->max_file_blocks))
		return -EINVAL;

	err = mnt_want_write_file(filp);
	if (err)
		return err;

	err = f2fs_defragment_range(sbi, filp, &range);
	mnt_drop_write_file(filp);

	f2fs_update_time(sbi, REQ_TIME);
	if (err < 0)
		return err;

	if (copy_to_user((struct f2fs_defragment __user *)arg, &range,
							sizeof(range)))
		return -EFAULT;

	return 0;
}

static int f2fs_move_file_range(struct file *file_in, loff_t pos_in,
			struct file *file_out, loff_t pos_out, size_t len)
{
	struct inode *src = file_inode(file_in);
	struct inode *dst = file_inode(file_out);
	struct f2fs_sb_info *sbi = F2FS_I_SB(src);
	size_t olen = len, dst_max_i_size = 0;
	size_t dst_osize;
	int ret;

	if (file_in->f_path.mnt != file_out->f_path.mnt ||
				src->i_sb != dst->i_sb)
		return -EXDEV;

	if (unlikely(f2fs_readonly(src->i_sb)))
		return -EROFS;

	if (!S_ISREG(src->i_mode) || !S_ISREG(dst->i_mode))
		return -EINVAL;

	if (IS_ENCRYPTED(src) || IS_ENCRYPTED(dst))
		return -EOPNOTSUPP;

	if (src == dst) {
		if (pos_in == pos_out)
			return 0;
		if (pos_out > pos_in && pos_out < pos_in + len)
			return -EINVAL;
	}

	inode_lock(src);
	if (src != dst) {
		ret = -EBUSY;
		if (!inode_trylock(dst))
			goto out;
	}

	ret = -EINVAL;
	if (pos_in + len > src->i_size || pos_in + len < pos_in)
		goto out_unlock;
	if (len == 0)
		olen = len = src->i_size - pos_in;
	if (pos_in + len == src->i_size)
		len = ALIGN(src->i_size, F2FS_BLKSIZE) - pos_in;
	if (len == 0) {
		ret = 0;
		goto out_unlock;
	}

	dst_osize = dst->i_size;
	if (pos_out + olen > dst->i_size)
		dst_max_i_size = pos_out + olen;

	/* verify the end result is block aligned */
	if (!IS_ALIGNED(pos_in, F2FS_BLKSIZE) ||
			!IS_ALIGNED(pos_in + len, F2FS_BLKSIZE) ||
			!IS_ALIGNED(pos_out, F2FS_BLKSIZE))
		goto out_unlock;

	ret = f2fs_convert_inline_inode(src);
	if (ret)
		goto out_unlock;

	ret = f2fs_convert_inline_inode(dst);
	if (ret)
		goto out_unlock;

	/* write out all dirty pages from offset */
	ret = filemap_write_and_wait_range(src->i_mapping,
					pos_in, pos_in + len);
	if (ret)
		goto out_unlock;

	ret = filemap_write_and_wait_range(dst->i_mapping,
					pos_out, pos_out + len);
	if (ret)
		goto out_unlock;

	f2fs_balance_fs(sbi, true);

	down_write(&F2FS_I(src)->i_gc_rwsem[WRITE]);
	if (src != dst) {
		ret = -EBUSY;
		if (!down_write_trylock(&F2FS_I(dst)->i_gc_rwsem[WRITE]))
			goto out_src;
	}

	f2fs_lock_op(sbi);
	ret = __exchange_data_block(src, dst, pos_in >> F2FS_BLKSIZE_BITS,
				pos_out >> F2FS_BLKSIZE_BITS,
				len >> F2FS_BLKSIZE_BITS, false);

	if (!ret) {
		if (dst_max_i_size)
			f2fs_i_size_write(dst, dst_max_i_size);
		else if (dst_osize != dst->i_size)
			f2fs_i_size_write(dst, dst_osize);
	}
	f2fs_unlock_op(sbi);

	if (src != dst)
		up_write(&F2FS_I(dst)->i_gc_rwsem[WRITE]);
out_src:
	up_write(&F2FS_I(src)->i_gc_rwsem[WRITE]);
out_unlock:
	if (src != dst)
		inode_unlock(dst);
out:
	inode_unlock(src);
	return ret;
}

static int f2fs_ioc_move_range(struct file *filp, unsigned long arg)
{
	struct f2fs_move_range range;
	struct fd dst;
	int err;

	if (!(filp->f_mode & FMODE_READ) ||
			!(filp->f_mode & FMODE_WRITE))
		return -EBADF;

	if (copy_from_user(&range, (struct f2fs_move_range __user *)arg,
							sizeof(range)))
		return -EFAULT;

	dst = fdget(range.dst_fd);
	if (!dst.file)
		return -EBADF;

	if (!(dst.file->f_mode & FMODE_WRITE)) {
		err = -EBADF;
		goto err_out;
	}

	err = mnt_want_write_file(filp);
	if (err)
		goto err_out;

	err = f2fs_move_file_range(filp, range.pos_in, dst.file,
					range.pos_out, range.len);

	mnt_drop_write_file(filp);
	if (err)
		goto err_out;

	if (copy_to_user((struct f2fs_move_range __user *)arg,
						&range, sizeof(range)))
		err = -EFAULT;
err_out:
	fdput(dst);
	return err;
}

static int f2fs_ioc_flush_device(struct file *filp, unsigned long arg)
{
	struct inode *inode = file_inode(filp);
	struct f2fs_sb_info *sbi = F2FS_I_SB(inode);
	struct sit_info *sm = SIT_I(sbi);
	unsigned int start_segno = 0, end_segno = 0;
	unsigned int dev_start_segno = 0, dev_end_segno = 0;
	struct f2fs_flush_device range;
	int ret;

	if (!capable(CAP_SYS_ADMIN))
		return -EPERM;

	if (f2fs_readonly(sbi->sb))
		return -EROFS;

	if (unlikely(is_sbi_flag_set(sbi, SBI_CP_DISABLED)))
		return -EINVAL;

	if (copy_from_user(&range, (struct f2fs_flush_device __user *)arg,
							sizeof(range)))
		return -EFAULT;

	if (!f2fs_is_multi_device(sbi) || sbi->s_ndevs - 1 <= range.dev_num ||
			__is_large_section(sbi)) {
		f2fs_warn(sbi, "Can't flush %u in %d for segs_per_sec %u != 1",
			  range.dev_num, sbi->s_ndevs, sbi->segs_per_sec);
		return -EINVAL;
	}

	ret = mnt_want_write_file(filp);
	if (ret)
		return ret;

	if (range.dev_num != 0)
		dev_start_segno = GET_SEGNO(sbi, FDEV(range.dev_num).start_blk);
	dev_end_segno = GET_SEGNO(sbi, FDEV(range.dev_num).end_blk);

	start_segno = sm->last_victim[FLUSH_DEVICE];
	if (start_segno < dev_start_segno || start_segno >= dev_end_segno)
		start_segno = dev_start_segno;
	end_segno = min(start_segno + range.segments, dev_end_segno);

	while (start_segno < end_segno) {
		if (!mutex_trylock(&sbi->gc_mutex)) {
			ret = -EBUSY;
			goto out;
		}
		sm->last_victim[GC_CB] = end_segno + 1;
		sm->last_victim[GC_GREEDY] = end_segno + 1;
		sm->last_victim[ALLOC_NEXT] = end_segno + 1;
		ret = f2fs_gc(sbi, true, true, start_segno);
		if (ret == -EAGAIN)
			ret = 0;
		else if (ret < 0)
			break;
		start_segno++;
	}
out:
	mnt_drop_write_file(filp);
	return ret;
}

static int f2fs_ioc_get_features(struct file *filp, unsigned long arg)
{
	struct inode *inode = file_inode(filp);
	u32 sb_feature = le32_to_cpu(F2FS_I_SB(inode)->raw_super->feature);

	/* Must validate to set it with SQLite behavior in Android. */
	sb_feature |= F2FS_FEATURE_ATOMIC_WRITE;

	return put_user(sb_feature, (u32 __user *)arg);
}

#ifdef CONFIG_QUOTA
int f2fs_transfer_project_quota(struct inode *inode, kprojid_t kprojid)
{
	struct dquot *transfer_to[MAXQUOTAS] = {};
	struct f2fs_sb_info *sbi = F2FS_I_SB(inode);
	struct super_block *sb = sbi->sb;
	int err = 0;

	transfer_to[PRJQUOTA] = dqget(sb, make_kqid_projid(kprojid));
	if (!IS_ERR(transfer_to[PRJQUOTA])) {
		err = __dquot_transfer(inode, transfer_to);
		if (err)
			set_sbi_flag(sbi, SBI_QUOTA_NEED_REPAIR);
		dqput(transfer_to[PRJQUOTA]);
	}
	return err;
}

static int f2fs_ioc_setproject(struct file *filp, __u32 projid)
{
	struct inode *inode = file_inode(filp);
	struct f2fs_inode_info *fi = F2FS_I(inode);
	struct f2fs_sb_info *sbi = F2FS_I_SB(inode);
	struct page *ipage;
	kprojid_t kprojid;
	int err;

	if (!f2fs_sb_has_project_quota(sbi)) {
		if (projid != F2FS_DEF_PROJID)
			return -EOPNOTSUPP;
		else
			return 0;
	}

	if (!f2fs_has_extra_attr(inode))
		return -EOPNOTSUPP;

	kprojid = make_kprojid(&init_user_ns, (projid_t)projid);

	if (projid_eq(kprojid, F2FS_I(inode)->i_projid))
		return 0;

	err = -EPERM;
	/* Is it quota file? Do not allow user to mess with it */
	if (IS_NOQUOTA(inode))
		return err;

	ipage = f2fs_get_node_page(sbi, inode->i_ino);
	if (IS_ERR(ipage))
		return PTR_ERR(ipage);

	if (!F2FS_FITS_IN_INODE(F2FS_INODE(ipage), fi->i_extra_isize,
								i_projid)) {
		err = -EOVERFLOW;
		f2fs_put_page(ipage, 1);
		return err;
	}
	f2fs_put_page(ipage, 1);

	err = dquot_initialize(inode);
	if (err)
		return err;

	f2fs_lock_op(sbi);
	err = f2fs_transfer_project_quota(inode, kprojid);
	if (err)
		goto out_unlock;

	F2FS_I(inode)->i_projid = kprojid;
	inode->i_ctime = current_time(inode);
	f2fs_mark_inode_dirty_sync(inode, true);
out_unlock:
	f2fs_unlock_op(sbi);
	return err;
}
#else
int f2fs_transfer_project_quota(struct inode *inode, kprojid_t kprojid)
{
	return 0;
}

static int f2fs_ioc_setproject(struct file *filp, __u32 projid)
{
	if (projid != F2FS_DEF_PROJID)
		return -EOPNOTSUPP;
	return 0;
}
#endif

/* FS_IOC_FSGETXATTR and FS_IOC_FSSETXATTR support */

/*
 * To make a new on-disk f2fs i_flag gettable via FS_IOC_FSGETXATTR and settable
 * via FS_IOC_FSSETXATTR, add an entry for it to f2fs_xflags_map[], and add its
 * FS_XFLAG_* equivalent to F2FS_SUPPORTED_XFLAGS.
 */

static const struct {
	u32 iflag;
	u32 xflag;
} f2fs_xflags_map[] = {
	{ F2FS_SYNC_FL,		FS_XFLAG_SYNC },
	{ F2FS_IMMUTABLE_FL,	FS_XFLAG_IMMUTABLE },
	{ F2FS_APPEND_FL,	FS_XFLAG_APPEND },
	{ F2FS_NODUMP_FL,	FS_XFLAG_NODUMP },
	{ F2FS_NOATIME_FL,	FS_XFLAG_NOATIME },
	{ F2FS_PROJINHERIT_FL,	FS_XFLAG_PROJINHERIT },
};

#define F2FS_SUPPORTED_XFLAGS (		\
		FS_XFLAG_SYNC |		\
		FS_XFLAG_IMMUTABLE |	\
		FS_XFLAG_APPEND |	\
		FS_XFLAG_NODUMP |	\
		FS_XFLAG_NOATIME |	\
		FS_XFLAG_PROJINHERIT)

/* Convert f2fs on-disk i_flags to FS_IOC_FS{GET,SET}XATTR flags */
static inline u32 f2fs_iflags_to_xflags(u32 iflags)
{
	u32 xflags = 0;
	int i;

	for (i = 0; i < ARRAY_SIZE(f2fs_xflags_map); i++)
		if (iflags & f2fs_xflags_map[i].iflag)
			xflags |= f2fs_xflags_map[i].xflag;

	return xflags;
}

/* Convert FS_IOC_FS{GET,SET}XATTR flags to f2fs on-disk i_flags */
static inline u32 f2fs_xflags_to_iflags(u32 xflags)
{
	u32 iflags = 0;
	int i;

	for (i = 0; i < ARRAY_SIZE(f2fs_xflags_map); i++)
		if (xflags & f2fs_xflags_map[i].xflag)
			iflags |= f2fs_xflags_map[i].iflag;

	return iflags;
}

static void f2fs_fill_fsxattr(struct inode *inode, struct fsxattr *fa)
{
	struct f2fs_inode_info *fi = F2FS_I(inode);

	simple_fill_fsxattr(fa, f2fs_iflags_to_xflags(fi->i_flags));

	if (f2fs_sb_has_project_quota(F2FS_I_SB(inode)))
		fa->fsx_projid = from_kprojid(&init_user_ns, fi->i_projid);
}

static int f2fs_ioc_fsgetxattr(struct file *filp, unsigned long arg)
{
	struct inode *inode = file_inode(filp);
	struct fsxattr fa;

	f2fs_fill_fsxattr(inode, &fa);

	if (copy_to_user((struct fsxattr __user *)arg, &fa, sizeof(fa)))
		return -EFAULT;
	return 0;
}

static int f2fs_ioc_fssetxattr(struct file *filp, unsigned long arg)
{
	struct inode *inode = file_inode(filp);
	struct fsxattr fa, old_fa;
	u32 iflags;
	int err;

	if (copy_from_user(&fa, (struct fsxattr __user *)arg, sizeof(fa)))
		return -EFAULT;

	/* Make sure caller has proper permission */
	if (!inode_owner_or_capable(inode))
		return -EACCES;

	if (fa.fsx_xflags & ~F2FS_SUPPORTED_XFLAGS)
		return -EOPNOTSUPP;

	iflags = f2fs_xflags_to_iflags(fa.fsx_xflags);
	if (f2fs_mask_flags(inode->i_mode, iflags) != iflags)
		return -EOPNOTSUPP;

	err = mnt_want_write_file(filp);
	if (err)
		return err;

	inode_lock(inode);

	f2fs_fill_fsxattr(inode, &old_fa);
	err = vfs_ioc_fssetxattr_check(inode, &old_fa, &fa);
	if (err)
		goto out;

	err = f2fs_setflags_common(inode, iflags,
			f2fs_xflags_to_iflags(F2FS_SUPPORTED_XFLAGS));
	if (err)
		goto out;

	err = f2fs_ioc_setproject(filp, fa.fsx_projid);
out:
	inode_unlock(inode);
	mnt_drop_write_file(filp);
	return err;
}

int f2fs_pin_file_control(struct inode *inode, bool inc)
{
	struct f2fs_inode_info *fi = F2FS_I(inode);
	struct f2fs_sb_info *sbi = F2FS_I_SB(inode);

	/* Use i_gc_failures for normal file as a risk signal. */
	if (inc)
		f2fs_i_gc_failures_write(inode,
				fi->i_gc_failures[GC_FAILURE_PIN] + 1);

	if (fi->i_gc_failures[GC_FAILURE_PIN] > sbi->gc_pin_file_threshold) {
		f2fs_warn(sbi, "%s: Enable GC = ino %lx after %x GC trials",
			  __func__, inode->i_ino,
			  fi->i_gc_failures[GC_FAILURE_PIN]);
		clear_inode_flag(inode, FI_PIN_FILE);
		return -EAGAIN;
	}
	return 0;
}

static int f2fs_ioc_set_pin_file(struct file *filp, unsigned long arg)
{
	struct inode *inode = file_inode(filp);
	__u32 pin;
	int ret = 0;

	if (get_user(pin, (__u32 __user *)arg))
		return -EFAULT;

	if (!S_ISREG(inode->i_mode))
		return -EINVAL;

	if (f2fs_readonly(F2FS_I_SB(inode)->sb))
		return -EROFS;

	ret = mnt_want_write_file(filp);
	if (ret)
		return ret;

	inode_lock(inode);

	if (f2fs_should_update_outplace(inode, NULL)) {
		ret = -EINVAL;
		goto out;
	}

	if (!pin) {
		clear_inode_flag(inode, FI_PIN_FILE);
		f2fs_i_gc_failures_write(inode, 0);
		goto done;
	}

	if (f2fs_pin_file_control(inode, false)) {
		ret = -EAGAIN;
		goto out;
	}
	ret = f2fs_convert_inline_inode(inode);
	if (ret)
		goto out;

	set_inode_flag(inode, FI_PIN_FILE);
	ret = F2FS_I(inode)->i_gc_failures[GC_FAILURE_PIN];
done:
	f2fs_update_time(F2FS_I_SB(inode), REQ_TIME);
out:
	inode_unlock(inode);
	mnt_drop_write_file(filp);
	return ret;
}

static int f2fs_ioc_get_pin_file(struct file *filp, unsigned long arg)
{
	struct inode *inode = file_inode(filp);
	__u32 pin = 0;

	if (is_inode_flag_set(inode, FI_PIN_FILE))
		pin = F2FS_I(inode)->i_gc_failures[GC_FAILURE_PIN];
	return put_user(pin, (u32 __user *)arg);
}

int f2fs_precache_extents(struct inode *inode)
{
	struct f2fs_inode_info *fi = F2FS_I(inode);
	struct f2fs_map_blocks map;
	pgoff_t m_next_extent;
	loff_t end;
	int err;

	if (is_inode_flag_set(inode, FI_NO_EXTENT))
		return -EOPNOTSUPP;

	map.m_lblk = 0;
	map.m_next_pgofs = NULL;
	map.m_next_extent = &m_next_extent;
	map.m_seg_type = NO_CHECK_TYPE;
	map.m_may_create = false;
	end = F2FS_I_SB(inode)->max_file_blocks;

	while (map.m_lblk < end) {
		map.m_len = end - map.m_lblk;

		down_write(&fi->i_gc_rwsem[WRITE]);
		err = f2fs_map_blocks(inode, &map, 0, F2FS_GET_BLOCK_PRECACHE);
		up_write(&fi->i_gc_rwsem[WRITE]);
		if (err)
			return err;

		map.m_lblk = m_next_extent;
	}

	return err;
}

static int f2fs_ioc_precache_extents(struct file *filp, unsigned long arg)
{
	return f2fs_precache_extents(file_inode(filp));
}

static int f2fs_ioc_resize_fs(struct file *filp, unsigned long arg)
{
	struct f2fs_sb_info *sbi = F2FS_I_SB(file_inode(filp));
	__u64 block_count;
	int ret;

	if (!capable(CAP_SYS_ADMIN))
		return -EPERM;

	if (f2fs_readonly(sbi->sb))
		return -EROFS;

	if (copy_from_user(&block_count, (void __user *)arg,
			   sizeof(block_count)))
		return -EFAULT;

	ret = f2fs_resize_fs(sbi, block_count);

	return ret;
}

<<<<<<< HEAD
static int f2fs_ioc_enable_verity(struct file *filp, unsigned long arg)
{
	struct inode *inode = file_inode(filp);

	f2fs_update_time(F2FS_I_SB(inode), REQ_TIME);

	if (!f2fs_sb_has_verity(F2FS_I_SB(inode))) {
		f2fs_warn(F2FS_I_SB(inode),
			  "Can't enable fs-verity on inode %lu: the verity feature is not enabled on this filesystem.\n",
			  inode->i_ino);
		return -EOPNOTSUPP;
	}

	return fsverity_ioctl_enable(filp, (const void __user *)arg);
}

static int f2fs_ioc_measure_verity(struct file *filp, unsigned long arg)
{
	if (!f2fs_sb_has_verity(F2FS_I_SB(file_inode(filp))))
		return -EOPNOTSUPP;

	return fsverity_ioctl_measure(filp, (void __user *)arg);
=======
static int f2fs_get_volume_name(struct file *filp, unsigned long arg)
{
	struct inode *inode = file_inode(filp);
	struct f2fs_sb_info *sbi = F2FS_I_SB(inode);
	char *vbuf;
	int count;
	int err = 0;

	vbuf = f2fs_kzalloc(sbi, MAX_VOLUME_NAME, GFP_KERNEL);
	if (!vbuf)
		return -ENOMEM;

	down_read(&sbi->sb_lock);
	count = utf16s_to_utf8s(sbi->raw_super->volume_name,
			ARRAY_SIZE(sbi->raw_super->volume_name),
			UTF16_LITTLE_ENDIAN, vbuf, MAX_VOLUME_NAME);
	up_read(&sbi->sb_lock);

	if (copy_to_user((char __user *)arg, vbuf,
				min(FSLABEL_MAX, count)))
		err = -EFAULT;

	kvfree(vbuf);
	return err;
}

static int f2fs_set_volume_name(struct file *filp, unsigned long arg)
{
	struct inode *inode = file_inode(filp);
	struct f2fs_sb_info *sbi = F2FS_I_SB(inode);
	char *vbuf;
	int err = 0;

	if (!capable(CAP_SYS_ADMIN))
		return -EPERM;

	vbuf = strndup_user((const char __user *)arg, FSLABEL_MAX);
	if (IS_ERR(vbuf))
		return PTR_ERR(vbuf);

	err = mnt_want_write_file(filp);
	if (err)
		goto out;

	down_write(&sbi->sb_lock);

	memset(sbi->raw_super->volume_name, 0,
			sizeof(sbi->raw_super->volume_name));
	utf8s_to_utf16s(vbuf, strlen(vbuf), UTF16_LITTLE_ENDIAN,
			sbi->raw_super->volume_name,
			ARRAY_SIZE(sbi->raw_super->volume_name));

	err = f2fs_commit_super(sbi, false);

	up_write(&sbi->sb_lock);

	mnt_drop_write_file(filp);
out:
	kfree(vbuf);
	return err;
>>>>>>> fbbf7799
}

long f2fs_ioctl(struct file *filp, unsigned int cmd, unsigned long arg)
{
	if (unlikely(f2fs_cp_error(F2FS_I_SB(file_inode(filp)))))
		return -EIO;
	if (!f2fs_is_checkpoint_ready(F2FS_I_SB(file_inode(filp))))
		return -ENOSPC;

	switch (cmd) {
	case F2FS_IOC_GETFLAGS:
		return f2fs_ioc_getflags(filp, arg);
	case F2FS_IOC_SETFLAGS:
		return f2fs_ioc_setflags(filp, arg);
	case F2FS_IOC_GETVERSION:
		return f2fs_ioc_getversion(filp, arg);
	case F2FS_IOC_START_ATOMIC_WRITE:
		return f2fs_ioc_start_atomic_write(filp);
	case F2FS_IOC_COMMIT_ATOMIC_WRITE:
		return f2fs_ioc_commit_atomic_write(filp);
	case F2FS_IOC_START_VOLATILE_WRITE:
		return f2fs_ioc_start_volatile_write(filp);
	case F2FS_IOC_RELEASE_VOLATILE_WRITE:
		return f2fs_ioc_release_volatile_write(filp);
	case F2FS_IOC_ABORT_VOLATILE_WRITE:
		return f2fs_ioc_abort_volatile_write(filp);
	case F2FS_IOC_SHUTDOWN:
		return f2fs_ioc_shutdown(filp, arg);
	case FITRIM:
		return f2fs_ioc_fitrim(filp, arg);
	case F2FS_IOC_SET_ENCRYPTION_POLICY:
		return f2fs_ioc_set_encryption_policy(filp, arg);
	case F2FS_IOC_GET_ENCRYPTION_POLICY:
		return f2fs_ioc_get_encryption_policy(filp, arg);
	case F2FS_IOC_GET_ENCRYPTION_PWSALT:
		return f2fs_ioc_get_encryption_pwsalt(filp, arg);
	case FS_IOC_GET_ENCRYPTION_POLICY_EX:
		return f2fs_ioc_get_encryption_policy_ex(filp, arg);
	case FS_IOC_ADD_ENCRYPTION_KEY:
		return f2fs_ioc_add_encryption_key(filp, arg);
	case FS_IOC_REMOVE_ENCRYPTION_KEY:
		return f2fs_ioc_remove_encryption_key(filp, arg);
	case FS_IOC_REMOVE_ENCRYPTION_KEY_ALL_USERS:
		return f2fs_ioc_remove_encryption_key_all_users(filp, arg);
	case FS_IOC_GET_ENCRYPTION_KEY_STATUS:
		return f2fs_ioc_get_encryption_key_status(filp, arg);
	case F2FS_IOC_GARBAGE_COLLECT:
		return f2fs_ioc_gc(filp, arg);
	case F2FS_IOC_GARBAGE_COLLECT_RANGE:
		return f2fs_ioc_gc_range(filp, arg);
	case F2FS_IOC_WRITE_CHECKPOINT:
		return f2fs_ioc_write_checkpoint(filp, arg);
	case F2FS_IOC_DEFRAGMENT:
		return f2fs_ioc_defragment(filp, arg);
	case F2FS_IOC_MOVE_RANGE:
		return f2fs_ioc_move_range(filp, arg);
	case F2FS_IOC_FLUSH_DEVICE:
		return f2fs_ioc_flush_device(filp, arg);
	case F2FS_IOC_GET_FEATURES:
		return f2fs_ioc_get_features(filp, arg);
	case F2FS_IOC_FSGETXATTR:
		return f2fs_ioc_fsgetxattr(filp, arg);
	case F2FS_IOC_FSSETXATTR:
		return f2fs_ioc_fssetxattr(filp, arg);
	case F2FS_IOC_GET_PIN_FILE:
		return f2fs_ioc_get_pin_file(filp, arg);
	case F2FS_IOC_SET_PIN_FILE:
		return f2fs_ioc_set_pin_file(filp, arg);
	case F2FS_IOC_PRECACHE_EXTENTS:
		return f2fs_ioc_precache_extents(filp, arg);
	case F2FS_IOC_RESIZE_FS:
		return f2fs_ioc_resize_fs(filp, arg);
<<<<<<< HEAD
	case FS_IOC_ENABLE_VERITY:
		return f2fs_ioc_enable_verity(filp, arg);
	case FS_IOC_MEASURE_VERITY:
		return f2fs_ioc_measure_verity(filp, arg);
=======
	case F2FS_IOC_GET_VOLUME_NAME:
		return f2fs_get_volume_name(filp, arg);
	case F2FS_IOC_SET_VOLUME_NAME:
		return f2fs_set_volume_name(filp, arg);
>>>>>>> fbbf7799
	default:
		return -ENOTTY;
	}
}

static ssize_t f2fs_file_write_iter(struct kiocb *iocb, struct iov_iter *from)
{
	struct file *file = iocb->ki_filp;
	struct inode *inode = file_inode(file);
	ssize_t ret;

	if (unlikely(f2fs_cp_error(F2FS_I_SB(inode)))) {
		ret = -EIO;
		goto out;
	}

	if (iocb->ki_flags & IOCB_NOWAIT) {
		if (!inode_trylock(inode)) {
			ret = -EAGAIN;
			goto out;
		}
	} else {
		inode_lock(inode);
	}

	ret = generic_write_checks(iocb, from);
	if (ret > 0) {
		bool preallocated = false;
		size_t target_size = 0;
		int err;

		if (iov_iter_fault_in_readable(from, iov_iter_count(from)))
			set_inode_flag(inode, FI_NO_PREALLOC);

		if ((iocb->ki_flags & IOCB_NOWAIT)) {
			if (!f2fs_overwrite_io(inode, iocb->ki_pos,
						iov_iter_count(from)) ||
				f2fs_has_inline_data(inode) ||
				f2fs_force_buffered_io(inode, iocb, from)) {
				clear_inode_flag(inode, FI_NO_PREALLOC);
				inode_unlock(inode);
				ret = -EAGAIN;
				goto out;
			}
		} else {
			preallocated = true;
			target_size = iocb->ki_pos + iov_iter_count(from);

			err = f2fs_preallocate_blocks(iocb, from);
			if (err) {
				clear_inode_flag(inode, FI_NO_PREALLOC);
				inode_unlock(inode);
				ret = err;
				goto out;
			}
		}
		ret = __generic_file_write_iter(iocb, from);
		clear_inode_flag(inode, FI_NO_PREALLOC);

		/* if we couldn't write data, we should deallocate blocks. */
		if (preallocated && i_size_read(inode) < target_size)
			f2fs_truncate(inode);

		if (ret > 0)
			f2fs_update_iostat(F2FS_I_SB(inode), APP_WRITE_IO, ret);
	}
	inode_unlock(inode);
out:
	trace_f2fs_file_write_iter(inode, iocb->ki_pos,
					iov_iter_count(from), ret);
	if (ret > 0)
		ret = generic_write_sync(iocb, ret);
	return ret;
}

#ifdef CONFIG_COMPAT
long f2fs_compat_ioctl(struct file *file, unsigned int cmd, unsigned long arg)
{
	switch (cmd) {
	case F2FS_IOC32_GETFLAGS:
		cmd = F2FS_IOC_GETFLAGS;
		break;
	case F2FS_IOC32_SETFLAGS:
		cmd = F2FS_IOC_SETFLAGS;
		break;
	case F2FS_IOC32_GETVERSION:
		cmd = F2FS_IOC_GETVERSION;
		break;
	case F2FS_IOC_START_ATOMIC_WRITE:
	case F2FS_IOC_COMMIT_ATOMIC_WRITE:
	case F2FS_IOC_START_VOLATILE_WRITE:
	case F2FS_IOC_RELEASE_VOLATILE_WRITE:
	case F2FS_IOC_ABORT_VOLATILE_WRITE:
	case F2FS_IOC_SHUTDOWN:
	case F2FS_IOC_SET_ENCRYPTION_POLICY:
	case F2FS_IOC_GET_ENCRYPTION_PWSALT:
	case F2FS_IOC_GET_ENCRYPTION_POLICY:
	case FS_IOC_GET_ENCRYPTION_POLICY_EX:
	case FS_IOC_ADD_ENCRYPTION_KEY:
	case FS_IOC_REMOVE_ENCRYPTION_KEY:
	case FS_IOC_REMOVE_ENCRYPTION_KEY_ALL_USERS:
	case FS_IOC_GET_ENCRYPTION_KEY_STATUS:
	case F2FS_IOC_GARBAGE_COLLECT:
	case F2FS_IOC_GARBAGE_COLLECT_RANGE:
	case F2FS_IOC_WRITE_CHECKPOINT:
	case F2FS_IOC_DEFRAGMENT:
	case F2FS_IOC_MOVE_RANGE:
	case F2FS_IOC_FLUSH_DEVICE:
	case F2FS_IOC_GET_FEATURES:
	case F2FS_IOC_FSGETXATTR:
	case F2FS_IOC_FSSETXATTR:
	case F2FS_IOC_GET_PIN_FILE:
	case F2FS_IOC_SET_PIN_FILE:
	case F2FS_IOC_PRECACHE_EXTENTS:
	case F2FS_IOC_RESIZE_FS:
<<<<<<< HEAD
	case FS_IOC_ENABLE_VERITY:
	case FS_IOC_MEASURE_VERITY:
=======
	case F2FS_IOC_GET_VOLUME_NAME:
	case F2FS_IOC_SET_VOLUME_NAME:
>>>>>>> fbbf7799
		break;
	default:
		return -ENOIOCTLCMD;
	}
	return f2fs_ioctl(file, cmd, (unsigned long) compat_ptr(arg));
}
#endif

const struct file_operations f2fs_file_operations = {
	.llseek		= f2fs_llseek,
	.read_iter	= generic_file_read_iter,
	.write_iter	= f2fs_file_write_iter,
	.open		= f2fs_file_open,
	.release	= f2fs_release_file,
	.mmap		= f2fs_file_mmap,
	.flush		= f2fs_file_flush,
	.fsync		= f2fs_sync_file,
	.fallocate	= f2fs_fallocate,
	.unlocked_ioctl	= f2fs_ioctl,
#ifdef CONFIG_COMPAT
	.compat_ioctl	= f2fs_compat_ioctl,
#endif
	.splice_read	= generic_file_splice_read,
	.splice_write	= iter_file_splice_write,
};<|MERGE_RESOLUTION|>--- conflicted
+++ resolved
@@ -1733,11 +1733,8 @@
 		FS_ENCRYPT_FL |		\
 		FS_INLINE_DATA_FL |	\
 		FS_NOCOW_FL |		\
-<<<<<<< HEAD
+		FS_CASEFOLD_FL |	\
 		FS_VERITY_FL)
-=======
-		FS_CASEFOLD_FL)
->>>>>>> fbbf7799
 
 #define F2FS_SETTABLE_FS_FL (		\
 		FS_SYNC_FL |		\
@@ -3148,7 +3145,68 @@
 	return ret;
 }
 
-<<<<<<< HEAD
+static int f2fs_get_volume_name(struct file *filp, unsigned long arg)
+{
+	struct inode *inode = file_inode(filp);
+	struct f2fs_sb_info *sbi = F2FS_I_SB(inode);
+	char *vbuf;
+	int count;
+	int err = 0;
+
+	vbuf = f2fs_kzalloc(sbi, MAX_VOLUME_NAME, GFP_KERNEL);
+	if (!vbuf)
+		return -ENOMEM;
+
+	down_read(&sbi->sb_lock);
+	count = utf16s_to_utf8s(sbi->raw_super->volume_name,
+			ARRAY_SIZE(sbi->raw_super->volume_name),
+			UTF16_LITTLE_ENDIAN, vbuf, MAX_VOLUME_NAME);
+	up_read(&sbi->sb_lock);
+
+	if (copy_to_user((char __user *)arg, vbuf,
+				min(FSLABEL_MAX, count)))
+		err = -EFAULT;
+
+	kvfree(vbuf);
+	return err;
+}
+
+static int f2fs_set_volume_name(struct file *filp, unsigned long arg)
+{
+	struct inode *inode = file_inode(filp);
+	struct f2fs_sb_info *sbi = F2FS_I_SB(inode);
+	char *vbuf;
+	int err = 0;
+
+	if (!capable(CAP_SYS_ADMIN))
+		return -EPERM;
+
+	vbuf = strndup_user((const char __user *)arg, FSLABEL_MAX);
+	if (IS_ERR(vbuf))
+		return PTR_ERR(vbuf);
+
+	err = mnt_want_write_file(filp);
+	if (err)
+		goto out;
+
+	down_write(&sbi->sb_lock);
+
+	memset(sbi->raw_super->volume_name, 0,
+			sizeof(sbi->raw_super->volume_name));
+	utf8s_to_utf16s(vbuf, strlen(vbuf), UTF16_LITTLE_ENDIAN,
+			sbi->raw_super->volume_name,
+			ARRAY_SIZE(sbi->raw_super->volume_name));
+
+	err = f2fs_commit_super(sbi, false);
+
+	up_write(&sbi->sb_lock);
+
+	mnt_drop_write_file(filp);
+out:
+	kfree(vbuf);
+	return err;
+}
+
 static int f2fs_ioc_enable_verity(struct file *filp, unsigned long arg)
 {
 	struct inode *inode = file_inode(filp);
@@ -3171,68 +3229,6 @@
 		return -EOPNOTSUPP;
 
 	return fsverity_ioctl_measure(filp, (void __user *)arg);
-=======
-static int f2fs_get_volume_name(struct file *filp, unsigned long arg)
-{
-	struct inode *inode = file_inode(filp);
-	struct f2fs_sb_info *sbi = F2FS_I_SB(inode);
-	char *vbuf;
-	int count;
-	int err = 0;
-
-	vbuf = f2fs_kzalloc(sbi, MAX_VOLUME_NAME, GFP_KERNEL);
-	if (!vbuf)
-		return -ENOMEM;
-
-	down_read(&sbi->sb_lock);
-	count = utf16s_to_utf8s(sbi->raw_super->volume_name,
-			ARRAY_SIZE(sbi->raw_super->volume_name),
-			UTF16_LITTLE_ENDIAN, vbuf, MAX_VOLUME_NAME);
-	up_read(&sbi->sb_lock);
-
-	if (copy_to_user((char __user *)arg, vbuf,
-				min(FSLABEL_MAX, count)))
-		err = -EFAULT;
-
-	kvfree(vbuf);
-	return err;
-}
-
-static int f2fs_set_volume_name(struct file *filp, unsigned long arg)
-{
-	struct inode *inode = file_inode(filp);
-	struct f2fs_sb_info *sbi = F2FS_I_SB(inode);
-	char *vbuf;
-	int err = 0;
-
-	if (!capable(CAP_SYS_ADMIN))
-		return -EPERM;
-
-	vbuf = strndup_user((const char __user *)arg, FSLABEL_MAX);
-	if (IS_ERR(vbuf))
-		return PTR_ERR(vbuf);
-
-	err = mnt_want_write_file(filp);
-	if (err)
-		goto out;
-
-	down_write(&sbi->sb_lock);
-
-	memset(sbi->raw_super->volume_name, 0,
-			sizeof(sbi->raw_super->volume_name));
-	utf8s_to_utf16s(vbuf, strlen(vbuf), UTF16_LITTLE_ENDIAN,
-			sbi->raw_super->volume_name,
-			ARRAY_SIZE(sbi->raw_super->volume_name));
-
-	err = f2fs_commit_super(sbi, false);
-
-	up_write(&sbi->sb_lock);
-
-	mnt_drop_write_file(filp);
-out:
-	kfree(vbuf);
-	return err;
->>>>>>> fbbf7799
 }
 
 long f2fs_ioctl(struct file *filp, unsigned int cmd, unsigned long arg)
@@ -3305,17 +3301,14 @@
 		return f2fs_ioc_precache_extents(filp, arg);
 	case F2FS_IOC_RESIZE_FS:
 		return f2fs_ioc_resize_fs(filp, arg);
-<<<<<<< HEAD
+	case F2FS_IOC_GET_VOLUME_NAME:
+		return f2fs_get_volume_name(filp, arg);
+	case F2FS_IOC_SET_VOLUME_NAME:
+		return f2fs_set_volume_name(filp, arg);
 	case FS_IOC_ENABLE_VERITY:
 		return f2fs_ioc_enable_verity(filp, arg);
 	case FS_IOC_MEASURE_VERITY:
 		return f2fs_ioc_measure_verity(filp, arg);
-=======
-	case F2FS_IOC_GET_VOLUME_NAME:
-		return f2fs_get_volume_name(filp, arg);
-	case F2FS_IOC_SET_VOLUME_NAME:
-		return f2fs_set_volume_name(filp, arg);
->>>>>>> fbbf7799
 	default:
 		return -ENOTTY;
 	}
@@ -3431,13 +3424,10 @@
 	case F2FS_IOC_SET_PIN_FILE:
 	case F2FS_IOC_PRECACHE_EXTENTS:
 	case F2FS_IOC_RESIZE_FS:
-<<<<<<< HEAD
+	case F2FS_IOC_GET_VOLUME_NAME:
+	case F2FS_IOC_SET_VOLUME_NAME:
 	case FS_IOC_ENABLE_VERITY:
 	case FS_IOC_MEASURE_VERITY:
-=======
-	case F2FS_IOC_GET_VOLUME_NAME:
-	case F2FS_IOC_SET_VOLUME_NAME:
->>>>>>> fbbf7799
 		break;
 	default:
 		return -ENOIOCTLCMD;
