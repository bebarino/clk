# SPDX-License-Identifier: GPL-2.0
%YAML 1.2
---
$id: http://devicetree.org/schemas/arm/amlogic.yaml#
$schema: http://devicetree.org/meta-schemas/core.yaml#

title: Amlogic MesonX device tree bindings

maintainers:
  - Kevin Hilman <khilman@baylibre.com>

description: |+
  Work in progress statement:

  Device tree files and bindings applying to Amlogic SoCs and boards are
  considered "unstable". Any Amlogic device tree binding may change at
  any time. Be sure to use a device tree binary and a kernel image
  generated from the same source tree.

  Please refer to Documentation/devicetree/bindings/ABI.txt for a definition of a
  stable binding/ABI.

properties:
  $nodename:
    const: '/'
  compatible:
    oneOf:
      - description: Boards with the Amlogic Meson6 SoC
        items:
          - enum:
              - geniatech,atv1200
          - const: amlogic,meson6

      - description: Boards with the Amlogic Meson8 SoC
        items:
          - enum:
              - minix,neo-x8
          - const: amlogic,meson8

      - description: Boards with the Amlogic Meson8m2 SoC
        items:
          - enum:
              - tronsmart,mxiii-plus
          - const: amlogic,meson8m2

      - description: Boards with the Amlogic Meson8b SoC
        items:
          - enum:
              - endless,ec100
              - hardkernel,odroid-c1
              - tronfy,mxq
          - const: amlogic,meson8b

      - description: Boards with the Amlogic Meson GXBaby SoC
        items:
          - enum:
              - amlogic,p200
              - amlogic,p201
              - friendlyarm,nanopi-k2
              - hardkernel,odroid-c2
              - nexbox,a95x
              - wetek,hub
              - wetek,play2
          - const: amlogic,meson-gxbb

      - description: Tronsmart Vega S95 devices
        items:
          - enum:
              - tronsmart,vega-s95-pro
              - tronsmart,vega-s95-meta
              - tronsmart,vega-s95-telos
          - const: tronsmart,vega-s95
          - const: amlogic,meson-gxbb

      - description: Boards with the Amlogic Meson GXL S805X SoC
        items:
          - enum:
              - amlogic,p241
              - libretech,aml-s805x-ac
          - const: amlogic,s805x
          - const: amlogic,meson-gxl

      - description: Boards with the Amlogic Meson GXL S905W SoC
        items:
          - enum:
              - amlogic,p281
              - oranth,tx3-mini
          - const: amlogic,s905w
          - const: amlogic,meson-gxl

      - description: Boards with the Amlogic Meson GXL S905X SoC
        items:
          - enum:
              - amlogic,p212
              - hwacom,amazetv
              - khadas,vim
              - libretech,aml-s905x-cc
              - nexbox,a95x
          - const: amlogic,s905x
          - const: amlogic,meson-gxl

      - description: Boards with the Amlogic Meson GXL S905D SoC
        items:
          - enum:
              - amlogic,p230
              - amlogic,p231
              - phicomm,n1
          - const: amlogic,s905d
          - const: amlogic,meson-gxl

      - description: Boards with the Amlogic Meson GXM S912 SoC
        items:
          - enum:
              - amlogic,q200
              - amlogic,q201
              - khadas,vim2
              - kingnovel,r-box-pro
              - nexbox,a1
              - tronsmart,vega-s96
          - const: amlogic,s912
          - const: amlogic,meson-gxm

      - description: Boards with the Amlogic Meson AXG A113D SoC
        items:
          - enum:
              - amlogic,s400
          - const: amlogic,a113d
          - const: amlogic,meson-axg

      - description: Boards with the Amlogic Meson G12A S905D2/X2/Y2 SoC
        items:
          - enum:
              - amediatech,x96-max
              - amlogic,u200
              - seirobotics,sei510
          - const: amlogic,g12a

      - description: Boards with the Amlogic Meson G12B A311D SoC
        items:
          - enum:
              - khadas,vim3
          - const: amlogic,a311d
          - const: amlogic,g12b

      - description: Boards with the Amlogic Meson G12B S922X SoC
        items:
          - enum:
              - hardkernel,odroid-n2
              - khadas,vim3
<<<<<<< HEAD
=======
              - ugoos,am6
>>>>>>> d1150f2a
          - const: amlogic,s922x
          - const: amlogic,g12b

      - description: Boards with the Amlogic Meson SM1 S905X3/D3/Y3 SoC
        items:
          - enum:
              - seirobotics,sei610
              - khadas,vim3l
          - const: amlogic,sm1
<<<<<<< HEAD
=======

      - description: Boards with the Amlogic Meson A1 A113L SoC
        items:
          - enum:
              - amlogic,ad401
          - const: amlogic,a1
>>>>>>> d1150f2a
...<|MERGE_RESOLUTION|>--- conflicted
+++ resolved
@@ -147,10 +147,7 @@
           - enum:
               - hardkernel,odroid-n2
               - khadas,vim3
-<<<<<<< HEAD
-=======
               - ugoos,am6
->>>>>>> d1150f2a
           - const: amlogic,s922x
           - const: amlogic,g12b
 
@@ -160,13 +157,10 @@
               - seirobotics,sei610
               - khadas,vim3l
           - const: amlogic,sm1
-<<<<<<< HEAD
-=======
 
       - description: Boards with the Amlogic Meson A1 A113L SoC
         items:
           - enum:
               - amlogic,ad401
           - const: amlogic,a1
->>>>>>> d1150f2a
 ...