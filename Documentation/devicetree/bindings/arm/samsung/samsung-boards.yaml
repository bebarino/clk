# SPDX-License-Identifier: GPL-2.0
%YAML 1.2
---
$id: http://devicetree.org/schemas/arm/samsung/samsung-boards.yaml#
$schema: http://devicetree.org/meta-schemas/core.yaml#

title: Samsung Exynos and S5P SoC based boards

maintainers:
  - Krzysztof Kozlowski <krzk@kernel.org>

properties:
  $nodename:
    const: '/'
  compatible:
    oneOf:
      - description: S3C2416 based boards
        items:
          - enum:
              - samsung,smdk2416                # Samsung SMDK2416
          - const: samsung,s3c2416

      - description: S3C6410 based boards
        items:
          - enum:
              - friendlyarm,mini6410            # FriendlyARM Mini6410
              - samsung,smdk6410                # Samsung SMDK6410
          - const: samsung,s3c6410

      - description: S5PV210 based boards
        items:
          - enum:
              - aesop,torbreck                  # aESOP Torbreck based on S5PV210
              - samsung,aquila                  # Samsung Aquila based on S5PC110
              - samsung,goni                    # Samsung Goni based on S5PC110
              - yic,smdkc110                    # YIC System SMDKC110 based on S5PC110
              - yic,smdkv210                    # YIC System SMDKV210 based on S5PV210
          - const: samsung,s5pv210

      - description: S5PV210 based Aries boards
        items:
          - enum:
              - samsung,fascinate4g             # Samsung Galaxy S Fascinate 4G (SGH-T959P)
              - samsung,galaxys                 # Samsung Galaxy S (i9000)
          - const: samsung,aries
          - const: samsung,s5pv210

      - description: Exynos3250 based boards
        items:
          - enum:
              - samsung,monk                    # Samsung Simband
              - samsung,rinato                  # Samsung Gear2
          - const: samsung,exynos3250
          - const: samsung,exynos3

      - description: Samsung ARTIK5 boards
        items:
          - enum:
              - samsung,artik5-eval             # Samsung ARTIK5 eval board
          - const: samsung,artik5               # Samsung ARTIK5 module
          - const: samsung,exynos3250
          - const: samsung,exynos3

      - description: Exynos4210 based boards
        items:
          - enum:
              - insignal,origen                 # Insignal Origen
              - samsung,i9100                   # Samsung Galaxy S2 (GT-I9100)
              - samsung,smdkv310                # Samsung SMDKV310 eval
              - samsung,trats                   # Samsung Tizen Reference
              - samsung,universal_c210          # Samsung C210
          - const: samsung,exynos4210
          - const: samsung,exynos4

      - description: Exynos4412 based boards
        items:
          - enum:
              - friendlyarm,tiny4412            # FriendlyARM TINY4412
              - hardkernel,odroid-u3            # Hardkernel Odroid U3
              - hardkernel,odroid-x             # Hardkernel Odroid X
              - hardkernel,odroid-x2            # Hardkernel Odroid X2
              - insignal,origen4412             # Insignal Origen
              - samsung,smdk4412                # Samsung SMDK4412 eval
              - topeet,itop4412-elite           # TOPEET Elite base
          - const: samsung,exynos4412
          - const: samsung,exynos4

      - description: Samsung Midas family boards
        items:
          - enum:
              - samsung,i9300                   # Samsung GT-I9300
              - samsung,i9305                   # Samsung GT-I9305
              - samsung,n710x                   # Samsung GT-N7100/GT-N7105
              - samsung,trats2                  # Samsung Tizen Reference
          - const: samsung,midas
          - const: samsung,exynos4412
          - const: samsung,exynos4

      - description: Samsung p4note family boards
        items:
          - enum:
              - samsung,n8010                   # Samsung GT-N8010/GT-N8013
          - const: samsung,p4note
          - const: samsung,exynos4412
          - const: samsung,exynos4

      - description: Exynos5250 based boards
        items:
          - enum:
              - google,snow-rev5                # Google Snow Rev 5+
              - google,spring                   # Google Spring
              - insignal,arndale                # Insignal Arndale
              - samsung,smdk5250                # Samsung SMDK5250 eval
          - const: samsung,exynos5250
          - const: samsung,exynos5

      - description: Google Snow Boards (Rev 4+)
        items:
          - const: google,snow-rev4
          - const: google,snow
          - const: samsung,exynos5250
          - const: samsung,exynos5

      - description: Exynos5260 based boards
        items:
          - enum:
              - samsung,xyref5260               # Samsung Xyref5260 eval
          - const: samsung,exynos5260
          - const: samsung,exynos5

      - description: Exynos5410 based boards
        items:
          - enum:
              - hardkernel,odroid-xu            # Hardkernel Odroid XU
              - samsung,smdk5410                # Samsung SMDK5410 eval
          - const: samsung,exynos5410
          - const: samsung,exynos5

      - description: Exynos5420 based boards
        items:
          - enum:
              - insignal,arndale-octa           # Insignal Arndale Octa
              - samsung,smdk5420                # Samsung SMDK5420 eval
          - const: samsung,exynos5420
          - const: samsung,exynos5

      - description: Google Peach Pit Boards (Rev 6+)
        items:
          - const: google,pit-rev16
          - const: google,pit-rev15
          - const: google,pit-rev14
          - const: google,pit-rev13
          - const: google,pit-rev12
          - const: google,pit-rev11
          - const: google,pit-rev10
          - const: google,pit-rev9
          - const: google,pit-rev8
          - const: google,pit-rev7
          - const: google,pit-rev6
          - const: google,pit
          - const: google,peach
          - const: samsung,exynos5420
          - const: samsung,exynos5

      - description: Exynos5800 based boards
        items:
          - enum:
              - hardkernel,odroid-xu3           # Hardkernel Odroid XU3
              - hardkernel,odroid-xu3-lite      # Hardkernel Odroid XU3 Lite
              - hardkernel,odroid-xu4           # Hardkernel Odroid XU4
              - hardkernel,odroid-hc1           # Hardkernel Odroid HC1
          - const: samsung,exynos5800
          - const: samsung,exynos5

      - description: Google Peach Pi Boards (Rev 10+)
        items:
          - const: google,pi-rev16
          - const: google,pi-rev15
          - const: google,pi-rev14
          - const: google,pi-rev13
          - const: google,pi-rev12
          - const: google,pi-rev11
          - const: google,pi-rev10
          - const: google,pi
          - const: google,peach
          - const: samsung,exynos5800
          - const: samsung,exynos5

      - description: Exynos5433 based boards
        items:
          - enum:
              - samsung,tm2                     # Samsung TM2
              - samsung,tm2e                    # Samsung TM2E
          - const: samsung,exynos5433

      - description: Exynos7 based boards
        items:
          - enum:
              - samsung,exynos7-espresso        # Samsung Exynos7 Espresso
          - const: samsung,exynos7

<<<<<<< HEAD
=======
      - description: Exynos7885 based boards
        items:
          - enum:
              - samsung,jackpotlte              # Samsung Galaxy A8 (2018)
          - const: samsung,exynos7885

      - description: Exynos850 based boards
        items:
          - enum:
              - winlink,e850-96                 # WinLink E850-96
          - const: samsung,exynos850

>>>>>>> 754e0b0e
      - description: Exynos Auto v9 based boards
        items:
          - enum:
              - samsung,exynosautov9-sadk   # Samsung Exynos Auto v9 SADK
          - const: samsung,exynosautov9

required:
  - compatible

additionalProperties: true<|MERGE_RESOLUTION|>--- conflicted
+++ resolved
@@ -199,8 +199,6 @@
               - samsung,exynos7-espresso        # Samsung Exynos7 Espresso
           - const: samsung,exynos7
 
-<<<<<<< HEAD
-=======
       - description: Exynos7885 based boards
         items:
           - enum:
@@ -213,7 +211,6 @@
               - winlink,e850-96                 # WinLink E850-96
           - const: samsung,exynos850
 
->>>>>>> 754e0b0e
       - description: Exynos Auto v9 based boards
         items:
           - enum:
