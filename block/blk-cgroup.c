--- conflicted
+++ resolved
@@ -90,11 +90,8 @@
 {
 	struct blkcg_gq *blkg = container_of(rcu, struct blkcg_gq, rcu_head);
 
-<<<<<<< HEAD
-=======
 	WARN_ON(!bio_list_empty(&blkg->async_bios));
 
->>>>>>> 5b9ddbdf
 	/* release the blkcg and parent blkg refs this blkg has been holding */
 	css_put(&blkg->blkcg->css);
 	if (blkg->parent)
