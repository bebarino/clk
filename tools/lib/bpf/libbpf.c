// SPDX-License-Identifier: (LGPL-2.1 OR BSD-2-Clause)

/*
 * Common eBPF ELF object loading operations.
 *
 * Copyright (C) 2013-2015 Alexei Starovoitov <ast@kernel.org>
 * Copyright (C) 2015 Wang Nan <wangnan0@huawei.com>
 * Copyright (C) 2015 Huawei Inc.
 * Copyright (C) 2017 Nicira, Inc.
 * Copyright (C) 2019 Isovalent, Inc.
 */

#ifndef _GNU_SOURCE
#define _GNU_SOURCE
#endif
#include <stdlib.h>
#include <stdio.h>
#include <stdarg.h>
#include <libgen.h>
#include <inttypes.h>
#include <limits.h>
#include <string.h>
#include <unistd.h>
#include <endian.h>
#include <fcntl.h>
#include <errno.h>
#include <ctype.h>
#include <asm/unistd.h>
#include <linux/err.h>
#include <linux/kernel.h>
#include <linux/bpf.h>
#include <linux/btf.h>
#include <linux/filter.h>
#include <linux/list.h>
#include <linux/limits.h>
#include <linux/perf_event.h>
#include <linux/ring_buffer.h>
#include <linux/version.h>
#include <sys/epoll.h>
#include <sys/ioctl.h>
#include <sys/mman.h>
#include <sys/stat.h>
#include <sys/types.h>
#include <sys/vfs.h>
#include <sys/utsname.h>
#include <sys/resource.h>
#include <libelf.h>
#include <gelf.h>
#include <zlib.h>

#include "libbpf.h"
#include "bpf.h"
#include "btf.h"
#include "str_error.h"
#include "libbpf_internal.h"
#include "hashmap.h"

#ifndef EM_BPF
#define EM_BPF 247
#endif

#ifndef BPF_FS_MAGIC
#define BPF_FS_MAGIC		0xcafe4a11
#endif

#define BPF_INSN_SZ (sizeof(struct bpf_insn))

/* vsprintf() in __base_pr() uses nonliteral format string. It may break
 * compilation if user enables corresponding warning. Disable it explicitly.
 */
#pragma GCC diagnostic ignored "-Wformat-nonliteral"

#define __printf(a, b)	__attribute__((format(printf, a, b)))

static struct bpf_map *bpf_object__add_map(struct bpf_object *obj);
static const struct btf_type *
skip_mods_and_typedefs(const struct btf *btf, __u32 id, __u32 *res_id);

static int __base_pr(enum libbpf_print_level level, const char *format,
		     va_list args)
{
	if (level == LIBBPF_DEBUG)
		return 0;

	return vfprintf(stderr, format, args);
}

static libbpf_print_fn_t __libbpf_pr = __base_pr;

libbpf_print_fn_t libbpf_set_print(libbpf_print_fn_t fn)
{
	libbpf_print_fn_t old_print_fn = __libbpf_pr;

	__libbpf_pr = fn;
	return old_print_fn;
}

__printf(2, 3)
void libbpf_print(enum libbpf_print_level level, const char *format, ...)
{
	va_list args;

	if (!__libbpf_pr)
		return;

	va_start(args, format);
	__libbpf_pr(level, format, args);
	va_end(args);
}

static void pr_perm_msg(int err)
{
	struct rlimit limit;
	char buf[100];

	if (err != -EPERM || geteuid() != 0)
		return;

	err = getrlimit(RLIMIT_MEMLOCK, &limit);
	if (err)
		return;

	if (limit.rlim_cur == RLIM_INFINITY)
		return;

	if (limit.rlim_cur < 1024)
		snprintf(buf, sizeof(buf), "%zu bytes", (size_t)limit.rlim_cur);
	else if (limit.rlim_cur < 1024*1024)
		snprintf(buf, sizeof(buf), "%.1f KiB", (double)limit.rlim_cur / 1024);
	else
		snprintf(buf, sizeof(buf), "%.1f MiB", (double)limit.rlim_cur / (1024*1024));

	pr_warn("permission error while running as root; try raising 'ulimit -l'? current value: %s\n",
		buf);
}

#define STRERR_BUFSIZE  128

/* Copied from tools/perf/util/util.h */
#ifndef zfree
# define zfree(ptr) ({ free(*ptr); *ptr = NULL; })
#endif

#ifndef zclose
# define zclose(fd) ({			\
	int ___err = 0;			\
	if ((fd) >= 0)			\
		___err = close((fd));	\
	fd = -1;			\
	___err; })
#endif

static inline __u64 ptr_to_u64(const void *ptr)
{
	return (__u64) (unsigned long) ptr;
}

enum kern_feature_id {
	/* v4.14: kernel support for program & map names. */
	FEAT_PROG_NAME,
	/* v5.2: kernel support for global data sections. */
	FEAT_GLOBAL_DATA,
	/* BTF support */
	FEAT_BTF,
	/* BTF_KIND_FUNC and BTF_KIND_FUNC_PROTO support */
	FEAT_BTF_FUNC,
	/* BTF_KIND_VAR and BTF_KIND_DATASEC support */
	FEAT_BTF_DATASEC,
	/* BTF_FUNC_GLOBAL is supported */
	FEAT_BTF_GLOBAL_FUNC,
	/* BPF_F_MMAPABLE is supported for arrays */
	FEAT_ARRAY_MMAP,
	/* kernel support for expected_attach_type in BPF_PROG_LOAD */
	FEAT_EXP_ATTACH_TYPE,
	/* bpf_probe_read_{kernel,user}[_str] helpers */
	FEAT_PROBE_READ_KERN,
	/* BPF_PROG_BIND_MAP is supported */
	FEAT_PROG_BIND_MAP,
<<<<<<< HEAD
=======
	/* Kernel support for module BTFs */
	FEAT_MODULE_BTF,
>>>>>>> 356006a6
	__FEAT_CNT,
};

static bool kernel_supports(enum kern_feature_id feat_id);

enum reloc_type {
	RELO_LD64,
	RELO_CALL,
	RELO_DATA,
	RELO_EXTERN,
};

struct reloc_desc {
	enum reloc_type type;
	int insn_idx;
	int map_idx;
	int sym_off;
	bool processed;
};

struct bpf_sec_def;

typedef struct bpf_link *(*attach_fn_t)(const struct bpf_sec_def *sec,
					struct bpf_program *prog);

struct bpf_sec_def {
	const char *sec;
	size_t len;
	enum bpf_prog_type prog_type;
	enum bpf_attach_type expected_attach_type;
	bool is_exp_attach_type_optional;
	bool is_attachable;
	bool is_attach_btf;
	bool is_sleepable;
	attach_fn_t attach_fn;
};

/*
 * bpf_prog should be a better name but it has been used in
 * linux/filter.h.
 */
struct bpf_program {
	const struct bpf_sec_def *sec_def;
	char *sec_name;
	size_t sec_idx;
	/* this program's instruction offset (in number of instructions)
	 * within its containing ELF section
	 */
	size_t sec_insn_off;
	/* number of original instructions in ELF section belonging to this
	 * program, not taking into account subprogram instructions possible
	 * appended later during relocation
	 */
	size_t sec_insn_cnt;
	/* Offset (in number of instructions) of the start of instruction
	 * belonging to this BPF program  within its containing main BPF
	 * program. For the entry-point (main) BPF program, this is always
	 * zero. For a sub-program, this gets reset before each of main BPF
	 * programs are processed and relocated and is used to determined
	 * whether sub-program was already appended to the main program, and
	 * if yes, at which instruction offset.
	 */
	size_t sub_insn_off;

	char *name;
	/* sec_name with / replaced by _; makes recursive pinning
	 * in bpf_object__pin_programs easier
	 */
	char *pin_name;

	/* instructions that belong to BPF program; insns[0] is located at
	 * sec_insn_off instruction within its ELF section in ELF file, so
	 * when mapping ELF file instruction index to the local instruction,
	 * one needs to subtract sec_insn_off; and vice versa.
	 */
	struct bpf_insn *insns;
	/* actual number of instruction in this BPF program's image; for
	 * entry-point BPF programs this includes the size of main program
	 * itself plus all the used sub-programs, appended at the end
	 */
	size_t insns_cnt;

	struct reloc_desc *reloc_desc;
	int nr_reloc;
	int log_level;

	struct {
		int nr;
		int *fds;
	} instances;
	bpf_program_prep_t preprocessor;

	struct bpf_object *obj;
	void *priv;
	bpf_program_clear_priv_t clear_priv;

	bool load;
	enum bpf_prog_type type;
	enum bpf_attach_type expected_attach_type;
	int prog_ifindex;
<<<<<<< HEAD
=======
	__u32 attach_btf_obj_fd;
>>>>>>> 356006a6
	__u32 attach_btf_id;
	__u32 attach_prog_fd;
	void *func_info;
	__u32 func_info_rec_size;
	__u32 func_info_cnt;

	void *line_info;
	__u32 line_info_rec_size;
	__u32 line_info_cnt;
	__u32 prog_flags;
};

struct bpf_struct_ops {
	const char *tname;
	const struct btf_type *type;
	struct bpf_program **progs;
	__u32 *kern_func_off;
	/* e.g. struct tcp_congestion_ops in bpf_prog's btf format */
	void *data;
	/* e.g. struct bpf_struct_ops_tcp_congestion_ops in
	 *      btf_vmlinux's format.
	 * struct bpf_struct_ops_tcp_congestion_ops {
	 *	[... some other kernel fields ...]
	 *	struct tcp_congestion_ops data;
	 * }
	 * kern_vdata-size == sizeof(struct bpf_struct_ops_tcp_congestion_ops)
	 * bpf_map__init_kern_struct_ops() will populate the "kern_vdata"
	 * from "data".
	 */
	void *kern_vdata;
	__u32 type_id;
};

#define DATA_SEC ".data"
#define BSS_SEC ".bss"
#define RODATA_SEC ".rodata"
#define KCONFIG_SEC ".kconfig"
#define KSYMS_SEC ".ksyms"
#define STRUCT_OPS_SEC ".struct_ops"

enum libbpf_map_type {
	LIBBPF_MAP_UNSPEC,
	LIBBPF_MAP_DATA,
	LIBBPF_MAP_BSS,
	LIBBPF_MAP_RODATA,
	LIBBPF_MAP_KCONFIG,
};

static const char * const libbpf_type_to_btf_name[] = {
	[LIBBPF_MAP_DATA]	= DATA_SEC,
	[LIBBPF_MAP_BSS]	= BSS_SEC,
	[LIBBPF_MAP_RODATA]	= RODATA_SEC,
	[LIBBPF_MAP_KCONFIG]	= KCONFIG_SEC,
};

struct bpf_map {
	char *name;
	int fd;
	int sec_idx;
	size_t sec_offset;
	int map_ifindex;
	int inner_map_fd;
	struct bpf_map_def def;
	__u32 numa_node;
	__u32 btf_var_idx;
	__u32 btf_key_type_id;
	__u32 btf_value_type_id;
	__u32 btf_vmlinux_value_type_id;
	void *priv;
	bpf_map_clear_priv_t clear_priv;
	enum libbpf_map_type libbpf_type;
	void *mmaped;
	struct bpf_struct_ops *st_ops;
	struct bpf_map *inner_map;
	void **init_slots;
	int init_slots_sz;
	char *pin_path;
	bool pinned;
	bool reused;
};

enum extern_type {
	EXT_UNKNOWN,
	EXT_KCFG,
	EXT_KSYM,
};

enum kcfg_type {
	KCFG_UNKNOWN,
	KCFG_CHAR,
	KCFG_BOOL,
	KCFG_INT,
	KCFG_TRISTATE,
	KCFG_CHAR_ARR,
};

struct extern_desc {
	enum extern_type type;
	int sym_idx;
	int btf_id;
	int sec_btf_id;
	const char *name;
	bool is_set;
	bool is_weak;
	union {
		struct {
			enum kcfg_type type;
			int sz;
			int align;
			int data_off;
			bool is_signed;
		} kcfg;
		struct {
			unsigned long long addr;

			/* target btf_id of the corresponding kernel var. */
			int vmlinux_btf_id;

			/* local btf_id of the ksym extern's type. */
			__u32 type_id;
		} ksym;
	};
};

static LIST_HEAD(bpf_objects_list);

struct module_btf {
	struct btf *btf;
	char *name;
	__u32 id;
	int fd;
};

struct bpf_object {
	char name[BPF_OBJ_NAME_LEN];
	char license[64];
	__u32 kern_version;

	struct bpf_program *programs;
	size_t nr_programs;
	struct bpf_map *maps;
	size_t nr_maps;
	size_t maps_cap;

	char *kconfig;
	struct extern_desc *externs;
	int nr_extern;
	int kconfig_map_idx;
	int rodata_map_idx;

	bool loaded;
	bool has_subcalls;

	/*
	 * Information when doing elf related work. Only valid if fd
	 * is valid.
	 */
	struct {
		int fd;
		const void *obj_buf;
		size_t obj_buf_sz;
		Elf *elf;
		GElf_Ehdr ehdr;
		Elf_Data *symbols;
		Elf_Data *data;
		Elf_Data *rodata;
		Elf_Data *bss;
		Elf_Data *st_ops_data;
		size_t shstrndx; /* section index for section name strings */
		size_t strtabidx;
		struct {
			GElf_Shdr shdr;
			Elf_Data *data;
		} *reloc_sects;
		int nr_reloc_sects;
		int maps_shndx;
		int btf_maps_shndx;
		__u32 btf_maps_sec_btf_id;
		int text_shndx;
		int symbols_shndx;
		int data_shndx;
		int rodata_shndx;
		int bss_shndx;
		int st_ops_shndx;
	} efile;
	/*
	 * All loaded bpf_object is linked in a list, which is
	 * hidden to caller. bpf_objects__<func> handlers deal with
	 * all objects.
	 */
	struct list_head list;

	struct btf *btf;
	struct btf_ext *btf_ext;

	/* Parse and load BTF vmlinux if any of the programs in the object need
	 * it at load time.
	 */
	struct btf *btf_vmlinux;
	/* vmlinux BTF override for CO-RE relocations */
	struct btf *btf_vmlinux_override;
	/* Lazily initialized kernel module BTFs */
	struct module_btf *btf_modules;
	bool btf_modules_loaded;
	size_t btf_module_cnt;
	size_t btf_module_cap;

	void *priv;
	bpf_object_clear_priv_t clear_priv;

	char path[];
};
#define obj_elf_valid(o)	((o)->efile.elf)

static const char *elf_sym_str(const struct bpf_object *obj, size_t off);
static const char *elf_sec_str(const struct bpf_object *obj, size_t off);
static Elf_Scn *elf_sec_by_idx(const struct bpf_object *obj, size_t idx);
static Elf_Scn *elf_sec_by_name(const struct bpf_object *obj, const char *name);
static int elf_sec_hdr(const struct bpf_object *obj, Elf_Scn *scn, GElf_Shdr *hdr);
static const char *elf_sec_name(const struct bpf_object *obj, Elf_Scn *scn);
static Elf_Data *elf_sec_data(const struct bpf_object *obj, Elf_Scn *scn);
static int elf_sym_by_sec_off(const struct bpf_object *obj, size_t sec_idx,
			      size_t off, __u32 sym_type, GElf_Sym *sym);

void bpf_program__unload(struct bpf_program *prog)
{
	int i;

	if (!prog)
		return;

	/*
	 * If the object is opened but the program was never loaded,
	 * it is possible that prog->instances.nr == -1.
	 */
	if (prog->instances.nr > 0) {
		for (i = 0; i < prog->instances.nr; i++)
			zclose(prog->instances.fds[i]);
	} else if (prog->instances.nr != -1) {
		pr_warn("Internal error: instances.nr is %d\n",
			prog->instances.nr);
	}

	prog->instances.nr = -1;
	zfree(&prog->instances.fds);

	zfree(&prog->func_info);
	zfree(&prog->line_info);
}

static void bpf_program__exit(struct bpf_program *prog)
{
	if (!prog)
		return;

	if (prog->clear_priv)
		prog->clear_priv(prog, prog->priv);

	prog->priv = NULL;
	prog->clear_priv = NULL;

	bpf_program__unload(prog);
	zfree(&prog->name);
	zfree(&prog->sec_name);
	zfree(&prog->pin_name);
	zfree(&prog->insns);
	zfree(&prog->reloc_desc);

	prog->nr_reloc = 0;
	prog->insns_cnt = 0;
	prog->sec_idx = -1;
}

static char *__bpf_program__pin_name(struct bpf_program *prog)
{
	char *name, *p;

	name = p = strdup(prog->sec_name);
	while ((p = strchr(p, '/')))
		*p = '_';

	return name;
}

static bool insn_is_subprog_call(const struct bpf_insn *insn)
{
	return BPF_CLASS(insn->code) == BPF_JMP &&
	       BPF_OP(insn->code) == BPF_CALL &&
	       BPF_SRC(insn->code) == BPF_K &&
	       insn->src_reg == BPF_PSEUDO_CALL &&
	       insn->dst_reg == 0 &&
	       insn->off == 0;
}

static int
bpf_object__init_prog(struct bpf_object *obj, struct bpf_program *prog,
		      const char *name, size_t sec_idx, const char *sec_name,
		      size_t sec_off, void *insn_data, size_t insn_data_sz)
{
	if (insn_data_sz == 0 || insn_data_sz % BPF_INSN_SZ || sec_off % BPF_INSN_SZ) {
		pr_warn("sec '%s': corrupted program '%s', offset %zu, size %zu\n",
			sec_name, name, sec_off, insn_data_sz);
		return -EINVAL;
	}

	memset(prog, 0, sizeof(*prog));
	prog->obj = obj;
<<<<<<< HEAD

	prog->sec_idx = sec_idx;
	prog->sec_insn_off = sec_off / BPF_INSN_SZ;
	prog->sec_insn_cnt = insn_data_sz / BPF_INSN_SZ;
	/* insns_cnt can later be increased by appending used subprograms */
	prog->insns_cnt = prog->sec_insn_cnt;

	prog->type = BPF_PROG_TYPE_UNSPEC;
	prog->load = true;

	prog->instances.fds = NULL;
	prog->instances.nr = -1;

=======

	prog->sec_idx = sec_idx;
	prog->sec_insn_off = sec_off / BPF_INSN_SZ;
	prog->sec_insn_cnt = insn_data_sz / BPF_INSN_SZ;
	/* insns_cnt can later be increased by appending used subprograms */
	prog->insns_cnt = prog->sec_insn_cnt;

	prog->type = BPF_PROG_TYPE_UNSPEC;
	prog->load = true;

	prog->instances.fds = NULL;
	prog->instances.nr = -1;

>>>>>>> 356006a6
	prog->sec_name = strdup(sec_name);
	if (!prog->sec_name)
		goto errout;

	prog->name = strdup(name);
	if (!prog->name)
		goto errout;

	prog->pin_name = __bpf_program__pin_name(prog);
	if (!prog->pin_name)
		goto errout;

	prog->insns = malloc(insn_data_sz);
	if (!prog->insns)
		goto errout;
	memcpy(prog->insns, insn_data, insn_data_sz);

	return 0;
errout:
	pr_warn("sec '%s': failed to allocate memory for prog '%s'\n", sec_name, name);
	bpf_program__exit(prog);
	return -ENOMEM;
}

static int
bpf_object__add_programs(struct bpf_object *obj, Elf_Data *sec_data,
			 const char *sec_name, int sec_idx)
{
	struct bpf_program *prog, *progs;
	void *data = sec_data->d_buf;
	size_t sec_sz = sec_data->d_size, sec_off, prog_sz;
	int nr_progs, err;
	const char *name;
	GElf_Sym sym;

	progs = obj->programs;
	nr_progs = obj->nr_programs;
	sec_off = 0;

	while (sec_off < sec_sz) {
		if (elf_sym_by_sec_off(obj, sec_idx, sec_off, STT_FUNC, &sym)) {
			pr_warn("sec '%s': failed to find program symbol at offset %zu\n",
				sec_name, sec_off);
			return -LIBBPF_ERRNO__FORMAT;
		}

		prog_sz = sym.st_size;

		name = elf_sym_str(obj, sym.st_name);
		if (!name) {
			pr_warn("sec '%s': failed to get symbol name for offset %zu\n",
				sec_name, sec_off);
			return -LIBBPF_ERRNO__FORMAT;
		}

		if (sec_off + prog_sz > sec_sz) {
			pr_warn("sec '%s': program at offset %zu crosses section boundary\n",
				sec_name, sec_off);
			return -LIBBPF_ERRNO__FORMAT;
		}

		pr_debug("sec '%s': found program '%s' at insn offset %zu (%zu bytes), code size %zu insns (%zu bytes)\n",
			 sec_name, name, sec_off / BPF_INSN_SZ, sec_off, prog_sz / BPF_INSN_SZ, prog_sz);

		progs = libbpf_reallocarray(progs, nr_progs + 1, sizeof(*progs));
		if (!progs) {
			/*
			 * In this case the original obj->programs
			 * is still valid, so don't need special treat for
			 * bpf_close_object().
			 */
			pr_warn("sec '%s': failed to alloc memory for new program '%s'\n",
				sec_name, name);
			return -ENOMEM;
		}
		obj->programs = progs;

		prog = &progs[nr_progs];

		err = bpf_object__init_prog(obj, prog, name, sec_idx, sec_name,
					    sec_off, data + sec_off, prog_sz);
		if (err)
			return err;

		nr_progs++;
		obj->nr_programs = nr_progs;

		sec_off += prog_sz;
	}

	return 0;
}

static __u32 get_kernel_version(void)
{
	__u32 major, minor, patch;
	struct utsname info;

	uname(&info);
	if (sscanf(info.release, "%u.%u.%u", &major, &minor, &patch) != 3)
		return 0;
	return KERNEL_VERSION(major, minor, patch);
}

static const struct btf_member *
find_member_by_offset(const struct btf_type *t, __u32 bit_offset)
{
	struct btf_member *m;
	int i;

	for (i = 0, m = btf_members(t); i < btf_vlen(t); i++, m++) {
		if (btf_member_bit_offset(t, i) == bit_offset)
			return m;
	}

	return NULL;
}

static const struct btf_member *
find_member_by_name(const struct btf *btf, const struct btf_type *t,
		    const char *name)
{
	struct btf_member *m;
	int i;

	for (i = 0, m = btf_members(t); i < btf_vlen(t); i++, m++) {
		if (!strcmp(btf__name_by_offset(btf, m->name_off), name))
			return m;
	}

	return NULL;
}

#define STRUCT_OPS_VALUE_PREFIX "bpf_struct_ops_"
static int find_btf_by_prefix_kind(const struct btf *btf, const char *prefix,
				   const char *name, __u32 kind);

static int
find_struct_ops_kern_types(const struct btf *btf, const char *tname,
			   const struct btf_type **type, __u32 *type_id,
			   const struct btf_type **vtype, __u32 *vtype_id,
			   const struct btf_member **data_member)
{
	const struct btf_type *kern_type, *kern_vtype;
	const struct btf_member *kern_data_member;
	__s32 kern_vtype_id, kern_type_id;
	__u32 i;

	kern_type_id = btf__find_by_name_kind(btf, tname, BTF_KIND_STRUCT);
	if (kern_type_id < 0) {
		pr_warn("struct_ops init_kern: struct %s is not found in kernel BTF\n",
			tname);
		return kern_type_id;
	}
	kern_type = btf__type_by_id(btf, kern_type_id);

	/* Find the corresponding "map_value" type that will be used
	 * in map_update(BPF_MAP_TYPE_STRUCT_OPS).  For example,
	 * find "struct bpf_struct_ops_tcp_congestion_ops" from the
	 * btf_vmlinux.
	 */
	kern_vtype_id = find_btf_by_prefix_kind(btf, STRUCT_OPS_VALUE_PREFIX,
						tname, BTF_KIND_STRUCT);
	if (kern_vtype_id < 0) {
		pr_warn("struct_ops init_kern: struct %s%s is not found in kernel BTF\n",
			STRUCT_OPS_VALUE_PREFIX, tname);
		return kern_vtype_id;
	}
	kern_vtype = btf__type_by_id(btf, kern_vtype_id);

	/* Find "struct tcp_congestion_ops" from
	 * struct bpf_struct_ops_tcp_congestion_ops {
	 *	[ ... ]
	 *	struct tcp_congestion_ops data;
	 * }
	 */
	kern_data_member = btf_members(kern_vtype);
	for (i = 0; i < btf_vlen(kern_vtype); i++, kern_data_member++) {
		if (kern_data_member->type == kern_type_id)
			break;
	}
	if (i == btf_vlen(kern_vtype)) {
		pr_warn("struct_ops init_kern: struct %s data is not found in struct %s%s\n",
			tname, STRUCT_OPS_VALUE_PREFIX, tname);
		return -EINVAL;
	}

	*type = kern_type;
	*type_id = kern_type_id;
	*vtype = kern_vtype;
	*vtype_id = kern_vtype_id;
	*data_member = kern_data_member;

	return 0;
}

static bool bpf_map__is_struct_ops(const struct bpf_map *map)
{
	return map->def.type == BPF_MAP_TYPE_STRUCT_OPS;
}

/* Init the map's fields that depend on kern_btf */
static int bpf_map__init_kern_struct_ops(struct bpf_map *map,
					 const struct btf *btf,
					 const struct btf *kern_btf)
{
	const struct btf_member *member, *kern_member, *kern_data_member;
	const struct btf_type *type, *kern_type, *kern_vtype;
	__u32 i, kern_type_id, kern_vtype_id, kern_data_off;
	struct bpf_struct_ops *st_ops;
	void *data, *kern_data;
	const char *tname;
	int err;

	st_ops = map->st_ops;
	type = st_ops->type;
	tname = st_ops->tname;
	err = find_struct_ops_kern_types(kern_btf, tname,
					 &kern_type, &kern_type_id,
					 &kern_vtype, &kern_vtype_id,
					 &kern_data_member);
	if (err)
		return err;

	pr_debug("struct_ops init_kern %s: type_id:%u kern_type_id:%u kern_vtype_id:%u\n",
		 map->name, st_ops->type_id, kern_type_id, kern_vtype_id);

	map->def.value_size = kern_vtype->size;
	map->btf_vmlinux_value_type_id = kern_vtype_id;

	st_ops->kern_vdata = calloc(1, kern_vtype->size);
	if (!st_ops->kern_vdata)
		return -ENOMEM;

	data = st_ops->data;
	kern_data_off = kern_data_member->offset / 8;
	kern_data = st_ops->kern_vdata + kern_data_off;

	member = btf_members(type);
	for (i = 0; i < btf_vlen(type); i++, member++) {
		const struct btf_type *mtype, *kern_mtype;
		__u32 mtype_id, kern_mtype_id;
		void *mdata, *kern_mdata;
		__s64 msize, kern_msize;
		__u32 moff, kern_moff;
		__u32 kern_member_idx;
		const char *mname;

		mname = btf__name_by_offset(btf, member->name_off);
		kern_member = find_member_by_name(kern_btf, kern_type, mname);
		if (!kern_member) {
			pr_warn("struct_ops init_kern %s: Cannot find member %s in kernel BTF\n",
				map->name, mname);
			return -ENOTSUP;
		}

		kern_member_idx = kern_member - btf_members(kern_type);
		if (btf_member_bitfield_size(type, i) ||
		    btf_member_bitfield_size(kern_type, kern_member_idx)) {
			pr_warn("struct_ops init_kern %s: bitfield %s is not supported\n",
				map->name, mname);
			return -ENOTSUP;
		}

		moff = member->offset / 8;
		kern_moff = kern_member->offset / 8;

		mdata = data + moff;
		kern_mdata = kern_data + kern_moff;

		mtype = skip_mods_and_typedefs(btf, member->type, &mtype_id);
		kern_mtype = skip_mods_and_typedefs(kern_btf, kern_member->type,
						    &kern_mtype_id);
		if (BTF_INFO_KIND(mtype->info) !=
		    BTF_INFO_KIND(kern_mtype->info)) {
			pr_warn("struct_ops init_kern %s: Unmatched member type %s %u != %u(kernel)\n",
				map->name, mname, BTF_INFO_KIND(mtype->info),
				BTF_INFO_KIND(kern_mtype->info));
			return -ENOTSUP;
		}

		if (btf_is_ptr(mtype)) {
			struct bpf_program *prog;

			mtype = skip_mods_and_typedefs(btf, mtype->type, &mtype_id);
			kern_mtype = skip_mods_and_typedefs(kern_btf,
							    kern_mtype->type,
							    &kern_mtype_id);
			if (!btf_is_func_proto(mtype) ||
			    !btf_is_func_proto(kern_mtype)) {
				pr_warn("struct_ops init_kern %s: non func ptr %s is not supported\n",
					map->name, mname);
				return -ENOTSUP;
			}

			prog = st_ops->progs[i];
			if (!prog) {
				pr_debug("struct_ops init_kern %s: func ptr %s is not set\n",
					 map->name, mname);
				continue;
			}

			prog->attach_btf_id = kern_type_id;
			prog->expected_attach_type = kern_member_idx;

			st_ops->kern_func_off[i] = kern_data_off + kern_moff;

			pr_debug("struct_ops init_kern %s: func ptr %s is set to prog %s from data(+%u) to kern_data(+%u)\n",
				 map->name, mname, prog->name, moff,
				 kern_moff);

			continue;
		}

		msize = btf__resolve_size(btf, mtype_id);
		kern_msize = btf__resolve_size(kern_btf, kern_mtype_id);
		if (msize < 0 || kern_msize < 0 || msize != kern_msize) {
			pr_warn("struct_ops init_kern %s: Error in size of member %s: %zd != %zd(kernel)\n",
				map->name, mname, (ssize_t)msize,
				(ssize_t)kern_msize);
			return -ENOTSUP;
		}

		pr_debug("struct_ops init_kern %s: copy %s %u bytes from data(+%u) to kern_data(+%u)\n",
			 map->name, mname, (unsigned int)msize,
			 moff, kern_moff);
		memcpy(kern_mdata, mdata, msize);
	}

	return 0;
}

static int bpf_object__init_kern_struct_ops_maps(struct bpf_object *obj)
{
	struct bpf_map *map;
	size_t i;
	int err;

	for (i = 0; i < obj->nr_maps; i++) {
		map = &obj->maps[i];

		if (!bpf_map__is_struct_ops(map))
			continue;

		err = bpf_map__init_kern_struct_ops(map, obj->btf,
						    obj->btf_vmlinux);
		if (err)
			return err;
	}

	return 0;
}

static int bpf_object__init_struct_ops_maps(struct bpf_object *obj)
{
	const struct btf_type *type, *datasec;
	const struct btf_var_secinfo *vsi;
	struct bpf_struct_ops *st_ops;
	const char *tname, *var_name;
	__s32 type_id, datasec_id;
	const struct btf *btf;
	struct bpf_map *map;
	__u32 i;

	if (obj->efile.st_ops_shndx == -1)
		return 0;

	btf = obj->btf;
	datasec_id = btf__find_by_name_kind(btf, STRUCT_OPS_SEC,
					    BTF_KIND_DATASEC);
	if (datasec_id < 0) {
		pr_warn("struct_ops init: DATASEC %s not found\n",
			STRUCT_OPS_SEC);
		return -EINVAL;
	}

	datasec = btf__type_by_id(btf, datasec_id);
	vsi = btf_var_secinfos(datasec);
	for (i = 0; i < btf_vlen(datasec); i++, vsi++) {
		type = btf__type_by_id(obj->btf, vsi->type);
		var_name = btf__name_by_offset(obj->btf, type->name_off);

		type_id = btf__resolve_type(obj->btf, vsi->type);
		if (type_id < 0) {
			pr_warn("struct_ops init: Cannot resolve var type_id %u in DATASEC %s\n",
				vsi->type, STRUCT_OPS_SEC);
			return -EINVAL;
		}

		type = btf__type_by_id(obj->btf, type_id);
		tname = btf__name_by_offset(obj->btf, type->name_off);
		if (!tname[0]) {
			pr_warn("struct_ops init: anonymous type is not supported\n");
			return -ENOTSUP;
		}
		if (!btf_is_struct(type)) {
			pr_warn("struct_ops init: %s is not a struct\n", tname);
			return -EINVAL;
		}

		map = bpf_object__add_map(obj);
		if (IS_ERR(map))
			return PTR_ERR(map);

		map->sec_idx = obj->efile.st_ops_shndx;
		map->sec_offset = vsi->offset;
		map->name = strdup(var_name);
		if (!map->name)
			return -ENOMEM;

		map->def.type = BPF_MAP_TYPE_STRUCT_OPS;
		map->def.key_size = sizeof(int);
		map->def.value_size = type->size;
		map->def.max_entries = 1;

		map->st_ops = calloc(1, sizeof(*map->st_ops));
		if (!map->st_ops)
			return -ENOMEM;
		st_ops = map->st_ops;
		st_ops->data = malloc(type->size);
		st_ops->progs = calloc(btf_vlen(type), sizeof(*st_ops->progs));
		st_ops->kern_func_off = malloc(btf_vlen(type) *
					       sizeof(*st_ops->kern_func_off));
		if (!st_ops->data || !st_ops->progs || !st_ops->kern_func_off)
			return -ENOMEM;

		if (vsi->offset + type->size > obj->efile.st_ops_data->d_size) {
			pr_warn("struct_ops init: var %s is beyond the end of DATASEC %s\n",
				var_name, STRUCT_OPS_SEC);
			return -EINVAL;
		}

		memcpy(st_ops->data,
		       obj->efile.st_ops_data->d_buf + vsi->offset,
		       type->size);
		st_ops->tname = tname;
		st_ops->type = type;
		st_ops->type_id = type_id;

		pr_debug("struct_ops init: struct %s(type_id=%u) %s found at offset %u\n",
			 tname, type_id, var_name, vsi->offset);
	}

	return 0;
}

static struct bpf_object *bpf_object__new(const char *path,
					  const void *obj_buf,
					  size_t obj_buf_sz,
					  const char *obj_name)
{
	struct bpf_object *obj;
	char *end;

	obj = calloc(1, sizeof(struct bpf_object) + strlen(path) + 1);
	if (!obj) {
		pr_warn("alloc memory failed for %s\n", path);
		return ERR_PTR(-ENOMEM);
	}

	strcpy(obj->path, path);
	if (obj_name) {
		strncpy(obj->name, obj_name, sizeof(obj->name) - 1);
		obj->name[sizeof(obj->name) - 1] = 0;
	} else {
		/* Using basename() GNU version which doesn't modify arg. */
		strncpy(obj->name, basename((void *)path),
			sizeof(obj->name) - 1);
		end = strchr(obj->name, '.');
		if (end)
			*end = 0;
	}

	obj->efile.fd = -1;
	/*
	 * Caller of this function should also call
	 * bpf_object__elf_finish() after data collection to return
	 * obj_buf to user. If not, we should duplicate the buffer to
	 * avoid user freeing them before elf finish.
	 */
	obj->efile.obj_buf = obj_buf;
	obj->efile.obj_buf_sz = obj_buf_sz;
	obj->efile.maps_shndx = -1;
	obj->efile.btf_maps_shndx = -1;
	obj->efile.data_shndx = -1;
	obj->efile.rodata_shndx = -1;
	obj->efile.bss_shndx = -1;
	obj->efile.st_ops_shndx = -1;
	obj->kconfig_map_idx = -1;
	obj->rodata_map_idx = -1;

	obj->kern_version = get_kernel_version();
	obj->loaded = false;

	INIT_LIST_HEAD(&obj->list);
	list_add(&obj->list, &bpf_objects_list);
	return obj;
}

static void bpf_object__elf_finish(struct bpf_object *obj)
{
	if (!obj_elf_valid(obj))
		return;

	if (obj->efile.elf) {
		elf_end(obj->efile.elf);
		obj->efile.elf = NULL;
	}
	obj->efile.symbols = NULL;
	obj->efile.data = NULL;
	obj->efile.rodata = NULL;
	obj->efile.bss = NULL;
	obj->efile.st_ops_data = NULL;

	zfree(&obj->efile.reloc_sects);
	obj->efile.nr_reloc_sects = 0;
	zclose(obj->efile.fd);
	obj->efile.obj_buf = NULL;
	obj->efile.obj_buf_sz = 0;
}

/* if libelf is old and doesn't support mmap(), fall back to read() */
#ifndef ELF_C_READ_MMAP
#define ELF_C_READ_MMAP ELF_C_READ
#endif

static int bpf_object__elf_init(struct bpf_object *obj)
{
	int err = 0;
	GElf_Ehdr *ep;

	if (obj_elf_valid(obj)) {
		pr_warn("elf: init internal error\n");
		return -LIBBPF_ERRNO__LIBELF;
	}

	if (obj->efile.obj_buf_sz > 0) {
		/*
		 * obj_buf should have been validated by
		 * bpf_object__open_buffer().
		 */
		obj->efile.elf = elf_memory((char *)obj->efile.obj_buf,
					    obj->efile.obj_buf_sz);
	} else {
		obj->efile.fd = open(obj->path, O_RDONLY);
		if (obj->efile.fd < 0) {
			char errmsg[STRERR_BUFSIZE], *cp;

			err = -errno;
			cp = libbpf_strerror_r(err, errmsg, sizeof(errmsg));
			pr_warn("elf: failed to open %s: %s\n", obj->path, cp);
			return err;
		}

		obj->efile.elf = elf_begin(obj->efile.fd, ELF_C_READ_MMAP, NULL);
	}

	if (!obj->efile.elf) {
		pr_warn("elf: failed to open %s as ELF file: %s\n", obj->path, elf_errmsg(-1));
		err = -LIBBPF_ERRNO__LIBELF;
		goto errout;
	}

	if (!gelf_getehdr(obj->efile.elf, &obj->efile.ehdr)) {
		pr_warn("elf: failed to get ELF header from %s: %s\n", obj->path, elf_errmsg(-1));
		err = -LIBBPF_ERRNO__FORMAT;
		goto errout;
	}
	ep = &obj->efile.ehdr;

	if (elf_getshdrstrndx(obj->efile.elf, &obj->efile.shstrndx)) {
		pr_warn("elf: failed to get section names section index for %s: %s\n",
			obj->path, elf_errmsg(-1));
		err = -LIBBPF_ERRNO__FORMAT;
		goto errout;
	}

	/* Elf is corrupted/truncated, avoid calling elf_strptr. */
	if (!elf_rawdata(elf_getscn(obj->efile.elf, obj->efile.shstrndx), NULL)) {
		pr_warn("elf: failed to get section names strings from %s: %s\n",
			obj->path, elf_errmsg(-1));
		return -LIBBPF_ERRNO__FORMAT;
	}

	/* Old LLVM set e_machine to EM_NONE */
	if (ep->e_type != ET_REL ||
	    (ep->e_machine && ep->e_machine != EM_BPF)) {
		pr_warn("elf: %s is not a valid eBPF object file\n", obj->path);
		err = -LIBBPF_ERRNO__FORMAT;
		goto errout;
	}

	return 0;
errout:
	bpf_object__elf_finish(obj);
	return err;
}

static int bpf_object__check_endianness(struct bpf_object *obj)
{
#if __BYTE_ORDER == __LITTLE_ENDIAN
	if (obj->efile.ehdr.e_ident[EI_DATA] == ELFDATA2LSB)
		return 0;
#elif __BYTE_ORDER == __BIG_ENDIAN
	if (obj->efile.ehdr.e_ident[EI_DATA] == ELFDATA2MSB)
		return 0;
#else
# error "Unrecognized __BYTE_ORDER__"
#endif
	pr_warn("elf: endianness mismatch in %s.\n", obj->path);
	return -LIBBPF_ERRNO__ENDIAN;
}

static int
bpf_object__init_license(struct bpf_object *obj, void *data, size_t size)
{
	memcpy(obj->license, data, min(size, sizeof(obj->license) - 1));
	pr_debug("license of %s is %s\n", obj->path, obj->license);
	return 0;
}

static int
bpf_object__init_kversion(struct bpf_object *obj, void *data, size_t size)
{
	__u32 kver;

	if (size != sizeof(kver)) {
		pr_warn("invalid kver section in %s\n", obj->path);
		return -LIBBPF_ERRNO__FORMAT;
	}
	memcpy(&kver, data, sizeof(kver));
	obj->kern_version = kver;
	pr_debug("kernel version of %s is %x\n", obj->path, obj->kern_version);
	return 0;
}

static bool bpf_map_type__is_map_in_map(enum bpf_map_type type)
{
	if (type == BPF_MAP_TYPE_ARRAY_OF_MAPS ||
	    type == BPF_MAP_TYPE_HASH_OF_MAPS)
		return true;
	return false;
}

int bpf_object__section_size(const struct bpf_object *obj, const char *name,
			     __u32 *size)
{
	int ret = -ENOENT;

	*size = 0;
	if (!name) {
		return -EINVAL;
	} else if (!strcmp(name, DATA_SEC)) {
		if (obj->efile.data)
			*size = obj->efile.data->d_size;
	} else if (!strcmp(name, BSS_SEC)) {
		if (obj->efile.bss)
			*size = obj->efile.bss->d_size;
	} else if (!strcmp(name, RODATA_SEC)) {
		if (obj->efile.rodata)
			*size = obj->efile.rodata->d_size;
	} else if (!strcmp(name, STRUCT_OPS_SEC)) {
		if (obj->efile.st_ops_data)
			*size = obj->efile.st_ops_data->d_size;
	} else {
		Elf_Scn *scn = elf_sec_by_name(obj, name);
		Elf_Data *data = elf_sec_data(obj, scn);

		if (data) {
			ret = 0; /* found it */
			*size = data->d_size;
		}
	}

	return *size ? 0 : ret;
}

int bpf_object__variable_offset(const struct bpf_object *obj, const char *name,
				__u32 *off)
{
	Elf_Data *symbols = obj->efile.symbols;
	const char *sname;
	size_t si;

	if (!name || !off)
		return -EINVAL;

	for (si = 0; si < symbols->d_size / sizeof(GElf_Sym); si++) {
		GElf_Sym sym;

		if (!gelf_getsym(symbols, si, &sym))
			continue;
		if (GELF_ST_BIND(sym.st_info) != STB_GLOBAL ||
		    GELF_ST_TYPE(sym.st_info) != STT_OBJECT)
			continue;

		sname = elf_sym_str(obj, sym.st_name);
		if (!sname) {
			pr_warn("failed to get sym name string for var %s\n",
				name);
			return -EIO;
		}
		if (strcmp(name, sname) == 0) {
			*off = sym.st_value;
			return 0;
		}
	}

	return -ENOENT;
}

static struct bpf_map *bpf_object__add_map(struct bpf_object *obj)
{
	struct bpf_map *new_maps;
	size_t new_cap;
	int i;

	if (obj->nr_maps < obj->maps_cap)
		return &obj->maps[obj->nr_maps++];

	new_cap = max((size_t)4, obj->maps_cap * 3 / 2);
	new_maps = libbpf_reallocarray(obj->maps, new_cap, sizeof(*obj->maps));
	if (!new_maps) {
		pr_warn("alloc maps for object failed\n");
		return ERR_PTR(-ENOMEM);
	}

	obj->maps_cap = new_cap;
	obj->maps = new_maps;

	/* zero out new maps */
	memset(obj->maps + obj->nr_maps, 0,
	       (obj->maps_cap - obj->nr_maps) * sizeof(*obj->maps));
	/*
	 * fill all fd with -1 so won't close incorrect fd (fd=0 is stdin)
	 * when failure (zclose won't close negative fd)).
	 */
	for (i = obj->nr_maps; i < obj->maps_cap; i++) {
		obj->maps[i].fd = -1;
		obj->maps[i].inner_map_fd = -1;
	}

	return &obj->maps[obj->nr_maps++];
}

static size_t bpf_map_mmap_sz(const struct bpf_map *map)
{
	long page_sz = sysconf(_SC_PAGE_SIZE);
	size_t map_sz;

	map_sz = (size_t)roundup(map->def.value_size, 8) * map->def.max_entries;
	map_sz = roundup(map_sz, page_sz);
	return map_sz;
}

static char *internal_map_name(struct bpf_object *obj,
			       enum libbpf_map_type type)
{
	char map_name[BPF_OBJ_NAME_LEN], *p;
	const char *sfx = libbpf_type_to_btf_name[type];
	int sfx_len = max((size_t)7, strlen(sfx));
	int pfx_len = min((size_t)BPF_OBJ_NAME_LEN - sfx_len - 1,
			  strlen(obj->name));

	snprintf(map_name, sizeof(map_name), "%.*s%.*s", pfx_len, obj->name,
		 sfx_len, libbpf_type_to_btf_name[type]);

	/* sanitise map name to characters allowed by kernel */
	for (p = map_name; *p && p < map_name + sizeof(map_name); p++)
		if (!isalnum(*p) && *p != '_' && *p != '.')
			*p = '_';

	return strdup(map_name);
}

static int
bpf_object__init_internal_map(struct bpf_object *obj, enum libbpf_map_type type,
			      int sec_idx, void *data, size_t data_sz)
{
	struct bpf_map_def *def;
	struct bpf_map *map;
	int err;

	map = bpf_object__add_map(obj);
	if (IS_ERR(map))
		return PTR_ERR(map);

	map->libbpf_type = type;
	map->sec_idx = sec_idx;
	map->sec_offset = 0;
	map->name = internal_map_name(obj, type);
	if (!map->name) {
		pr_warn("failed to alloc map name\n");
		return -ENOMEM;
	}

	def = &map->def;
	def->type = BPF_MAP_TYPE_ARRAY;
	def->key_size = sizeof(int);
	def->value_size = data_sz;
	def->max_entries = 1;
	def->map_flags = type == LIBBPF_MAP_RODATA || type == LIBBPF_MAP_KCONFIG
			 ? BPF_F_RDONLY_PROG : 0;
	def->map_flags |= BPF_F_MMAPABLE;

	pr_debug("map '%s' (global data): at sec_idx %d, offset %zu, flags %x.\n",
		 map->name, map->sec_idx, map->sec_offset, def->map_flags);

	map->mmaped = mmap(NULL, bpf_map_mmap_sz(map), PROT_READ | PROT_WRITE,
			   MAP_SHARED | MAP_ANONYMOUS, -1, 0);
	if (map->mmaped == MAP_FAILED) {
		err = -errno;
		map->mmaped = NULL;
		pr_warn("failed to alloc map '%s' content buffer: %d\n",
			map->name, err);
		zfree(&map->name);
		return err;
	}

	if (data)
		memcpy(map->mmaped, data, data_sz);

	pr_debug("map %td is \"%s\"\n", map - obj->maps, map->name);
	return 0;
}

static int bpf_object__init_global_data_maps(struct bpf_object *obj)
{
	int err;

	/*
	 * Populate obj->maps with libbpf internal maps.
	 */
	if (obj->efile.data_shndx >= 0) {
		err = bpf_object__init_internal_map(obj, LIBBPF_MAP_DATA,
						    obj->efile.data_shndx,
						    obj->efile.data->d_buf,
						    obj->efile.data->d_size);
		if (err)
			return err;
	}
	if (obj->efile.rodata_shndx >= 0) {
		err = bpf_object__init_internal_map(obj, LIBBPF_MAP_RODATA,
						    obj->efile.rodata_shndx,
						    obj->efile.rodata->d_buf,
						    obj->efile.rodata->d_size);
		if (err)
			return err;

		obj->rodata_map_idx = obj->nr_maps - 1;
	}
	if (obj->efile.bss_shndx >= 0) {
		err = bpf_object__init_internal_map(obj, LIBBPF_MAP_BSS,
						    obj->efile.bss_shndx,
						    NULL,
						    obj->efile.bss->d_size);
		if (err)
			return err;
	}
	return 0;
}


static struct extern_desc *find_extern_by_name(const struct bpf_object *obj,
					       const void *name)
{
	int i;

	for (i = 0; i < obj->nr_extern; i++) {
		if (strcmp(obj->externs[i].name, name) == 0)
			return &obj->externs[i];
	}
	return NULL;
}

static int set_kcfg_value_tri(struct extern_desc *ext, void *ext_val,
			      char value)
{
	switch (ext->kcfg.type) {
	case KCFG_BOOL:
		if (value == 'm') {
			pr_warn("extern (kcfg) %s=%c should be tristate or char\n",
				ext->name, value);
			return -EINVAL;
		}
		*(bool *)ext_val = value == 'y' ? true : false;
		break;
	case KCFG_TRISTATE:
		if (value == 'y')
			*(enum libbpf_tristate *)ext_val = TRI_YES;
		else if (value == 'm')
			*(enum libbpf_tristate *)ext_val = TRI_MODULE;
		else /* value == 'n' */
			*(enum libbpf_tristate *)ext_val = TRI_NO;
		break;
	case KCFG_CHAR:
		*(char *)ext_val = value;
		break;
	case KCFG_UNKNOWN:
	case KCFG_INT:
	case KCFG_CHAR_ARR:
	default:
		pr_warn("extern (kcfg) %s=%c should be bool, tristate, or char\n",
			ext->name, value);
		return -EINVAL;
	}
	ext->is_set = true;
	return 0;
}

static int set_kcfg_value_str(struct extern_desc *ext, char *ext_val,
			      const char *value)
{
	size_t len;

	if (ext->kcfg.type != KCFG_CHAR_ARR) {
		pr_warn("extern (kcfg) %s=%s should be char array\n", ext->name, value);
		return -EINVAL;
	}

	len = strlen(value);
	if (value[len - 1] != '"') {
		pr_warn("extern (kcfg) '%s': invalid string config '%s'\n",
			ext->name, value);
		return -EINVAL;
	}

	/* strip quotes */
	len -= 2;
	if (len >= ext->kcfg.sz) {
		pr_warn("extern (kcfg) '%s': long string config %s of (%zu bytes) truncated to %d bytes\n",
			ext->name, value, len, ext->kcfg.sz - 1);
		len = ext->kcfg.sz - 1;
	}
	memcpy(ext_val, value + 1, len);
	ext_val[len] = '\0';
	ext->is_set = true;
	return 0;
}

static int parse_u64(const char *value, __u64 *res)
{
	char *value_end;
	int err;

	errno = 0;
	*res = strtoull(value, &value_end, 0);
	if (errno) {
		err = -errno;
		pr_warn("failed to parse '%s' as integer: %d\n", value, err);
		return err;
	}
	if (*value_end) {
		pr_warn("failed to parse '%s' as integer completely\n", value);
		return -EINVAL;
	}
	return 0;
}

static bool is_kcfg_value_in_range(const struct extern_desc *ext, __u64 v)
{
	int bit_sz = ext->kcfg.sz * 8;

	if (ext->kcfg.sz == 8)
		return true;

	/* Validate that value stored in u64 fits in integer of `ext->sz`
	 * bytes size without any loss of information. If the target integer
	 * is signed, we rely on the following limits of integer type of
	 * Y bits and subsequent transformation:
	 *
	 *     -2^(Y-1) <= X           <= 2^(Y-1) - 1
	 *            0 <= X + 2^(Y-1) <= 2^Y - 1
	 *            0 <= X + 2^(Y-1) <  2^Y
	 *
	 *  For unsigned target integer, check that all the (64 - Y) bits are
	 *  zero.
	 */
	if (ext->kcfg.is_signed)
		return v + (1ULL << (bit_sz - 1)) < (1ULL << bit_sz);
	else
		return (v >> bit_sz) == 0;
}

static int set_kcfg_value_num(struct extern_desc *ext, void *ext_val,
			      __u64 value)
{
	if (ext->kcfg.type != KCFG_INT && ext->kcfg.type != KCFG_CHAR) {
		pr_warn("extern (kcfg) %s=%llu should be integer\n",
			ext->name, (unsigned long long)value);
		return -EINVAL;
	}
	if (!is_kcfg_value_in_range(ext, value)) {
		pr_warn("extern (kcfg) %s=%llu value doesn't fit in %d bytes\n",
			ext->name, (unsigned long long)value, ext->kcfg.sz);
		return -ERANGE;
	}
	switch (ext->kcfg.sz) {
		case 1: *(__u8 *)ext_val = value; break;
		case 2: *(__u16 *)ext_val = value; break;
		case 4: *(__u32 *)ext_val = value; break;
		case 8: *(__u64 *)ext_val = value; break;
		default:
			return -EINVAL;
	}
	ext->is_set = true;
	return 0;
}

static int bpf_object__process_kconfig_line(struct bpf_object *obj,
					    char *buf, void *data)
{
	struct extern_desc *ext;
	char *sep, *value;
	int len, err = 0;
	void *ext_val;
	__u64 num;

	if (strncmp(buf, "CONFIG_", 7))
		return 0;

	sep = strchr(buf, '=');
	if (!sep) {
		pr_warn("failed to parse '%s': no separator\n", buf);
		return -EINVAL;
	}

	/* Trim ending '\n' */
	len = strlen(buf);
	if (buf[len - 1] == '\n')
		buf[len - 1] = '\0';
	/* Split on '=' and ensure that a value is present. */
	*sep = '\0';
	if (!sep[1]) {
		*sep = '=';
		pr_warn("failed to parse '%s': no value\n", buf);
		return -EINVAL;
	}

	ext = find_extern_by_name(obj, buf);
	if (!ext || ext->is_set)
		return 0;

	ext_val = data + ext->kcfg.data_off;
	value = sep + 1;

	switch (*value) {
	case 'y': case 'n': case 'm':
		err = set_kcfg_value_tri(ext, ext_val, *value);
		break;
	case '"':
		err = set_kcfg_value_str(ext, ext_val, value);
		break;
	default:
		/* assume integer */
		err = parse_u64(value, &num);
		if (err) {
			pr_warn("extern (kcfg) %s=%s should be integer\n",
				ext->name, value);
			return err;
		}
		err = set_kcfg_value_num(ext, ext_val, num);
		break;
	}
	if (err)
		return err;
	pr_debug("extern (kcfg) %s=%s\n", ext->name, value);
	return 0;
}

static int bpf_object__read_kconfig_file(struct bpf_object *obj, void *data)
{
	char buf[PATH_MAX];
	struct utsname uts;
	int len, err = 0;
	gzFile file;

	uname(&uts);
	len = snprintf(buf, PATH_MAX, "/boot/config-%s", uts.release);
	if (len < 0)
		return -EINVAL;
	else if (len >= PATH_MAX)
		return -ENAMETOOLONG;

	/* gzopen also accepts uncompressed files. */
	file = gzopen(buf, "r");
	if (!file)
		file = gzopen("/proc/config.gz", "r");

	if (!file) {
		pr_warn("failed to open system Kconfig\n");
		return -ENOENT;
	}

	while (gzgets(file, buf, sizeof(buf))) {
		err = bpf_object__process_kconfig_line(obj, buf, data);
		if (err) {
			pr_warn("error parsing system Kconfig line '%s': %d\n",
				buf, err);
			goto out;
		}
	}

out:
	gzclose(file);
	return err;
}

static int bpf_object__read_kconfig_mem(struct bpf_object *obj,
					const char *config, void *data)
{
	char buf[PATH_MAX];
	int err = 0;
	FILE *file;

	file = fmemopen((void *)config, strlen(config), "r");
	if (!file) {
		err = -errno;
		pr_warn("failed to open in-memory Kconfig: %d\n", err);
		return err;
	}

	while (fgets(buf, sizeof(buf), file)) {
		err = bpf_object__process_kconfig_line(obj, buf, data);
		if (err) {
			pr_warn("error parsing in-memory Kconfig line '%s': %d\n",
				buf, err);
			break;
		}
	}

	fclose(file);
	return err;
}

static int bpf_object__init_kconfig_map(struct bpf_object *obj)
{
	struct extern_desc *last_ext = NULL, *ext;
	size_t map_sz;
	int i, err;

	for (i = 0; i < obj->nr_extern; i++) {
		ext = &obj->externs[i];
		if (ext->type == EXT_KCFG)
			last_ext = ext;
	}

	if (!last_ext)
		return 0;

	map_sz = last_ext->kcfg.data_off + last_ext->kcfg.sz;
	err = bpf_object__init_internal_map(obj, LIBBPF_MAP_KCONFIG,
					    obj->efile.symbols_shndx,
					    NULL, map_sz);
	if (err)
		return err;

	obj->kconfig_map_idx = obj->nr_maps - 1;

	return 0;
}

static int bpf_object__init_user_maps(struct bpf_object *obj, bool strict)
{
	Elf_Data *symbols = obj->efile.symbols;
	int i, map_def_sz = 0, nr_maps = 0, nr_syms;
	Elf_Data *data = NULL;
	Elf_Scn *scn;

	if (obj->efile.maps_shndx < 0)
		return 0;

	if (!symbols)
		return -EINVAL;


	scn = elf_sec_by_idx(obj, obj->efile.maps_shndx);
	data = elf_sec_data(obj, scn);
	if (!scn || !data) {
		pr_warn("elf: failed to get legacy map definitions for %s\n",
			obj->path);
		return -EINVAL;
	}

	/*
	 * Count number of maps. Each map has a name.
	 * Array of maps is not supported: only the first element is
	 * considered.
	 *
	 * TODO: Detect array of map and report error.
	 */
	nr_syms = symbols->d_size / sizeof(GElf_Sym);
	for (i = 0; i < nr_syms; i++) {
		GElf_Sym sym;

		if (!gelf_getsym(symbols, i, &sym))
			continue;
		if (sym.st_shndx != obj->efile.maps_shndx)
			continue;
		nr_maps++;
	}
	/* Assume equally sized map definitions */
	pr_debug("elf: found %d legacy map definitions (%zd bytes) in %s\n",
		 nr_maps, data->d_size, obj->path);

	if (!data->d_size || nr_maps == 0 || (data->d_size % nr_maps) != 0) {
		pr_warn("elf: unable to determine legacy map definition size in %s\n",
			obj->path);
		return -EINVAL;
	}
	map_def_sz = data->d_size / nr_maps;

	/* Fill obj->maps using data in "maps" section.  */
	for (i = 0; i < nr_syms; i++) {
		GElf_Sym sym;
		const char *map_name;
		struct bpf_map_def *def;
		struct bpf_map *map;

		if (!gelf_getsym(symbols, i, &sym))
			continue;
		if (sym.st_shndx != obj->efile.maps_shndx)
			continue;

		map = bpf_object__add_map(obj);
		if (IS_ERR(map))
			return PTR_ERR(map);

		map_name = elf_sym_str(obj, sym.st_name);
		if (!map_name) {
			pr_warn("failed to get map #%d name sym string for obj %s\n",
				i, obj->path);
			return -LIBBPF_ERRNO__FORMAT;
		}

		map->libbpf_type = LIBBPF_MAP_UNSPEC;
		map->sec_idx = sym.st_shndx;
		map->sec_offset = sym.st_value;
		pr_debug("map '%s' (legacy): at sec_idx %d, offset %zu.\n",
			 map_name, map->sec_idx, map->sec_offset);
		if (sym.st_value + map_def_sz > data->d_size) {
			pr_warn("corrupted maps section in %s: last map \"%s\" too small\n",
				obj->path, map_name);
			return -EINVAL;
		}

		map->name = strdup(map_name);
		if (!map->name) {
			pr_warn("failed to alloc map name\n");
			return -ENOMEM;
		}
		pr_debug("map %d is \"%s\"\n", i, map->name);
		def = (struct bpf_map_def *)(data->d_buf + sym.st_value);
		/*
		 * If the definition of the map in the object file fits in
		 * bpf_map_def, copy it.  Any extra fields in our version
		 * of bpf_map_def will default to zero as a result of the
		 * calloc above.
		 */
		if (map_def_sz <= sizeof(struct bpf_map_def)) {
			memcpy(&map->def, def, map_def_sz);
		} else {
			/*
			 * Here the map structure being read is bigger than what
			 * we expect, truncate if the excess bits are all zero.
			 * If they are not zero, reject this map as
			 * incompatible.
			 */
			char *b;

			for (b = ((char *)def) + sizeof(struct bpf_map_def);
			     b < ((char *)def) + map_def_sz; b++) {
				if (*b != 0) {
					pr_warn("maps section in %s: \"%s\" has unrecognized, non-zero options\n",
						obj->path, map_name);
					if (strict)
						return -EINVAL;
				}
			}
			memcpy(&map->def, def, sizeof(struct bpf_map_def));
		}
	}
	return 0;
}

static const struct btf_type *
skip_mods_and_typedefs(const struct btf *btf, __u32 id, __u32 *res_id)
{
	const struct btf_type *t = btf__type_by_id(btf, id);

	if (res_id)
		*res_id = id;

	while (btf_is_mod(t) || btf_is_typedef(t)) {
		if (res_id)
			*res_id = t->type;
		t = btf__type_by_id(btf, t->type);
	}

	return t;
}

static const struct btf_type *
resolve_func_ptr(const struct btf *btf, __u32 id, __u32 *res_id)
{
	const struct btf_type *t;

	t = skip_mods_and_typedefs(btf, id, NULL);
	if (!btf_is_ptr(t))
		return NULL;

	t = skip_mods_and_typedefs(btf, t->type, res_id);

	return btf_is_func_proto(t) ? t : NULL;
}

static const char *btf_kind_str(const struct btf_type *t)
{
	switch (btf_kind(t)) {
	case BTF_KIND_UNKN: return "void";
	case BTF_KIND_INT: return "int";
	case BTF_KIND_PTR: return "ptr";
	case BTF_KIND_ARRAY: return "array";
	case BTF_KIND_STRUCT: return "struct";
	case BTF_KIND_UNION: return "union";
	case BTF_KIND_ENUM: return "enum";
	case BTF_KIND_FWD: return "fwd";
	case BTF_KIND_TYPEDEF: return "typedef";
	case BTF_KIND_VOLATILE: return "volatile";
	case BTF_KIND_CONST: return "const";
	case BTF_KIND_RESTRICT: return "restrict";
	case BTF_KIND_FUNC: return "func";
	case BTF_KIND_FUNC_PROTO: return "func_proto";
	case BTF_KIND_VAR: return "var";
	case BTF_KIND_DATASEC: return "datasec";
	default: return "unknown";
	}
}

/*
 * Fetch integer attribute of BTF map definition. Such attributes are
 * represented using a pointer to an array, in which dimensionality of array
 * encodes specified integer value. E.g., int (*type)[BPF_MAP_TYPE_ARRAY];
 * encodes `type => BPF_MAP_TYPE_ARRAY` key/value pair completely using BTF
 * type definition, while using only sizeof(void *) space in ELF data section.
 */
static bool get_map_field_int(const char *map_name, const struct btf *btf,
			      const struct btf_member *m, __u32 *res)
{
	const struct btf_type *t = skip_mods_and_typedefs(btf, m->type, NULL);
	const char *name = btf__name_by_offset(btf, m->name_off);
	const struct btf_array *arr_info;
	const struct btf_type *arr_t;

	if (!btf_is_ptr(t)) {
		pr_warn("map '%s': attr '%s': expected PTR, got %s.\n",
			map_name, name, btf_kind_str(t));
		return false;
	}

	arr_t = btf__type_by_id(btf, t->type);
	if (!arr_t) {
		pr_warn("map '%s': attr '%s': type [%u] not found.\n",
			map_name, name, t->type);
		return false;
	}
	if (!btf_is_array(arr_t)) {
		pr_warn("map '%s': attr '%s': expected ARRAY, got %s.\n",
			map_name, name, btf_kind_str(arr_t));
		return false;
	}
	arr_info = btf_array(arr_t);
	*res = arr_info->nelems;
	return true;
}

static int build_map_pin_path(struct bpf_map *map, const char *path)
{
	char buf[PATH_MAX];
	int len;

	if (!path)
		path = "/sys/fs/bpf";

	len = snprintf(buf, PATH_MAX, "%s/%s", path, bpf_map__name(map));
	if (len < 0)
		return -EINVAL;
	else if (len >= PATH_MAX)
		return -ENAMETOOLONG;

	return bpf_map__set_pin_path(map, buf);
}


static int parse_btf_map_def(struct bpf_object *obj,
			     struct bpf_map *map,
			     const struct btf_type *def,
			     bool strict, bool is_inner,
			     const char *pin_root_path)
{
	const struct btf_type *t;
	const struct btf_member *m;
	int vlen, i;

	vlen = btf_vlen(def);
	m = btf_members(def);
	for (i = 0; i < vlen; i++, m++) {
		const char *name = btf__name_by_offset(obj->btf, m->name_off);

		if (!name) {
			pr_warn("map '%s': invalid field #%d.\n", map->name, i);
			return -EINVAL;
		}
		if (strcmp(name, "type") == 0) {
			if (!get_map_field_int(map->name, obj->btf, m,
					       &map->def.type))
				return -EINVAL;
			pr_debug("map '%s': found type = %u.\n",
				 map->name, map->def.type);
		} else if (strcmp(name, "max_entries") == 0) {
			if (!get_map_field_int(map->name, obj->btf, m,
					       &map->def.max_entries))
				return -EINVAL;
			pr_debug("map '%s': found max_entries = %u.\n",
				 map->name, map->def.max_entries);
		} else if (strcmp(name, "map_flags") == 0) {
			if (!get_map_field_int(map->name, obj->btf, m,
					       &map->def.map_flags))
				return -EINVAL;
			pr_debug("map '%s': found map_flags = %u.\n",
				 map->name, map->def.map_flags);
		} else if (strcmp(name, "numa_node") == 0) {
			if (!get_map_field_int(map->name, obj->btf, m, &map->numa_node))
				return -EINVAL;
			pr_debug("map '%s': found numa_node = %u.\n", map->name, map->numa_node);
		} else if (strcmp(name, "key_size") == 0) {
			__u32 sz;

			if (!get_map_field_int(map->name, obj->btf, m, &sz))
				return -EINVAL;
			pr_debug("map '%s': found key_size = %u.\n",
				 map->name, sz);
			if (map->def.key_size && map->def.key_size != sz) {
				pr_warn("map '%s': conflicting key size %u != %u.\n",
					map->name, map->def.key_size, sz);
				return -EINVAL;
			}
			map->def.key_size = sz;
		} else if (strcmp(name, "key") == 0) {
			__s64 sz;

			t = btf__type_by_id(obj->btf, m->type);
			if (!t) {
				pr_warn("map '%s': key type [%d] not found.\n",
					map->name, m->type);
				return -EINVAL;
			}
			if (!btf_is_ptr(t)) {
				pr_warn("map '%s': key spec is not PTR: %s.\n",
					map->name, btf_kind_str(t));
				return -EINVAL;
			}
			sz = btf__resolve_size(obj->btf, t->type);
			if (sz < 0) {
				pr_warn("map '%s': can't determine key size for type [%u]: %zd.\n",
					map->name, t->type, (ssize_t)sz);
				return sz;
			}
			pr_debug("map '%s': found key [%u], sz = %zd.\n",
				 map->name, t->type, (ssize_t)sz);
			if (map->def.key_size && map->def.key_size != sz) {
				pr_warn("map '%s': conflicting key size %u != %zd.\n",
					map->name, map->def.key_size, (ssize_t)sz);
				return -EINVAL;
			}
			map->def.key_size = sz;
			map->btf_key_type_id = t->type;
		} else if (strcmp(name, "value_size") == 0) {
			__u32 sz;

			if (!get_map_field_int(map->name, obj->btf, m, &sz))
				return -EINVAL;
			pr_debug("map '%s': found value_size = %u.\n",
				 map->name, sz);
			if (map->def.value_size && map->def.value_size != sz) {
				pr_warn("map '%s': conflicting value size %u != %u.\n",
					map->name, map->def.value_size, sz);
				return -EINVAL;
			}
			map->def.value_size = sz;
		} else if (strcmp(name, "value") == 0) {
			__s64 sz;

			t = btf__type_by_id(obj->btf, m->type);
			if (!t) {
				pr_warn("map '%s': value type [%d] not found.\n",
					map->name, m->type);
				return -EINVAL;
			}
			if (!btf_is_ptr(t)) {
				pr_warn("map '%s': value spec is not PTR: %s.\n",
					map->name, btf_kind_str(t));
				return -EINVAL;
			}
			sz = btf__resolve_size(obj->btf, t->type);
			if (sz < 0) {
				pr_warn("map '%s': can't determine value size for type [%u]: %zd.\n",
					map->name, t->type, (ssize_t)sz);
				return sz;
			}
			pr_debug("map '%s': found value [%u], sz = %zd.\n",
				 map->name, t->type, (ssize_t)sz);
			if (map->def.value_size && map->def.value_size != sz) {
				pr_warn("map '%s': conflicting value size %u != %zd.\n",
					map->name, map->def.value_size, (ssize_t)sz);
				return -EINVAL;
			}
			map->def.value_size = sz;
			map->btf_value_type_id = t->type;
		}
		else if (strcmp(name, "values") == 0) {
			int err;

			if (is_inner) {
				pr_warn("map '%s': multi-level inner maps not supported.\n",
					map->name);
				return -ENOTSUP;
			}
			if (i != vlen - 1) {
				pr_warn("map '%s': '%s' member should be last.\n",
					map->name, name);
				return -EINVAL;
			}
			if (!bpf_map_type__is_map_in_map(map->def.type)) {
				pr_warn("map '%s': should be map-in-map.\n",
					map->name);
				return -ENOTSUP;
			}
			if (map->def.value_size && map->def.value_size != 4) {
				pr_warn("map '%s': conflicting value size %u != 4.\n",
					map->name, map->def.value_size);
				return -EINVAL;
			}
			map->def.value_size = 4;
			t = btf__type_by_id(obj->btf, m->type);
			if (!t) {
				pr_warn("map '%s': map-in-map inner type [%d] not found.\n",
					map->name, m->type);
				return -EINVAL;
			}
			if (!btf_is_array(t) || btf_array(t)->nelems) {
				pr_warn("map '%s': map-in-map inner spec is not a zero-sized array.\n",
					map->name);
				return -EINVAL;
			}
			t = skip_mods_and_typedefs(obj->btf, btf_array(t)->type,
						   NULL);
			if (!btf_is_ptr(t)) {
				pr_warn("map '%s': map-in-map inner def is of unexpected kind %s.\n",
					map->name, btf_kind_str(t));
				return -EINVAL;
			}
			t = skip_mods_and_typedefs(obj->btf, t->type, NULL);
			if (!btf_is_struct(t)) {
				pr_warn("map '%s': map-in-map inner def is of unexpected kind %s.\n",
					map->name, btf_kind_str(t));
				return -EINVAL;
			}

			map->inner_map = calloc(1, sizeof(*map->inner_map));
			if (!map->inner_map)
				return -ENOMEM;
			map->inner_map->sec_idx = obj->efile.btf_maps_shndx;
			map->inner_map->name = malloc(strlen(map->name) +
						      sizeof(".inner") + 1);
			if (!map->inner_map->name)
				return -ENOMEM;
			sprintf(map->inner_map->name, "%s.inner", map->name);

			err = parse_btf_map_def(obj, map->inner_map, t, strict,
						true /* is_inner */, NULL);
			if (err)
				return err;
		} else if (strcmp(name, "pinning") == 0) {
			__u32 val;
			int err;

			if (is_inner) {
				pr_debug("map '%s': inner def can't be pinned.\n",
					 map->name);
				return -EINVAL;
			}
			if (!get_map_field_int(map->name, obj->btf, m, &val))
				return -EINVAL;
			pr_debug("map '%s': found pinning = %u.\n",
				 map->name, val);

			if (val != LIBBPF_PIN_NONE &&
			    val != LIBBPF_PIN_BY_NAME) {
				pr_warn("map '%s': invalid pinning value %u.\n",
					map->name, val);
				return -EINVAL;
			}
			if (val == LIBBPF_PIN_BY_NAME) {
				err = build_map_pin_path(map, pin_root_path);
				if (err) {
					pr_warn("map '%s': couldn't build pin path.\n",
						map->name);
					return err;
				}
			}
		} else {
			if (strict) {
				pr_warn("map '%s': unknown field '%s'.\n",
					map->name, name);
				return -ENOTSUP;
			}
			pr_debug("map '%s': ignoring unknown field '%s'.\n",
				 map->name, name);
		}
	}

	if (map->def.type == BPF_MAP_TYPE_UNSPEC) {
		pr_warn("map '%s': map type isn't specified.\n", map->name);
		return -EINVAL;
	}

	return 0;
}

static int bpf_object__init_user_btf_map(struct bpf_object *obj,
					 const struct btf_type *sec,
					 int var_idx, int sec_idx,
					 const Elf_Data *data, bool strict,
					 const char *pin_root_path)
{
	const struct btf_type *var, *def;
	const struct btf_var_secinfo *vi;
	const struct btf_var *var_extra;
	const char *map_name;
	struct bpf_map *map;

	vi = btf_var_secinfos(sec) + var_idx;
	var = btf__type_by_id(obj->btf, vi->type);
	var_extra = btf_var(var);
	map_name = btf__name_by_offset(obj->btf, var->name_off);

	if (map_name == NULL || map_name[0] == '\0') {
		pr_warn("map #%d: empty name.\n", var_idx);
		return -EINVAL;
	}
	if ((__u64)vi->offset + vi->size > data->d_size) {
		pr_warn("map '%s' BTF data is corrupted.\n", map_name);
		return -EINVAL;
	}
	if (!btf_is_var(var)) {
		pr_warn("map '%s': unexpected var kind %s.\n",
			map_name, btf_kind_str(var));
		return -EINVAL;
	}
	if (var_extra->linkage != BTF_VAR_GLOBAL_ALLOCATED &&
	    var_extra->linkage != BTF_VAR_STATIC) {
		pr_warn("map '%s': unsupported var linkage %u.\n",
			map_name, var_extra->linkage);
		return -EOPNOTSUPP;
	}

	def = skip_mods_and_typedefs(obj->btf, var->type, NULL);
	if (!btf_is_struct(def)) {
		pr_warn("map '%s': unexpected def kind %s.\n",
			map_name, btf_kind_str(var));
		return -EINVAL;
	}
	if (def->size > vi->size) {
		pr_warn("map '%s': invalid def size.\n", map_name);
		return -EINVAL;
	}

	map = bpf_object__add_map(obj);
	if (IS_ERR(map))
		return PTR_ERR(map);
	map->name = strdup(map_name);
	if (!map->name) {
		pr_warn("map '%s': failed to alloc map name.\n", map_name);
		return -ENOMEM;
	}
	map->libbpf_type = LIBBPF_MAP_UNSPEC;
	map->def.type = BPF_MAP_TYPE_UNSPEC;
	map->sec_idx = sec_idx;
	map->sec_offset = vi->offset;
	map->btf_var_idx = var_idx;
	pr_debug("map '%s': at sec_idx %d, offset %zu.\n",
		 map_name, map->sec_idx, map->sec_offset);

	return parse_btf_map_def(obj, map, def, strict, false, pin_root_path);
}

static int bpf_object__init_user_btf_maps(struct bpf_object *obj, bool strict,
					  const char *pin_root_path)
{
	const struct btf_type *sec = NULL;
	int nr_types, i, vlen, err;
	const struct btf_type *t;
	const char *name;
	Elf_Data *data;
	Elf_Scn *scn;

	if (obj->efile.btf_maps_shndx < 0)
		return 0;

	scn = elf_sec_by_idx(obj, obj->efile.btf_maps_shndx);
	data = elf_sec_data(obj, scn);
	if (!scn || !data) {
		pr_warn("elf: failed to get %s map definitions for %s\n",
			MAPS_ELF_SEC, obj->path);
		return -EINVAL;
	}

	nr_types = btf__get_nr_types(obj->btf);
	for (i = 1; i <= nr_types; i++) {
		t = btf__type_by_id(obj->btf, i);
		if (!btf_is_datasec(t))
			continue;
		name = btf__name_by_offset(obj->btf, t->name_off);
		if (strcmp(name, MAPS_ELF_SEC) == 0) {
			sec = t;
			obj->efile.btf_maps_sec_btf_id = i;
			break;
		}
	}

	if (!sec) {
		pr_warn("DATASEC '%s' not found.\n", MAPS_ELF_SEC);
		return -ENOENT;
	}

	vlen = btf_vlen(sec);
	for (i = 0; i < vlen; i++) {
		err = bpf_object__init_user_btf_map(obj, sec, i,
						    obj->efile.btf_maps_shndx,
						    data, strict,
						    pin_root_path);
		if (err)
			return err;
	}

	return 0;
}

static int bpf_object__init_maps(struct bpf_object *obj,
				 const struct bpf_object_open_opts *opts)
{
	const char *pin_root_path;
	bool strict;
	int err;

	strict = !OPTS_GET(opts, relaxed_maps, false);
	pin_root_path = OPTS_GET(opts, pin_root_path, NULL);

	err = bpf_object__init_user_maps(obj, strict);
	err = err ?: bpf_object__init_user_btf_maps(obj, strict, pin_root_path);
	err = err ?: bpf_object__init_global_data_maps(obj);
	err = err ?: bpf_object__init_kconfig_map(obj);
	err = err ?: bpf_object__init_struct_ops_maps(obj);
	if (err)
		return err;

	return 0;
}

static bool section_have_execinstr(struct bpf_object *obj, int idx)
{
	GElf_Shdr sh;

	if (elf_sec_hdr(obj, elf_sec_by_idx(obj, idx), &sh))
		return false;

	return sh.sh_flags & SHF_EXECINSTR;
}

static bool btf_needs_sanitization(struct bpf_object *obj)
{
	bool has_func_global = kernel_supports(FEAT_BTF_GLOBAL_FUNC);
	bool has_datasec = kernel_supports(FEAT_BTF_DATASEC);
	bool has_func = kernel_supports(FEAT_BTF_FUNC);

	return !has_func || !has_datasec || !has_func_global;
}

static void bpf_object__sanitize_btf(struct bpf_object *obj, struct btf *btf)
{
	bool has_func_global = kernel_supports(FEAT_BTF_GLOBAL_FUNC);
	bool has_datasec = kernel_supports(FEAT_BTF_DATASEC);
	bool has_func = kernel_supports(FEAT_BTF_FUNC);
	struct btf_type *t;
	int i, j, vlen;

	for (i = 1; i <= btf__get_nr_types(btf); i++) {
		t = (struct btf_type *)btf__type_by_id(btf, i);

		if (!has_datasec && btf_is_var(t)) {
			/* replace VAR with INT */
			t->info = BTF_INFO_ENC(BTF_KIND_INT, 0, 0);
			/*
			 * using size = 1 is the safest choice, 4 will be too
			 * big and cause kernel BTF validation failure if
			 * original variable took less than 4 bytes
			 */
			t->size = 1;
			*(int *)(t + 1) = BTF_INT_ENC(0, 0, 8);
		} else if (!has_datasec && btf_is_datasec(t)) {
			/* replace DATASEC with STRUCT */
			const struct btf_var_secinfo *v = btf_var_secinfos(t);
			struct btf_member *m = btf_members(t);
			struct btf_type *vt;
			char *name;

			name = (char *)btf__name_by_offset(btf, t->name_off);
			while (*name) {
				if (*name == '.')
					*name = '_';
				name++;
			}

			vlen = btf_vlen(t);
			t->info = BTF_INFO_ENC(BTF_KIND_STRUCT, 0, vlen);
			for (j = 0; j < vlen; j++, v++, m++) {
				/* order of field assignments is important */
				m->offset = v->offset * 8;
				m->type = v->type;
				/* preserve variable name as member name */
				vt = (void *)btf__type_by_id(btf, v->type);
				m->name_off = vt->name_off;
			}
		} else if (!has_func && btf_is_func_proto(t)) {
			/* replace FUNC_PROTO with ENUM */
			vlen = btf_vlen(t);
			t->info = BTF_INFO_ENC(BTF_KIND_ENUM, 0, vlen);
			t->size = sizeof(__u32); /* kernel enforced */
		} else if (!has_func && btf_is_func(t)) {
			/* replace FUNC with TYPEDEF */
			t->info = BTF_INFO_ENC(BTF_KIND_TYPEDEF, 0, 0);
		} else if (!has_func_global && btf_is_func(t)) {
			/* replace BTF_FUNC_GLOBAL with BTF_FUNC_STATIC */
			t->info = BTF_INFO_ENC(BTF_KIND_FUNC, 0, 0);
		}
	}
}

static bool libbpf_needs_btf(const struct bpf_object *obj)
{
	return obj->efile.btf_maps_shndx >= 0 ||
	       obj->efile.st_ops_shndx >= 0 ||
	       obj->nr_extern > 0;
}

static bool kernel_needs_btf(const struct bpf_object *obj)
{
	return obj->efile.st_ops_shndx >= 0;
}

static int bpf_object__init_btf(struct bpf_object *obj,
				Elf_Data *btf_data,
				Elf_Data *btf_ext_data)
{
	int err = -ENOENT;

	if (btf_data) {
		obj->btf = btf__new(btf_data->d_buf, btf_data->d_size);
		if (IS_ERR(obj->btf)) {
			err = PTR_ERR(obj->btf);
			obj->btf = NULL;
			pr_warn("Error loading ELF section %s: %d.\n",
				BTF_ELF_SEC, err);
			goto out;
		}
		/* enforce 8-byte pointers for BPF-targeted BTFs */
		btf__set_pointer_size(obj->btf, 8);
		err = 0;
	}
	if (btf_ext_data) {
		if (!obj->btf) {
			pr_debug("Ignore ELF section %s because its depending ELF section %s is not found.\n",
				 BTF_EXT_ELF_SEC, BTF_ELF_SEC);
			goto out;
		}
		obj->btf_ext = btf_ext__new(btf_ext_data->d_buf,
					    btf_ext_data->d_size);
		if (IS_ERR(obj->btf_ext)) {
			pr_warn("Error loading ELF section %s: %ld. Ignored and continue.\n",
				BTF_EXT_ELF_SEC, PTR_ERR(obj->btf_ext));
			obj->btf_ext = NULL;
			goto out;
		}
	}
out:
	if (err && libbpf_needs_btf(obj)) {
		pr_warn("BTF is required, but is missing or corrupted.\n");
		return err;
	}
	return 0;
}

static int bpf_object__finalize_btf(struct bpf_object *obj)
{
	int err;

	if (!obj->btf)
		return 0;

	err = btf__finalize_data(obj, obj->btf);
	if (err) {
		pr_warn("Error finalizing %s: %d.\n", BTF_ELF_SEC, err);
		return err;
	}

	return 0;
}

static bool prog_needs_vmlinux_btf(struct bpf_program *prog)
{
	if (prog->type == BPF_PROG_TYPE_STRUCT_OPS ||
	    prog->type == BPF_PROG_TYPE_LSM)
		return true;

	/* BPF_PROG_TYPE_TRACING programs which do not attach to other programs
	 * also need vmlinux BTF
	 */
	if (prog->type == BPF_PROG_TYPE_TRACING && !prog->attach_prog_fd)
		return true;

	return false;
}

static bool obj_needs_vmlinux_btf(const struct bpf_object *obj)
{
	struct bpf_program *prog;
<<<<<<< HEAD
	int i, err;

	/* CO-RE relocations need kernel BTF */
	if (obj->btf_ext && obj->btf_ext->core_relo_info.len)
		need_vmlinux_btf = true;
=======
	int i;

	/* CO-RE relocations need kernel BTF */
	if (obj->btf_ext && obj->btf_ext->core_relo_info.len)
		return true;

	/* Support for typed ksyms needs kernel BTF */
	for (i = 0; i < obj->nr_extern; i++) {
		const struct extern_desc *ext;

		ext = &obj->externs[i];
		if (ext->type == EXT_KSYM && ext->ksym.type_id)
			return true;
	}
>>>>>>> 356006a6

	/* Support for typed ksyms needs kernel BTF */
	for (i = 0; i < obj->nr_extern; i++) {
		const struct extern_desc *ext;

		ext = &obj->externs[i];
		if (ext->type == EXT_KSYM && ext->ksym.type_id) {
			need_vmlinux_btf = true;
			break;
		}
	}

	bpf_object__for_each_program(prog, obj) {
		if (!prog->load)
			continue;
		if (prog_needs_vmlinux_btf(prog))
			return true;
	}

	return false;
}

static int bpf_object__load_vmlinux_btf(struct bpf_object *obj, bool force)
{
	int err;

	/* btf_vmlinux could be loaded earlier */
	if (obj->btf_vmlinux)
		return 0;

	if (!force && !obj_needs_vmlinux_btf(obj))
		return 0;

	obj->btf_vmlinux = libbpf_find_kernel_btf();
	if (IS_ERR(obj->btf_vmlinux)) {
		err = PTR_ERR(obj->btf_vmlinux);
		pr_warn("Error loading vmlinux BTF: %d\n", err);
		obj->btf_vmlinux = NULL;
		return err;
	}
	return 0;
}

static int bpf_object__sanitize_and_load_btf(struct bpf_object *obj)
{
	struct btf *kern_btf = obj->btf;
	bool btf_mandatory, sanitize;
	int err = 0;

	if (!obj->btf)
		return 0;

	if (!kernel_supports(FEAT_BTF)) {
		if (kernel_needs_btf(obj)) {
			err = -EOPNOTSUPP;
			goto report;
		}
		pr_debug("Kernel doesn't support BTF, skipping uploading it.\n");
		return 0;
	}

	sanitize = btf_needs_sanitization(obj);
	if (sanitize) {
		const void *raw_data;
		__u32 sz;

		/* clone BTF to sanitize a copy and leave the original intact */
		raw_data = btf__get_raw_data(obj->btf, &sz);
		kern_btf = btf__new(raw_data, sz);
		if (IS_ERR(kern_btf))
			return PTR_ERR(kern_btf);

		/* enforce 8-byte pointers for BPF-targeted BTFs */
		btf__set_pointer_size(obj->btf, 8);
		bpf_object__sanitize_btf(obj, kern_btf);
	}

	err = btf__load(kern_btf);
	if (sanitize) {
		if (!err) {
			/* move fd to libbpf's BTF */
			btf__set_fd(obj->btf, btf__fd(kern_btf));
			btf__set_fd(kern_btf, -1);
		}
		btf__free(kern_btf);
	}
report:
	if (err) {
		btf_mandatory = kernel_needs_btf(obj);
		pr_warn("Error loading .BTF into kernel: %d. %s\n", err,
			btf_mandatory ? "BTF is mandatory, can't proceed."
				      : "BTF is optional, ignoring.");
		if (!btf_mandatory)
			err = 0;
	}
	return err;
}

static const char *elf_sym_str(const struct bpf_object *obj, size_t off)
{
	const char *name;

	name = elf_strptr(obj->efile.elf, obj->efile.strtabidx, off);
	if (!name) {
		pr_warn("elf: failed to get section name string at offset %zu from %s: %s\n",
			off, obj->path, elf_errmsg(-1));
		return NULL;
	}

	return name;
}
<<<<<<< HEAD

static const char *elf_sec_str(const struct bpf_object *obj, size_t off)
{
	const char *name;

	name = elf_strptr(obj->efile.elf, obj->efile.shstrndx, off);
	if (!name) {
		pr_warn("elf: failed to get section name string at offset %zu from %s: %s\n",
			off, obj->path, elf_errmsg(-1));
		return NULL;
	}

	return name;
}

static Elf_Scn *elf_sec_by_idx(const struct bpf_object *obj, size_t idx)
{
	Elf_Scn *scn;

	scn = elf_getscn(obj->efile.elf, idx);
	if (!scn) {
		pr_warn("elf: failed to get section(%zu) from %s: %s\n",
			idx, obj->path, elf_errmsg(-1));
		return NULL;
	}
	return scn;
}

=======

static const char *elf_sec_str(const struct bpf_object *obj, size_t off)
{
	const char *name;

	name = elf_strptr(obj->efile.elf, obj->efile.shstrndx, off);
	if (!name) {
		pr_warn("elf: failed to get section name string at offset %zu from %s: %s\n",
			off, obj->path, elf_errmsg(-1));
		return NULL;
	}

	return name;
}

static Elf_Scn *elf_sec_by_idx(const struct bpf_object *obj, size_t idx)
{
	Elf_Scn *scn;

	scn = elf_getscn(obj->efile.elf, idx);
	if (!scn) {
		pr_warn("elf: failed to get section(%zu) from %s: %s\n",
			idx, obj->path, elf_errmsg(-1));
		return NULL;
	}
	return scn;
}

>>>>>>> 356006a6
static Elf_Scn *elf_sec_by_name(const struct bpf_object *obj, const char *name)
{
	Elf_Scn *scn = NULL;
	Elf *elf = obj->efile.elf;
	const char *sec_name;
<<<<<<< HEAD

	while ((scn = elf_nextscn(elf, scn)) != NULL) {
		sec_name = elf_sec_name(obj, scn);
		if (!sec_name)
			return NULL;
=======

	while ((scn = elf_nextscn(elf, scn)) != NULL) {
		sec_name = elf_sec_name(obj, scn);
		if (!sec_name)
			return NULL;

		if (strcmp(sec_name, name) != 0)
			continue;

		return scn;
	}
	return NULL;
}

static int elf_sec_hdr(const struct bpf_object *obj, Elf_Scn *scn, GElf_Shdr *hdr)
{
	if (!scn)
		return -EINVAL;

	if (gelf_getshdr(scn, hdr) != hdr) {
		pr_warn("elf: failed to get section(%zu) header from %s: %s\n",
			elf_ndxscn(scn), obj->path, elf_errmsg(-1));
		return -EINVAL;
	}

	return 0;
}

static const char *elf_sec_name(const struct bpf_object *obj, Elf_Scn *scn)
{
	const char *name;
	GElf_Shdr sh;

	if (!scn)
		return NULL;

	if (elf_sec_hdr(obj, scn, &sh))
		return NULL;

	name = elf_sec_str(obj, sh.sh_name);
	if (!name) {
		pr_warn("elf: failed to get section(%zu) name from %s: %s\n",
			elf_ndxscn(scn), obj->path, elf_errmsg(-1));
		return NULL;
	}

	return name;
}

static Elf_Data *elf_sec_data(const struct bpf_object *obj, Elf_Scn *scn)
{
	Elf_Data *data;

	if (!scn)
		return NULL;

	data = elf_getdata(scn, 0);
	if (!data) {
		pr_warn("elf: failed to get section(%zu) %s data from %s: %s\n",
			elf_ndxscn(scn), elf_sec_name(obj, scn) ?: "<?>",
			obj->path, elf_errmsg(-1));
		return NULL;
	}

	return data;
}

static int elf_sym_by_sec_off(const struct bpf_object *obj, size_t sec_idx,
			      size_t off, __u32 sym_type, GElf_Sym *sym)
{
	Elf_Data *symbols = obj->efile.symbols;
	size_t n = symbols->d_size / sizeof(GElf_Sym);
	int i;

	for (i = 0; i < n; i++) {
		if (!gelf_getsym(symbols, i, sym))
			continue;
		if (sym->st_shndx != sec_idx || sym->st_value != off)
			continue;
		if (GELF_ST_TYPE(sym->st_info) != sym_type)
			continue;
		return 0;
	}

	return -ENOENT;
}

static bool is_sec_name_dwarf(const char *name)
{
	/* approximation, but the actual list is too long */
	return strncmp(name, ".debug_", sizeof(".debug_") - 1) == 0;
}

static bool ignore_elf_section(GElf_Shdr *hdr, const char *name)
{
	/* no special handling of .strtab */
	if (hdr->sh_type == SHT_STRTAB)
		return true;

	/* ignore .llvm_addrsig section as well */
	if (hdr->sh_type == 0x6FFF4C03 /* SHT_LLVM_ADDRSIG */)
		return true;

	/* no subprograms will lead to an empty .text section, ignore it */
	if (hdr->sh_type == SHT_PROGBITS && hdr->sh_size == 0 &&
	    strcmp(name, ".text") == 0)
		return true;

	/* DWARF sections */
	if (is_sec_name_dwarf(name))
		return true;

	if (strncmp(name, ".rel", sizeof(".rel") - 1) == 0) {
		name += sizeof(".rel") - 1;
		/* DWARF section relocations */
		if (is_sec_name_dwarf(name))
			return true;

		/* .BTF and .BTF.ext don't need relocations */
		if (strcmp(name, BTF_ELF_SEC) == 0 ||
		    strcmp(name, BTF_EXT_ELF_SEC) == 0)
			return true;
	}

	return false;
}

static int cmp_progs(const void *_a, const void *_b)
{
	const struct bpf_program *a = _a;
	const struct bpf_program *b = _b;

	if (a->sec_idx != b->sec_idx)
		return a->sec_idx < b->sec_idx ? -1 : 1;

	/* sec_insn_off can't be the same within the section */
	return a->sec_insn_off < b->sec_insn_off ? -1 : 1;
}

static int bpf_object__elf_collect(struct bpf_object *obj)
{
	Elf *elf = obj->efile.elf;
	Elf_Data *btf_ext_data = NULL;
	Elf_Data *btf_data = NULL;
	int idx = 0, err = 0;
	const char *name;
	Elf_Data *data;
	Elf_Scn *scn;
	GElf_Shdr sh;

	/* a bunch of ELF parsing functionality depends on processing symbols,
	 * so do the first pass and find the symbol table
	 */
	scn = NULL;
	while ((scn = elf_nextscn(elf, scn)) != NULL) {
		if (elf_sec_hdr(obj, scn, &sh))
			return -LIBBPF_ERRNO__FORMAT;

		if (sh.sh_type == SHT_SYMTAB) {
			if (obj->efile.symbols) {
				pr_warn("elf: multiple symbol tables in %s\n", obj->path);
				return -LIBBPF_ERRNO__FORMAT;
			}

			data = elf_sec_data(obj, scn);
			if (!data)
				return -LIBBPF_ERRNO__FORMAT;

			obj->efile.symbols = data;
			obj->efile.symbols_shndx = elf_ndxscn(scn);
			obj->efile.strtabidx = sh.sh_link;
		}
	}

	scn = NULL;
	while ((scn = elf_nextscn(elf, scn)) != NULL) {
		idx++;

		if (elf_sec_hdr(obj, scn, &sh))
			return -LIBBPF_ERRNO__FORMAT;

		name = elf_sec_str(obj, sh.sh_name);
		if (!name)
			return -LIBBPF_ERRNO__FORMAT;

		if (ignore_elf_section(&sh, name))
			continue;

		data = elf_sec_data(obj, scn);
		if (!data)
			return -LIBBPF_ERRNO__FORMAT;

		pr_debug("elf: section(%d) %s, size %ld, link %d, flags %lx, type=%d\n",
			 idx, name, (unsigned long)data->d_size,
			 (int)sh.sh_link, (unsigned long)sh.sh_flags,
			 (int)sh.sh_type);

		if (strcmp(name, "license") == 0) {
			err = bpf_object__init_license(obj, data->d_buf, data->d_size);
			if (err)
				return err;
		} else if (strcmp(name, "version") == 0) {
			err = bpf_object__init_kversion(obj, data->d_buf, data->d_size);
			if (err)
				return err;
		} else if (strcmp(name, "maps") == 0) {
			obj->efile.maps_shndx = idx;
		} else if (strcmp(name, MAPS_ELF_SEC) == 0) {
			obj->efile.btf_maps_shndx = idx;
		} else if (strcmp(name, BTF_ELF_SEC) == 0) {
			btf_data = data;
		} else if (strcmp(name, BTF_EXT_ELF_SEC) == 0) {
			btf_ext_data = data;
		} else if (sh.sh_type == SHT_SYMTAB) {
			/* already processed during the first pass above */
		} else if (sh.sh_type == SHT_PROGBITS && data->d_size > 0) {
			if (sh.sh_flags & SHF_EXECINSTR) {
				if (strcmp(name, ".text") == 0)
					obj->efile.text_shndx = idx;
				err = bpf_object__add_programs(obj, data, name, idx);
				if (err)
					return err;
			} else if (strcmp(name, DATA_SEC) == 0) {
				obj->efile.data = data;
				obj->efile.data_shndx = idx;
			} else if (strcmp(name, RODATA_SEC) == 0) {
				obj->efile.rodata = data;
				obj->efile.rodata_shndx = idx;
			} else if (strcmp(name, STRUCT_OPS_SEC) == 0) {
				obj->efile.st_ops_data = data;
				obj->efile.st_ops_shndx = idx;
			} else {
				pr_info("elf: skipping unrecognized data section(%d) %s\n",
					idx, name);
			}
		} else if (sh.sh_type == SHT_REL) {
			int nr_sects = obj->efile.nr_reloc_sects;
			void *sects = obj->efile.reloc_sects;
			int sec = sh.sh_info; /* points to other section */

			/* Only do relo for section with exec instructions */
			if (!section_have_execinstr(obj, sec) &&
			    strcmp(name, ".rel" STRUCT_OPS_SEC) &&
			    strcmp(name, ".rel" MAPS_ELF_SEC)) {
				pr_info("elf: skipping relo section(%d) %s for section(%d) %s\n",
					idx, name, sec,
					elf_sec_name(obj, elf_sec_by_idx(obj, sec)) ?: "<?>");
				continue;
			}

			sects = libbpf_reallocarray(sects, nr_sects + 1,
						    sizeof(*obj->efile.reloc_sects));
			if (!sects)
				return -ENOMEM;
>>>>>>> 356006a6

		if (strcmp(sec_name, name) != 0)
			continue;

		return scn;
	}
	return NULL;
}

static int elf_sec_hdr(const struct bpf_object *obj, Elf_Scn *scn, GElf_Shdr *hdr)
{
	if (!scn)
		return -EINVAL;

	if (gelf_getshdr(scn, hdr) != hdr) {
		pr_warn("elf: failed to get section(%zu) header from %s: %s\n",
			elf_ndxscn(scn), obj->path, elf_errmsg(-1));
		return -EINVAL;
	}

	return 0;
}

static const char *elf_sec_name(const struct bpf_object *obj, Elf_Scn *scn)
{
	const char *name;
	GElf_Shdr sh;

	if (!scn)
		return NULL;

	if (elf_sec_hdr(obj, scn, &sh))
		return NULL;

	name = elf_sec_str(obj, sh.sh_name);
	if (!name) {
		pr_warn("elf: failed to get section(%zu) name from %s: %s\n",
			elf_ndxscn(scn), obj->path, elf_errmsg(-1));
		return NULL;
	}

	return name;
}

static Elf_Data *elf_sec_data(const struct bpf_object *obj, Elf_Scn *scn)
{
	Elf_Data *data;

	if (!scn)
		return NULL;

	data = elf_getdata(scn, 0);
	if (!data) {
		pr_warn("elf: failed to get section(%zu) %s data from %s: %s\n",
			elf_ndxscn(scn), elf_sec_name(obj, scn) ?: "<?>",
			obj->path, elf_errmsg(-1));
		return NULL;
	}

	return data;
}

static int elf_sym_by_sec_off(const struct bpf_object *obj, size_t sec_idx,
			      size_t off, __u32 sym_type, GElf_Sym *sym)
{
	Elf_Data *symbols = obj->efile.symbols;
	size_t n = symbols->d_size / sizeof(GElf_Sym);
	int i;

	for (i = 0; i < n; i++) {
		if (!gelf_getsym(symbols, i, sym))
			continue;
		if (sym->st_shndx != sec_idx || sym->st_value != off)
			continue;
		if (GELF_ST_TYPE(sym->st_info) != sym_type)
			continue;
		return 0;
	}

	return -ENOENT;
}

static bool is_sec_name_dwarf(const char *name)
{
	/* approximation, but the actual list is too long */
	return strncmp(name, ".debug_", sizeof(".debug_") - 1) == 0;
}

static bool ignore_elf_section(GElf_Shdr *hdr, const char *name)
{
	/* no special handling of .strtab */
	if (hdr->sh_type == SHT_STRTAB)
		return true;

	/* ignore .llvm_addrsig section as well */
	if (hdr->sh_type == 0x6FFF4C03 /* SHT_LLVM_ADDRSIG */)
		return true;

	/* no subprograms will lead to an empty .text section, ignore it */
	if (hdr->sh_type == SHT_PROGBITS && hdr->sh_size == 0 &&
	    strcmp(name, ".text") == 0)
		return true;

	/* DWARF sections */
	if (is_sec_name_dwarf(name))
		return true;

	if (strncmp(name, ".rel", sizeof(".rel") - 1) == 0) {
		name += sizeof(".rel") - 1;
		/* DWARF section relocations */
		if (is_sec_name_dwarf(name))
			return true;

		/* .BTF and .BTF.ext don't need relocations */
		if (strcmp(name, BTF_ELF_SEC) == 0 ||
		    strcmp(name, BTF_EXT_ELF_SEC) == 0)
			return true;
	}

	return false;
}

static int cmp_progs(const void *_a, const void *_b)
{
	const struct bpf_program *a = _a;
	const struct bpf_program *b = _b;

	if (a->sec_idx != b->sec_idx)
		return a->sec_idx < b->sec_idx ? -1 : 1;

	/* sec_insn_off can't be the same within the section */
	return a->sec_insn_off < b->sec_insn_off ? -1 : 1;
}

static int bpf_object__elf_collect(struct bpf_object *obj)
{
	Elf *elf = obj->efile.elf;
	Elf_Data *btf_ext_data = NULL;
	Elf_Data *btf_data = NULL;
	int idx = 0, err = 0;
	const char *name;
	Elf_Data *data;
	Elf_Scn *scn;
	GElf_Shdr sh;

	/* a bunch of ELF parsing functionality depends on processing symbols,
	 * so do the first pass and find the symbol table
	 */
	scn = NULL;
	while ((scn = elf_nextscn(elf, scn)) != NULL) {
		if (elf_sec_hdr(obj, scn, &sh))
			return -LIBBPF_ERRNO__FORMAT;

		if (sh.sh_type == SHT_SYMTAB) {
			if (obj->efile.symbols) {
				pr_warn("elf: multiple symbol tables in %s\n", obj->path);
				return -LIBBPF_ERRNO__FORMAT;
			}

			data = elf_sec_data(obj, scn);
			if (!data)
				return -LIBBPF_ERRNO__FORMAT;

			obj->efile.symbols = data;
			obj->efile.symbols_shndx = elf_ndxscn(scn);
			obj->efile.strtabidx = sh.sh_link;
		}
	}

	scn = NULL;
	while ((scn = elf_nextscn(elf, scn)) != NULL) {
		idx++;

		if (elf_sec_hdr(obj, scn, &sh))
			return -LIBBPF_ERRNO__FORMAT;

		name = elf_sec_str(obj, sh.sh_name);
		if (!name)
			return -LIBBPF_ERRNO__FORMAT;

		if (ignore_elf_section(&sh, name))
			continue;

		data = elf_sec_data(obj, scn);
		if (!data)
			return -LIBBPF_ERRNO__FORMAT;

		pr_debug("elf: section(%d) %s, size %ld, link %d, flags %lx, type=%d\n",
			 idx, name, (unsigned long)data->d_size,
			 (int)sh.sh_link, (unsigned long)sh.sh_flags,
			 (int)sh.sh_type);

		if (strcmp(name, "license") == 0) {
			err = bpf_object__init_license(obj, data->d_buf, data->d_size);
			if (err)
				return err;
		} else if (strcmp(name, "version") == 0) {
			err = bpf_object__init_kversion(obj, data->d_buf, data->d_size);
			if (err)
				return err;
		} else if (strcmp(name, "maps") == 0) {
			obj->efile.maps_shndx = idx;
		} else if (strcmp(name, MAPS_ELF_SEC) == 0) {
			obj->efile.btf_maps_shndx = idx;
		} else if (strcmp(name, BTF_ELF_SEC) == 0) {
			btf_data = data;
		} else if (strcmp(name, BTF_EXT_ELF_SEC) == 0) {
			btf_ext_data = data;
		} else if (sh.sh_type == SHT_SYMTAB) {
			/* already processed during the first pass above */
		} else if (sh.sh_type == SHT_PROGBITS && data->d_size > 0) {
			if (sh.sh_flags & SHF_EXECINSTR) {
				if (strcmp(name, ".text") == 0)
					obj->efile.text_shndx = idx;
				err = bpf_object__add_programs(obj, data, name, idx);
				if (err)
					return err;
			} else if (strcmp(name, DATA_SEC) == 0) {
				obj->efile.data = data;
				obj->efile.data_shndx = idx;
			} else if (strcmp(name, RODATA_SEC) == 0) {
				obj->efile.rodata = data;
				obj->efile.rodata_shndx = idx;
			} else if (strcmp(name, STRUCT_OPS_SEC) == 0) {
				obj->efile.st_ops_data = data;
				obj->efile.st_ops_shndx = idx;
			} else {
				pr_info("elf: skipping unrecognized data section(%d) %s\n",
					idx, name);
			}
		} else if (sh.sh_type == SHT_REL) {
			int nr_sects = obj->efile.nr_reloc_sects;
			void *sects = obj->efile.reloc_sects;
			int sec = sh.sh_info; /* points to other section */

			/* Only do relo for section with exec instructions */
			if (!section_have_execinstr(obj, sec) &&
			    strcmp(name, ".rel" STRUCT_OPS_SEC) &&
			    strcmp(name, ".rel" MAPS_ELF_SEC)) {
				pr_info("elf: skipping relo section(%d) %s for section(%d) %s\n",
					idx, name, sec,
					elf_sec_name(obj, elf_sec_by_idx(obj, sec)) ?: "<?>");
				continue;
			}

			sects = libbpf_reallocarray(sects, nr_sects + 1,
						    sizeof(*obj->efile.reloc_sects));
			if (!sects)
				return -ENOMEM;

			obj->efile.reloc_sects = sects;
			obj->efile.nr_reloc_sects++;

			obj->efile.reloc_sects[nr_sects].shdr = sh;
			obj->efile.reloc_sects[nr_sects].data = data;
		} else if (sh.sh_type == SHT_NOBITS && strcmp(name, BSS_SEC) == 0) {
			obj->efile.bss = data;
			obj->efile.bss_shndx = idx;
		} else {
			pr_info("elf: skipping section(%d) %s (size %zu)\n", idx, name,
				(size_t)sh.sh_size);
		}
	}

	if (!obj->efile.strtabidx || obj->efile.strtabidx > idx) {
		pr_warn("elf: symbol strings section missing or invalid in %s\n", obj->path);
		return -LIBBPF_ERRNO__FORMAT;
	}

	/* sort BPF programs by section name and in-section instruction offset
	 * for faster search */
	qsort(obj->programs, obj->nr_programs, sizeof(*obj->programs), cmp_progs);

	return bpf_object__init_btf(obj, btf_data, btf_ext_data);
}

static bool sym_is_extern(const GElf_Sym *sym)
{
	int bind = GELF_ST_BIND(sym->st_info);
	/* externs are symbols w/ type=NOTYPE, bind=GLOBAL|WEAK, section=UND */
	return sym->st_shndx == SHN_UNDEF &&
	       (bind == STB_GLOBAL || bind == STB_WEAK) &&
	       GELF_ST_TYPE(sym->st_info) == STT_NOTYPE;
}

static int find_extern_btf_id(const struct btf *btf, const char *ext_name)
{
	const struct btf_type *t;
	const char *var_name;
	int i, n;

	if (!btf)
		return -ESRCH;

	n = btf__get_nr_types(btf);
	for (i = 1; i <= n; i++) {
		t = btf__type_by_id(btf, i);

		if (!btf_is_var(t))
			continue;

		var_name = btf__name_by_offset(btf, t->name_off);
		if (strcmp(var_name, ext_name))
			continue;

		if (btf_var(t)->linkage != BTF_VAR_GLOBAL_EXTERN)
			return -EINVAL;

		return i;
	}

	return -ENOENT;
}

static int find_extern_sec_btf_id(struct btf *btf, int ext_btf_id) {
	const struct btf_var_secinfo *vs;
	const struct btf_type *t;
	int i, j, n;

	if (!btf)
		return -ESRCH;

	n = btf__get_nr_types(btf);
	for (i = 1; i <= n; i++) {
		t = btf__type_by_id(btf, i);

		if (!btf_is_datasec(t))
			continue;

		vs = btf_var_secinfos(t);
		for (j = 0; j < btf_vlen(t); j++, vs++) {
			if (vs->type == ext_btf_id)
				return i;
		}
	}

	return -ENOENT;
}

static enum kcfg_type find_kcfg_type(const struct btf *btf, int id,
				     bool *is_signed)
{
	const struct btf_type *t;
	const char *name;

	t = skip_mods_and_typedefs(btf, id, NULL);
	name = btf__name_by_offset(btf, t->name_off);

	if (is_signed)
		*is_signed = false;
	switch (btf_kind(t)) {
	case BTF_KIND_INT: {
		int enc = btf_int_encoding(t);

		if (enc & BTF_INT_BOOL)
			return t->size == 1 ? KCFG_BOOL : KCFG_UNKNOWN;
		if (is_signed)
			*is_signed = enc & BTF_INT_SIGNED;
		if (t->size == 1)
			return KCFG_CHAR;
		if (t->size < 1 || t->size > 8 || (t->size & (t->size - 1)))
			return KCFG_UNKNOWN;
		return KCFG_INT;
	}
	case BTF_KIND_ENUM:
		if (t->size != 4)
			return KCFG_UNKNOWN;
		if (strcmp(name, "libbpf_tristate"))
			return KCFG_UNKNOWN;
		return KCFG_TRISTATE;
	case BTF_KIND_ARRAY:
		if (btf_array(t)->nelems == 0)
			return KCFG_UNKNOWN;
		if (find_kcfg_type(btf, btf_array(t)->type, NULL) != KCFG_CHAR)
			return KCFG_UNKNOWN;
		return KCFG_CHAR_ARR;
	default:
		return KCFG_UNKNOWN;
	}
}

static int cmp_externs(const void *_a, const void *_b)
{
	const struct extern_desc *a = _a;
	const struct extern_desc *b = _b;

	if (a->type != b->type)
		return a->type < b->type ? -1 : 1;

	if (a->type == EXT_KCFG) {
		/* descending order by alignment requirements */
		if (a->kcfg.align != b->kcfg.align)
			return a->kcfg.align > b->kcfg.align ? -1 : 1;
		/* ascending order by size, within same alignment class */
		if (a->kcfg.sz != b->kcfg.sz)
			return a->kcfg.sz < b->kcfg.sz ? -1 : 1;
	}

	/* resolve ties by name */
	return strcmp(a->name, b->name);
}

static int find_int_btf_id(const struct btf *btf)
{
	const struct btf_type *t;
	int i, n;

	n = btf__get_nr_types(btf);
	for (i = 1; i <= n; i++) {
		t = btf__type_by_id(btf, i);

		if (btf_is_int(t) && btf_int_bits(t) == 32)
			return i;
	}

	return 0;
}

static int bpf_object__collect_externs(struct bpf_object *obj)
{
	struct btf_type *sec, *kcfg_sec = NULL, *ksym_sec = NULL;
	const struct btf_type *t;
	struct extern_desc *ext;
	int i, n, off;
	const char *ext_name, *sec_name;
	Elf_Scn *scn;
	GElf_Shdr sh;

	if (!obj->efile.symbols)
		return 0;

	scn = elf_sec_by_idx(obj, obj->efile.symbols_shndx);
	if (elf_sec_hdr(obj, scn, &sh))
		return -LIBBPF_ERRNO__FORMAT;

	n = sh.sh_size / sh.sh_entsize;
	pr_debug("looking for externs among %d symbols...\n", n);

	for (i = 0; i < n; i++) {
		GElf_Sym sym;

		if (!gelf_getsym(obj->efile.symbols, i, &sym))
			return -LIBBPF_ERRNO__FORMAT;
		if (!sym_is_extern(&sym))
			continue;
		ext_name = elf_sym_str(obj, sym.st_name);
		if (!ext_name || !ext_name[0])
			continue;

		ext = obj->externs;
		ext = libbpf_reallocarray(ext, obj->nr_extern + 1, sizeof(*ext));
		if (!ext)
			return -ENOMEM;
		obj->externs = ext;
		ext = &ext[obj->nr_extern];
		memset(ext, 0, sizeof(*ext));
		obj->nr_extern++;

		ext->btf_id = find_extern_btf_id(obj->btf, ext_name);
		if (ext->btf_id <= 0) {
			pr_warn("failed to find BTF for extern '%s': %d\n",
				ext_name, ext->btf_id);
			return ext->btf_id;
		}
		t = btf__type_by_id(obj->btf, ext->btf_id);
		ext->name = btf__name_by_offset(obj->btf, t->name_off);
		ext->sym_idx = i;
		ext->is_weak = GELF_ST_BIND(sym.st_info) == STB_WEAK;

		ext->sec_btf_id = find_extern_sec_btf_id(obj->btf, ext->btf_id);
		if (ext->sec_btf_id <= 0) {
			pr_warn("failed to find BTF for extern '%s' [%d] section: %d\n",
				ext_name, ext->btf_id, ext->sec_btf_id);
			return ext->sec_btf_id;
		}
		sec = (void *)btf__type_by_id(obj->btf, ext->sec_btf_id);
		sec_name = btf__name_by_offset(obj->btf, sec->name_off);

		if (strcmp(sec_name, KCONFIG_SEC) == 0) {
			kcfg_sec = sec;
			ext->type = EXT_KCFG;
			ext->kcfg.sz = btf__resolve_size(obj->btf, t->type);
			if (ext->kcfg.sz <= 0) {
				pr_warn("failed to resolve size of extern (kcfg) '%s': %d\n",
					ext_name, ext->kcfg.sz);
				return ext->kcfg.sz;
			}
			ext->kcfg.align = btf__align_of(obj->btf, t->type);
			if (ext->kcfg.align <= 0) {
				pr_warn("failed to determine alignment of extern (kcfg) '%s': %d\n",
					ext_name, ext->kcfg.align);
				return -EINVAL;
			}
			ext->kcfg.type = find_kcfg_type(obj->btf, t->type,
						        &ext->kcfg.is_signed);
			if (ext->kcfg.type == KCFG_UNKNOWN) {
				pr_warn("extern (kcfg) '%s' type is unsupported\n", ext_name);
				return -ENOTSUP;
			}
		} else if (strcmp(sec_name, KSYMS_SEC) == 0) {
			ksym_sec = sec;
			ext->type = EXT_KSYM;
			skip_mods_and_typedefs(obj->btf, t->type,
					       &ext->ksym.type_id);
		} else {
			pr_warn("unrecognized extern section '%s'\n", sec_name);
			return -ENOTSUP;
		}
	}
	pr_debug("collected %d externs total\n", obj->nr_extern);

	if (!obj->nr_extern)
		return 0;

	/* sort externs by type, for kcfg ones also by (align, size, name) */
	qsort(obj->externs, obj->nr_extern, sizeof(*ext), cmp_externs);

	/* for .ksyms section, we need to turn all externs into allocated
	 * variables in BTF to pass kernel verification; we do this by
	 * pretending that each extern is a 8-byte variable
	 */
	if (ksym_sec) {
		/* find existing 4-byte integer type in BTF to use for fake
		 * extern variables in DATASEC
		 */
		int int_btf_id = find_int_btf_id(obj->btf);

		for (i = 0; i < obj->nr_extern; i++) {
			ext = &obj->externs[i];
			if (ext->type != EXT_KSYM)
				continue;
			pr_debug("extern (ksym) #%d: symbol %d, name %s\n",
				 i, ext->sym_idx, ext->name);
		}

		sec = ksym_sec;
		n = btf_vlen(sec);
		for (i = 0, off = 0; i < n; i++, off += sizeof(int)) {
			struct btf_var_secinfo *vs = btf_var_secinfos(sec) + i;
			struct btf_type *vt;

			vt = (void *)btf__type_by_id(obj->btf, vs->type);
			ext_name = btf__name_by_offset(obj->btf, vt->name_off);
			ext = find_extern_by_name(obj, ext_name);
			if (!ext) {
				pr_warn("failed to find extern definition for BTF var '%s'\n",
					ext_name);
				return -ESRCH;
			}
			btf_var(vt)->linkage = BTF_VAR_GLOBAL_ALLOCATED;
			vt->type = int_btf_id;
			vs->offset = off;
			vs->size = sizeof(int);
		}
		sec->size = off;
	}

	if (kcfg_sec) {
		sec = kcfg_sec;
		/* for kcfg externs calculate their offsets within a .kconfig map */
		off = 0;
		for (i = 0; i < obj->nr_extern; i++) {
			ext = &obj->externs[i];
			if (ext->type != EXT_KCFG)
				continue;

			ext->kcfg.data_off = roundup(off, ext->kcfg.align);
			off = ext->kcfg.data_off + ext->kcfg.sz;
			pr_debug("extern (kcfg) #%d: symbol %d, off %u, name %s\n",
				 i, ext->sym_idx, ext->kcfg.data_off, ext->name);
		}
		sec->size = off;
		n = btf_vlen(sec);
		for (i = 0; i < n; i++) {
			struct btf_var_secinfo *vs = btf_var_secinfos(sec) + i;

			t = btf__type_by_id(obj->btf, vs->type);
			ext_name = btf__name_by_offset(obj->btf, t->name_off);
			ext = find_extern_by_name(obj, ext_name);
			if (!ext) {
				pr_warn("failed to find extern definition for BTF var '%s'\n",
					ext_name);
				return -ESRCH;
			}
			btf_var(t)->linkage = BTF_VAR_GLOBAL_ALLOCATED;
			vs->offset = ext->kcfg.data_off;
		}
	}
	return 0;
}

struct bpf_program *
bpf_object__find_program_by_title(const struct bpf_object *obj,
				  const char *title)
{
	struct bpf_program *pos;

	bpf_object__for_each_program(pos, obj) {
		if (pos->sec_name && !strcmp(pos->sec_name, title))
			return pos;
	}
	return NULL;
}

static bool prog_is_subprog(const struct bpf_object *obj,
			    const struct bpf_program *prog)
{
	/* For legacy reasons, libbpf supports an entry-point BPF programs
	 * without SEC() attribute, i.e., those in the .text section. But if
	 * there are 2 or more such programs in the .text section, they all
	 * must be subprograms called from entry-point BPF programs in
	 * designated SEC()'tions, otherwise there is no way to distinguish
	 * which of those programs should be loaded vs which are a subprogram.
	 * Similarly, if there is a function/program in .text and at least one
	 * other BPF program with custom SEC() attribute, then we just assume
	 * .text programs are subprograms (even if they are not called from
	 * other programs), because libbpf never explicitly supported mixing
	 * SEC()-designated BPF programs and .text entry-point BPF programs.
	 */
	return prog->sec_idx == obj->efile.text_shndx && obj->nr_programs > 1;
}

struct bpf_program *
bpf_object__find_program_by_name(const struct bpf_object *obj,
				 const char *name)
{
	struct bpf_program *prog;

	bpf_object__for_each_program(prog, obj) {
		if (prog_is_subprog(obj, prog))
			continue;
		if (!strcmp(prog->name, name))
			return prog;
	}
	return NULL;
}

static bool bpf_object__shndx_is_data(const struct bpf_object *obj,
				      int shndx)
{
	return shndx == obj->efile.data_shndx ||
	       shndx == obj->efile.bss_shndx ||
	       shndx == obj->efile.rodata_shndx;
}

static bool bpf_object__shndx_is_maps(const struct bpf_object *obj,
				      int shndx)
{
	return shndx == obj->efile.maps_shndx ||
	       shndx == obj->efile.btf_maps_shndx;
}

static enum libbpf_map_type
bpf_object__section_to_libbpf_map_type(const struct bpf_object *obj, int shndx)
{
	if (shndx == obj->efile.data_shndx)
		return LIBBPF_MAP_DATA;
	else if (shndx == obj->efile.bss_shndx)
		return LIBBPF_MAP_BSS;
	else if (shndx == obj->efile.rodata_shndx)
		return LIBBPF_MAP_RODATA;
	else if (shndx == obj->efile.symbols_shndx)
		return LIBBPF_MAP_KCONFIG;
	else
		return LIBBPF_MAP_UNSPEC;
}

static int bpf_program__record_reloc(struct bpf_program *prog,
				     struct reloc_desc *reloc_desc,
				     __u32 insn_idx, const char *sym_name,
				     const GElf_Sym *sym, const GElf_Rel *rel)
{
	struct bpf_insn *insn = &prog->insns[insn_idx];
	size_t map_idx, nr_maps = prog->obj->nr_maps;
	struct bpf_object *obj = prog->obj;
	__u32 shdr_idx = sym->st_shndx;
	enum libbpf_map_type type;
	const char *sym_sec_name;
	struct bpf_map *map;

	reloc_desc->processed = false;

	/* sub-program call relocation */
	if (insn->code == (BPF_JMP | BPF_CALL)) {
		if (insn->src_reg != BPF_PSEUDO_CALL) {
			pr_warn("prog '%s': incorrect bpf_call opcode\n", prog->name);
			return -LIBBPF_ERRNO__RELOC;
		}
		/* text_shndx can be 0, if no default "main" program exists */
		if (!shdr_idx || shdr_idx != obj->efile.text_shndx) {
			sym_sec_name = elf_sec_name(obj, elf_sec_by_idx(obj, shdr_idx));
			pr_warn("prog '%s': bad call relo against '%s' in section '%s'\n",
				prog->name, sym_name, sym_sec_name);
			return -LIBBPF_ERRNO__RELOC;
		}
		if (sym->st_value % BPF_INSN_SZ) {
			pr_warn("prog '%s': bad call relo against '%s' at offset %zu\n",
				prog->name, sym_name, (size_t)sym->st_value);
			return -LIBBPF_ERRNO__RELOC;
		}
		reloc_desc->type = RELO_CALL;
		reloc_desc->insn_idx = insn_idx;
		reloc_desc->sym_off = sym->st_value;
		return 0;
	}

	if (insn->code != (BPF_LD | BPF_IMM | BPF_DW)) {
		pr_warn("prog '%s': invalid relo against '%s' for insns[%d].code 0x%x\n",
			prog->name, sym_name, insn_idx, insn->code);
		return -LIBBPF_ERRNO__RELOC;
	}

	if (sym_is_extern(sym)) {
		int sym_idx = GELF_R_SYM(rel->r_info);
		int i, n = obj->nr_extern;
		struct extern_desc *ext;

		for (i = 0; i < n; i++) {
			ext = &obj->externs[i];
			if (ext->sym_idx == sym_idx)
				break;
		}
		if (i >= n) {
			pr_warn("prog '%s': extern relo failed to find extern for '%s' (%d)\n",
				prog->name, sym_name, sym_idx);
			return -LIBBPF_ERRNO__RELOC;
		}
		pr_debug("prog '%s': found extern #%d '%s' (sym %d) for insn #%u\n",
			 prog->name, i, ext->name, ext->sym_idx, insn_idx);
		reloc_desc->type = RELO_EXTERN;
		reloc_desc->insn_idx = insn_idx;
		reloc_desc->sym_off = i; /* sym_off stores extern index */
		return 0;
	}

	if (!shdr_idx || shdr_idx >= SHN_LORESERVE) {
		pr_warn("prog '%s': invalid relo against '%s' in special section 0x%x; forgot to initialize global var?..\n",
			prog->name, sym_name, shdr_idx);
		return -LIBBPF_ERRNO__RELOC;
	}

	type = bpf_object__section_to_libbpf_map_type(obj, shdr_idx);
	sym_sec_name = elf_sec_name(obj, elf_sec_by_idx(obj, shdr_idx));

	/* generic map reference relocation */
	if (type == LIBBPF_MAP_UNSPEC) {
		if (!bpf_object__shndx_is_maps(obj, shdr_idx)) {
			pr_warn("prog '%s': bad map relo against '%s' in section '%s'\n",
				prog->name, sym_name, sym_sec_name);
			return -LIBBPF_ERRNO__RELOC;
		}
		for (map_idx = 0; map_idx < nr_maps; map_idx++) {
			map = &obj->maps[map_idx];
			if (map->libbpf_type != type ||
			    map->sec_idx != sym->st_shndx ||
			    map->sec_offset != sym->st_value)
				continue;
			pr_debug("prog '%s': found map %zd (%s, sec %d, off %zu) for insn #%u\n",
				 prog->name, map_idx, map->name, map->sec_idx,
				 map->sec_offset, insn_idx);
			break;
		}
		if (map_idx >= nr_maps) {
			pr_warn("prog '%s': map relo failed to find map for section '%s', off %zu\n",
				prog->name, sym_sec_name, (size_t)sym->st_value);
			return -LIBBPF_ERRNO__RELOC;
		}
		reloc_desc->type = RELO_LD64;
		reloc_desc->insn_idx = insn_idx;
		reloc_desc->map_idx = map_idx;
		reloc_desc->sym_off = 0; /* sym->st_value determines map_idx */
		return 0;
	}

	/* global data map relocation */
	if (!bpf_object__shndx_is_data(obj, shdr_idx)) {
		pr_warn("prog '%s': bad data relo against section '%s'\n",
			prog->name, sym_sec_name);
		return -LIBBPF_ERRNO__RELOC;
	}
	for (map_idx = 0; map_idx < nr_maps; map_idx++) {
		map = &obj->maps[map_idx];
		if (map->libbpf_type != type)
			continue;
		pr_debug("prog '%s': found data map %zd (%s, sec %d, off %zu) for insn %u\n",
			 prog->name, map_idx, map->name, map->sec_idx,
			 map->sec_offset, insn_idx);
		break;
	}
	if (map_idx >= nr_maps) {
		pr_warn("prog '%s': data relo failed to find map for section '%s'\n",
			prog->name, sym_sec_name);
		return -LIBBPF_ERRNO__RELOC;
	}

	reloc_desc->type = RELO_DATA;
	reloc_desc->insn_idx = insn_idx;
	reloc_desc->map_idx = map_idx;
	reloc_desc->sym_off = sym->st_value;
	return 0;
}

static bool prog_contains_insn(const struct bpf_program *prog, size_t insn_idx)
{
	return insn_idx >= prog->sec_insn_off &&
	       insn_idx < prog->sec_insn_off + prog->sec_insn_cnt;
}

static struct bpf_program *find_prog_by_sec_insn(const struct bpf_object *obj,
						 size_t sec_idx, size_t insn_idx)
{
	int l = 0, r = obj->nr_programs - 1, m;
	struct bpf_program *prog;

	while (l < r) {
		m = l + (r - l + 1) / 2;
		prog = &obj->programs[m];

		if (prog->sec_idx < sec_idx ||
		    (prog->sec_idx == sec_idx && prog->sec_insn_off <= insn_idx))
			l = m;
		else
			r = m - 1;
	}
	/* matching program could be at index l, but it still might be the
	 * wrong one, so we need to double check conditions for the last time
	 */
	prog = &obj->programs[l];
	if (prog->sec_idx == sec_idx && prog_contains_insn(prog, insn_idx))
		return prog;
	return NULL;
}

static int
bpf_object__collect_prog_relos(struct bpf_object *obj, GElf_Shdr *shdr, Elf_Data *data)
{
	Elf_Data *symbols = obj->efile.symbols;
	const char *relo_sec_name, *sec_name;
	size_t sec_idx = shdr->sh_info;
	struct bpf_program *prog;
	struct reloc_desc *relos;
	int err, i, nrels;
	const char *sym_name;
	__u32 insn_idx;
	GElf_Sym sym;
	GElf_Rel rel;

	relo_sec_name = elf_sec_str(obj, shdr->sh_name);
	sec_name = elf_sec_name(obj, elf_sec_by_idx(obj, sec_idx));
	if (!relo_sec_name || !sec_name)
		return -EINVAL;

	pr_debug("sec '%s': collecting relocation for section(%zu) '%s'\n",
		 relo_sec_name, sec_idx, sec_name);
	nrels = shdr->sh_size / shdr->sh_entsize;

	for (i = 0; i < nrels; i++) {
		if (!gelf_getrel(data, i, &rel)) {
			pr_warn("sec '%s': failed to get relo #%d\n", relo_sec_name, i);
			return -LIBBPF_ERRNO__FORMAT;
		}
		if (!gelf_getsym(symbols, GELF_R_SYM(rel.r_info), &sym)) {
			pr_warn("sec '%s': symbol 0x%zx not found for relo #%d\n",
				relo_sec_name, (size_t)GELF_R_SYM(rel.r_info), i);
			return -LIBBPF_ERRNO__FORMAT;
		}
		if (rel.r_offset % BPF_INSN_SZ) {
			pr_warn("sec '%s': invalid offset 0x%zx for relo #%d\n",
				relo_sec_name, (size_t)GELF_R_SYM(rel.r_info), i);
			return -LIBBPF_ERRNO__FORMAT;
		}
<<<<<<< HEAD

		insn_idx = rel.r_offset / BPF_INSN_SZ;
		/* relocations against static functions are recorded as
		 * relocations against the section that contains a function;
		 * in such case, symbol will be STT_SECTION and sym.st_name
		 * will point to empty string (0), so fetch section name
		 * instead
		 */
		if (GELF_ST_TYPE(sym.st_info) == STT_SECTION && sym.st_name == 0)
			sym_name = elf_sec_name(obj, elf_sec_by_idx(obj, sym.st_shndx));
		else
			sym_name = elf_sym_str(obj, sym.st_name);
		sym_name = sym_name ?: "<?";

		pr_debug("sec '%s': relo #%d: insn #%u against '%s'\n",
			 relo_sec_name, i, insn_idx, sym_name);

=======

		insn_idx = rel.r_offset / BPF_INSN_SZ;
		/* relocations against static functions are recorded as
		 * relocations against the section that contains a function;
		 * in such case, symbol will be STT_SECTION and sym.st_name
		 * will point to empty string (0), so fetch section name
		 * instead
		 */
		if (GELF_ST_TYPE(sym.st_info) == STT_SECTION && sym.st_name == 0)
			sym_name = elf_sec_name(obj, elf_sec_by_idx(obj, sym.st_shndx));
		else
			sym_name = elf_sym_str(obj, sym.st_name);
		sym_name = sym_name ?: "<?";

		pr_debug("sec '%s': relo #%d: insn #%u against '%s'\n",
			 relo_sec_name, i, insn_idx, sym_name);

>>>>>>> 356006a6
		prog = find_prog_by_sec_insn(obj, sec_idx, insn_idx);
		if (!prog) {
			pr_warn("sec '%s': relo #%d: program not found in section '%s' for insn #%u\n",
				relo_sec_name, i, sec_name, insn_idx);
			return -LIBBPF_ERRNO__RELOC;
		}

		relos = libbpf_reallocarray(prog->reloc_desc,
					    prog->nr_reloc + 1, sizeof(*relos));
		if (!relos)
			return -ENOMEM;
		prog->reloc_desc = relos;

		/* adjust insn_idx to local BPF program frame of reference */
		insn_idx -= prog->sec_insn_off;
		err = bpf_program__record_reloc(prog, &relos[prog->nr_reloc],
						insn_idx, sym_name, &sym, &rel);
		if (err)
			return err;

		prog->nr_reloc++;
	}
	return 0;
}

static int bpf_map_find_btf_info(struct bpf_object *obj, struct bpf_map *map)
{
	struct bpf_map_def *def = &map->def;
	__u32 key_type_id = 0, value_type_id = 0;
	int ret;

	/* if it's BTF-defined map, we don't need to search for type IDs.
	 * For struct_ops map, it does not need btf_key_type_id and
	 * btf_value_type_id.
	 */
	if (map->sec_idx == obj->efile.btf_maps_shndx ||
	    bpf_map__is_struct_ops(map))
		return 0;

	if (!bpf_map__is_internal(map)) {
		ret = btf__get_map_kv_tids(obj->btf, map->name, def->key_size,
					   def->value_size, &key_type_id,
					   &value_type_id);
	} else {
		/*
		 * LLVM annotates global data differently in BTF, that is,
		 * only as '.data', '.bss' or '.rodata'.
		 */
		ret = btf__find_by_name(obj->btf,
				libbpf_type_to_btf_name[map->libbpf_type]);
	}
	if (ret < 0)
		return ret;

	map->btf_key_type_id = key_type_id;
	map->btf_value_type_id = bpf_map__is_internal(map) ?
				 ret : value_type_id;
	return 0;
}

int bpf_map__reuse_fd(struct bpf_map *map, int fd)
{
	struct bpf_map_info info = {};
	__u32 len = sizeof(info);
	int new_fd, err;
	char *new_name;

	err = bpf_obj_get_info_by_fd(fd, &info, &len);
	if (err)
		return err;

	new_name = strdup(info.name);
	if (!new_name)
		return -errno;

	new_fd = open("/", O_RDONLY | O_CLOEXEC);
	if (new_fd < 0) {
		err = -errno;
		goto err_free_new_name;
	}

	new_fd = dup3(fd, new_fd, O_CLOEXEC);
	if (new_fd < 0) {
		err = -errno;
		goto err_close_new_fd;
	}

	err = zclose(map->fd);
	if (err) {
		err = -errno;
		goto err_close_new_fd;
	}
	free(map->name);

	map->fd = new_fd;
	map->name = new_name;
	map->def.type = info.type;
	map->def.key_size = info.key_size;
	map->def.value_size = info.value_size;
	map->def.max_entries = info.max_entries;
	map->def.map_flags = info.map_flags;
	map->btf_key_type_id = info.btf_key_type_id;
	map->btf_value_type_id = info.btf_value_type_id;
	map->reused = true;

	return 0;

err_close_new_fd:
	close(new_fd);
err_free_new_name:
	free(new_name);
	return err;
}

__u32 bpf_map__max_entries(const struct bpf_map *map)
{
	return map->def.max_entries;
}

int bpf_map__set_max_entries(struct bpf_map *map, __u32 max_entries)
{
	if (map->fd >= 0)
		return -EBUSY;
	map->def.max_entries = max_entries;
	return 0;
}

int bpf_map__resize(struct bpf_map *map, __u32 max_entries)
{
	if (!map || !max_entries)
		return -EINVAL;

	return bpf_map__set_max_entries(map, max_entries);
}

static int
bpf_object__probe_loading(struct bpf_object *obj)
{
	struct bpf_load_program_attr attr;
	char *cp, errmsg[STRERR_BUFSIZE];
	struct bpf_insn insns[] = {
		BPF_MOV64_IMM(BPF_REG_0, 0),
		BPF_EXIT_INSN(),
	};
	int ret;

	/* make sure basic loading works */

	memset(&attr, 0, sizeof(attr));
	attr.prog_type = BPF_PROG_TYPE_SOCKET_FILTER;
	attr.insns = insns;
	attr.insns_cnt = ARRAY_SIZE(insns);
	attr.license = "GPL";

	ret = bpf_load_program_xattr(&attr, NULL, 0);
	if (ret < 0) {
		ret = errno;
		cp = libbpf_strerror_r(ret, errmsg, sizeof(errmsg));
		pr_warn("Error in %s():%s(%d). Couldn't load trivial BPF "
			"program. Make sure your kernel supports BPF "
			"(CONFIG_BPF_SYSCALL=y) and/or that RLIMIT_MEMLOCK is "
			"set to big enough value.\n", __func__, cp, ret);
		return -ret;
	}
	close(ret);

	return 0;
}

static int probe_fd(int fd)
{
	if (fd >= 0)
		close(fd);
	return fd >= 0;
}

static int probe_kern_prog_name(void)
{
	struct bpf_load_program_attr attr;
	struct bpf_insn insns[] = {
		BPF_MOV64_IMM(BPF_REG_0, 0),
		BPF_EXIT_INSN(),
	};
	int ret;

	/* make sure loading with name works */

	memset(&attr, 0, sizeof(attr));
	attr.prog_type = BPF_PROG_TYPE_SOCKET_FILTER;
	attr.insns = insns;
	attr.insns_cnt = ARRAY_SIZE(insns);
	attr.license = "GPL";
	attr.name = "test";
	ret = bpf_load_program_xattr(&attr, NULL, 0);
	return probe_fd(ret);
}

static int probe_kern_global_data(void)
{
	struct bpf_load_program_attr prg_attr;
	struct bpf_create_map_attr map_attr;
	char *cp, errmsg[STRERR_BUFSIZE];
	struct bpf_insn insns[] = {
		BPF_LD_MAP_VALUE(BPF_REG_1, 0, 16),
		BPF_ST_MEM(BPF_DW, BPF_REG_1, 0, 42),
		BPF_MOV64_IMM(BPF_REG_0, 0),
		BPF_EXIT_INSN(),
	};
	int ret, map;

	memset(&map_attr, 0, sizeof(map_attr));
	map_attr.map_type = BPF_MAP_TYPE_ARRAY;
	map_attr.key_size = sizeof(int);
	map_attr.value_size = 32;
	map_attr.max_entries = 1;

	map = bpf_create_map_xattr(&map_attr);
	if (map < 0) {
		ret = -errno;
		cp = libbpf_strerror_r(ret, errmsg, sizeof(errmsg));
		pr_warn("Error in %s():%s(%d). Couldn't create simple array map.\n",
			__func__, cp, -ret);
		return ret;
	}

	insns[0].imm = map;

	memset(&prg_attr, 0, sizeof(prg_attr));
	prg_attr.prog_type = BPF_PROG_TYPE_SOCKET_FILTER;
	prg_attr.insns = insns;
	prg_attr.insns_cnt = ARRAY_SIZE(insns);
	prg_attr.license = "GPL";

	ret = bpf_load_program_xattr(&prg_attr, NULL, 0);
	close(map);
	return probe_fd(ret);
}

static int probe_kern_btf(void)
{
	static const char strs[] = "\0int";
	__u32 types[] = {
		/* int */
		BTF_TYPE_INT_ENC(1, BTF_INT_SIGNED, 0, 32, 4),
	};

	return probe_fd(libbpf__load_raw_btf((char *)types, sizeof(types),
					     strs, sizeof(strs)));
}

static int probe_kern_btf_func(void)
{
	static const char strs[] = "\0int\0x\0a";
	/* void x(int a) {} */
	__u32 types[] = {
		/* int */
		BTF_TYPE_INT_ENC(1, BTF_INT_SIGNED, 0, 32, 4),  /* [1] */
		/* FUNC_PROTO */                                /* [2] */
		BTF_TYPE_ENC(0, BTF_INFO_ENC(BTF_KIND_FUNC_PROTO, 0, 1), 0),
		BTF_PARAM_ENC(7, 1),
		/* FUNC x */                                    /* [3] */
		BTF_TYPE_ENC(5, BTF_INFO_ENC(BTF_KIND_FUNC, 0, 0), 2),
	};

	return probe_fd(libbpf__load_raw_btf((char *)types, sizeof(types),
					     strs, sizeof(strs)));
}

static int probe_kern_btf_func_global(void)
{
	static const char strs[] = "\0int\0x\0a";
	/* static void x(int a) {} */
	__u32 types[] = {
		/* int */
		BTF_TYPE_INT_ENC(1, BTF_INT_SIGNED, 0, 32, 4),  /* [1] */
		/* FUNC_PROTO */                                /* [2] */
		BTF_TYPE_ENC(0, BTF_INFO_ENC(BTF_KIND_FUNC_PROTO, 0, 1), 0),
		BTF_PARAM_ENC(7, 1),
		/* FUNC x BTF_FUNC_GLOBAL */                    /* [3] */
		BTF_TYPE_ENC(5, BTF_INFO_ENC(BTF_KIND_FUNC, 0, BTF_FUNC_GLOBAL), 2),
	};

	return probe_fd(libbpf__load_raw_btf((char *)types, sizeof(types),
					     strs, sizeof(strs)));
}

static int probe_kern_btf_datasec(void)
{
	static const char strs[] = "\0x\0.data";
	/* static int a; */
	__u32 types[] = {
		/* int */
		BTF_TYPE_INT_ENC(0, BTF_INT_SIGNED, 0, 32, 4),  /* [1] */
		/* VAR x */                                     /* [2] */
		BTF_TYPE_ENC(1, BTF_INFO_ENC(BTF_KIND_VAR, 0, 0), 1),
		BTF_VAR_STATIC,
		/* DATASEC val */                               /* [3] */
		BTF_TYPE_ENC(3, BTF_INFO_ENC(BTF_KIND_DATASEC, 0, 1), 4),
		BTF_VAR_SECINFO_ENC(2, 0, 4),
	};

	return probe_fd(libbpf__load_raw_btf((char *)types, sizeof(types),
					     strs, sizeof(strs)));
}

static int probe_kern_array_mmap(void)
{
	struct bpf_create_map_attr attr = {
		.map_type = BPF_MAP_TYPE_ARRAY,
		.map_flags = BPF_F_MMAPABLE,
		.key_size = sizeof(int),
		.value_size = sizeof(int),
		.max_entries = 1,
	};

	return probe_fd(bpf_create_map_xattr(&attr));
}

static int probe_kern_exp_attach_type(void)
{
	struct bpf_load_program_attr attr;
	struct bpf_insn insns[] = {
		BPF_MOV64_IMM(BPF_REG_0, 0),
		BPF_EXIT_INSN(),
	};

	memset(&attr, 0, sizeof(attr));
	/* use any valid combination of program type and (optional)
	 * non-zero expected attach type (i.e., not a BPF_CGROUP_INET_INGRESS)
	 * to see if kernel supports expected_attach_type field for
	 * BPF_PROG_LOAD command
	 */
	attr.prog_type = BPF_PROG_TYPE_CGROUP_SOCK;
	attr.expected_attach_type = BPF_CGROUP_INET_SOCK_CREATE;
	attr.insns = insns;
	attr.insns_cnt = ARRAY_SIZE(insns);
	attr.license = "GPL";

	return probe_fd(bpf_load_program_xattr(&attr, NULL, 0));
<<<<<<< HEAD
}

static int probe_kern_probe_read_kernel(void)
{
	struct bpf_load_program_attr attr;
	struct bpf_insn insns[] = {
		BPF_MOV64_REG(BPF_REG_1, BPF_REG_10),	/* r1 = r10 (fp) */
		BPF_ALU64_IMM(BPF_ADD, BPF_REG_1, -8),	/* r1 += -8 */
		BPF_MOV64_IMM(BPF_REG_2, 8),		/* r2 = 8 */
		BPF_MOV64_IMM(BPF_REG_3, 0),		/* r3 = 0 */
		BPF_RAW_INSN(BPF_JMP | BPF_CALL, 0, 0, 0, BPF_FUNC_probe_read_kernel),
		BPF_EXIT_INSN(),
	};

	memset(&attr, 0, sizeof(attr));
	attr.prog_type = BPF_PROG_TYPE_KPROBE;
	attr.insns = insns;
	attr.insns_cnt = ARRAY_SIZE(insns);
	attr.license = "GPL";

	return probe_fd(bpf_load_program_xattr(&attr, NULL, 0));
}

static int probe_prog_bind_map(void)
{
	struct bpf_load_program_attr prg_attr;
	struct bpf_create_map_attr map_attr;
	char *cp, errmsg[STRERR_BUFSIZE];
	struct bpf_insn insns[] = {
		BPF_MOV64_IMM(BPF_REG_0, 0),
		BPF_EXIT_INSN(),
	};
	int ret, map, prog;

	memset(&map_attr, 0, sizeof(map_attr));
	map_attr.map_type = BPF_MAP_TYPE_ARRAY;
	map_attr.key_size = sizeof(int);
	map_attr.value_size = 32;
	map_attr.max_entries = 1;

	map = bpf_create_map_xattr(&map_attr);
	if (map < 0) {
		ret = -errno;
		cp = libbpf_strerror_r(ret, errmsg, sizeof(errmsg));
		pr_warn("Error in %s():%s(%d). Couldn't create simple array map.\n",
			__func__, cp, -ret);
		return ret;
	}

	memset(&prg_attr, 0, sizeof(prg_attr));
	prg_attr.prog_type = BPF_PROG_TYPE_SOCKET_FILTER;
	prg_attr.insns = insns;
	prg_attr.insns_cnt = ARRAY_SIZE(insns);
	prg_attr.license = "GPL";

	prog = bpf_load_program_xattr(&prg_attr, NULL, 0);
	if (prog < 0) {
		close(map);
		return 0;
	}

	ret = bpf_prog_bind_map(prog, map, NULL);

	close(map);
	close(prog);

	return ret >= 0;
}

enum kern_feature_result {
	FEAT_UNKNOWN = 0,
	FEAT_SUPPORTED = 1,
	FEAT_MISSING = 2,
};

typedef int (*feature_probe_fn)(void);

static struct kern_feature_desc {
	const char *desc;
	feature_probe_fn probe;
	enum kern_feature_result res;
} feature_probes[__FEAT_CNT] = {
	[FEAT_PROG_NAME] = {
		"BPF program name", probe_kern_prog_name,
	},
	[FEAT_GLOBAL_DATA] = {
		"global variables", probe_kern_global_data,
	},
	[FEAT_BTF] = {
		"minimal BTF", probe_kern_btf,
	},
	[FEAT_BTF_FUNC] = {
		"BTF functions", probe_kern_btf_func,
	},
	[FEAT_BTF_GLOBAL_FUNC] = {
		"BTF global function", probe_kern_btf_func_global,
	},
	[FEAT_BTF_DATASEC] = {
		"BTF data section and variable", probe_kern_btf_datasec,
	},
	[FEAT_ARRAY_MMAP] = {
		"ARRAY map mmap()", probe_kern_array_mmap,
	},
	[FEAT_EXP_ATTACH_TYPE] = {
		"BPF_PROG_LOAD expected_attach_type attribute",
		probe_kern_exp_attach_type,
	},
	[FEAT_PROBE_READ_KERN] = {
		"bpf_probe_read_kernel() helper", probe_kern_probe_read_kernel,
	},
	[FEAT_PROG_BIND_MAP] = {
		"BPF_PROG_BIND_MAP support", probe_prog_bind_map,
	}
};

static bool kernel_supports(enum kern_feature_id feat_id)
{
	struct kern_feature_desc *feat = &feature_probes[feat_id];
	int ret;

	if (READ_ONCE(feat->res) == FEAT_UNKNOWN) {
		ret = feat->probe();
		if (ret > 0) {
			WRITE_ONCE(feat->res, FEAT_SUPPORTED);
		} else if (ret == 0) {
			WRITE_ONCE(feat->res, FEAT_MISSING);
		} else {
			pr_warn("Detection of kernel %s support failed: %d\n", feat->desc, ret);
			WRITE_ONCE(feat->res, FEAT_MISSING);
		}
	}

=======
}

static int probe_kern_probe_read_kernel(void)
{
	struct bpf_load_program_attr attr;
	struct bpf_insn insns[] = {
		BPF_MOV64_REG(BPF_REG_1, BPF_REG_10),	/* r1 = r10 (fp) */
		BPF_ALU64_IMM(BPF_ADD, BPF_REG_1, -8),	/* r1 += -8 */
		BPF_MOV64_IMM(BPF_REG_2, 8),		/* r2 = 8 */
		BPF_MOV64_IMM(BPF_REG_3, 0),		/* r3 = 0 */
		BPF_RAW_INSN(BPF_JMP | BPF_CALL, 0, 0, 0, BPF_FUNC_probe_read_kernel),
		BPF_EXIT_INSN(),
	};

	memset(&attr, 0, sizeof(attr));
	attr.prog_type = BPF_PROG_TYPE_KPROBE;
	attr.insns = insns;
	attr.insns_cnt = ARRAY_SIZE(insns);
	attr.license = "GPL";

	return probe_fd(bpf_load_program_xattr(&attr, NULL, 0));
}

static int probe_prog_bind_map(void)
{
	struct bpf_load_program_attr prg_attr;
	struct bpf_create_map_attr map_attr;
	char *cp, errmsg[STRERR_BUFSIZE];
	struct bpf_insn insns[] = {
		BPF_MOV64_IMM(BPF_REG_0, 0),
		BPF_EXIT_INSN(),
	};
	int ret, map, prog;

	memset(&map_attr, 0, sizeof(map_attr));
	map_attr.map_type = BPF_MAP_TYPE_ARRAY;
	map_attr.key_size = sizeof(int);
	map_attr.value_size = 32;
	map_attr.max_entries = 1;

	map = bpf_create_map_xattr(&map_attr);
	if (map < 0) {
		ret = -errno;
		cp = libbpf_strerror_r(ret, errmsg, sizeof(errmsg));
		pr_warn("Error in %s():%s(%d). Couldn't create simple array map.\n",
			__func__, cp, -ret);
		return ret;
	}

	memset(&prg_attr, 0, sizeof(prg_attr));
	prg_attr.prog_type = BPF_PROG_TYPE_SOCKET_FILTER;
	prg_attr.insns = insns;
	prg_attr.insns_cnt = ARRAY_SIZE(insns);
	prg_attr.license = "GPL";

	prog = bpf_load_program_xattr(&prg_attr, NULL, 0);
	if (prog < 0) {
		close(map);
		return 0;
	}

	ret = bpf_prog_bind_map(prog, map, NULL);

	close(map);
	close(prog);

	return ret >= 0;
}

static int probe_module_btf(void)
{
	static const char strs[] = "\0int";
	__u32 types[] = {
		/* int */
		BTF_TYPE_INT_ENC(1, BTF_INT_SIGNED, 0, 32, 4),
	};
	struct bpf_btf_info info;
	__u32 len = sizeof(info);
	char name[16];
	int fd, err;

	fd = libbpf__load_raw_btf((char *)types, sizeof(types), strs, sizeof(strs));
	if (fd < 0)
		return 0; /* BTF not supported at all */

	memset(&info, 0, sizeof(info));
	info.name = ptr_to_u64(name);
	info.name_len = sizeof(name);

	/* check that BPF_OBJ_GET_INFO_BY_FD supports specifying name pointer;
	 * kernel's module BTF support coincides with support for
	 * name/name_len fields in struct bpf_btf_info.
	 */
	err = bpf_obj_get_info_by_fd(fd, &info, &len);
	close(fd);
	return !err;
}

enum kern_feature_result {
	FEAT_UNKNOWN = 0,
	FEAT_SUPPORTED = 1,
	FEAT_MISSING = 2,
};

typedef int (*feature_probe_fn)(void);

static struct kern_feature_desc {
	const char *desc;
	feature_probe_fn probe;
	enum kern_feature_result res;
} feature_probes[__FEAT_CNT] = {
	[FEAT_PROG_NAME] = {
		"BPF program name", probe_kern_prog_name,
	},
	[FEAT_GLOBAL_DATA] = {
		"global variables", probe_kern_global_data,
	},
	[FEAT_BTF] = {
		"minimal BTF", probe_kern_btf,
	},
	[FEAT_BTF_FUNC] = {
		"BTF functions", probe_kern_btf_func,
	},
	[FEAT_BTF_GLOBAL_FUNC] = {
		"BTF global function", probe_kern_btf_func_global,
	},
	[FEAT_BTF_DATASEC] = {
		"BTF data section and variable", probe_kern_btf_datasec,
	},
	[FEAT_ARRAY_MMAP] = {
		"ARRAY map mmap()", probe_kern_array_mmap,
	},
	[FEAT_EXP_ATTACH_TYPE] = {
		"BPF_PROG_LOAD expected_attach_type attribute",
		probe_kern_exp_attach_type,
	},
	[FEAT_PROBE_READ_KERN] = {
		"bpf_probe_read_kernel() helper", probe_kern_probe_read_kernel,
	},
	[FEAT_PROG_BIND_MAP] = {
		"BPF_PROG_BIND_MAP support", probe_prog_bind_map,
	},
	[FEAT_MODULE_BTF] = {
		"module BTF support", probe_module_btf,
	},
};

static bool kernel_supports(enum kern_feature_id feat_id)
{
	struct kern_feature_desc *feat = &feature_probes[feat_id];
	int ret;

	if (READ_ONCE(feat->res) == FEAT_UNKNOWN) {
		ret = feat->probe();
		if (ret > 0) {
			WRITE_ONCE(feat->res, FEAT_SUPPORTED);
		} else if (ret == 0) {
			WRITE_ONCE(feat->res, FEAT_MISSING);
		} else {
			pr_warn("Detection of kernel %s support failed: %d\n", feat->desc, ret);
			WRITE_ONCE(feat->res, FEAT_MISSING);
		}
	}

>>>>>>> 356006a6
	return READ_ONCE(feat->res) == FEAT_SUPPORTED;
}

static bool map_is_reuse_compat(const struct bpf_map *map, int map_fd)
{
	struct bpf_map_info map_info = {};
	char msg[STRERR_BUFSIZE];
	__u32 map_info_len;

	map_info_len = sizeof(map_info);

	if (bpf_obj_get_info_by_fd(map_fd, &map_info, &map_info_len)) {
		pr_warn("failed to get map info for map FD %d: %s\n",
			map_fd, libbpf_strerror_r(errno, msg, sizeof(msg)));
		return false;
	}

	return (map_info.type == map->def.type &&
		map_info.key_size == map->def.key_size &&
		map_info.value_size == map->def.value_size &&
		map_info.max_entries == map->def.max_entries &&
		map_info.map_flags == map->def.map_flags);
}

static int
bpf_object__reuse_map(struct bpf_map *map)
{
	char *cp, errmsg[STRERR_BUFSIZE];
	int err, pin_fd;

	pin_fd = bpf_obj_get(map->pin_path);
	if (pin_fd < 0) {
		err = -errno;
		if (err == -ENOENT) {
			pr_debug("found no pinned map to reuse at '%s'\n",
				 map->pin_path);
			return 0;
		}

		cp = libbpf_strerror_r(-err, errmsg, sizeof(errmsg));
		pr_warn("couldn't retrieve pinned map '%s': %s\n",
			map->pin_path, cp);
		return err;
	}

	if (!map_is_reuse_compat(map, pin_fd)) {
		pr_warn("couldn't reuse pinned map at '%s': parameter mismatch\n",
			map->pin_path);
		close(pin_fd);
		return -EINVAL;
	}

	err = bpf_map__reuse_fd(map, pin_fd);
	if (err) {
		close(pin_fd);
		return err;
	}
	map->pinned = true;
	pr_debug("reused pinned map at '%s'\n", map->pin_path);

	return 0;
}

static int
bpf_object__populate_internal_map(struct bpf_object *obj, struct bpf_map *map)
{
	enum libbpf_map_type map_type = map->libbpf_type;
	char *cp, errmsg[STRERR_BUFSIZE];
	int err, zero = 0;

	err = bpf_map_update_elem(map->fd, &zero, map->mmaped, 0);
	if (err) {
		err = -errno;
		cp = libbpf_strerror_r(err, errmsg, sizeof(errmsg));
		pr_warn("Error setting initial map(%s) contents: %s\n",
			map->name, cp);
		return err;
	}

	/* Freeze .rodata and .kconfig map as read-only from syscall side. */
	if (map_type == LIBBPF_MAP_RODATA || map_type == LIBBPF_MAP_KCONFIG) {
		err = bpf_map_freeze(map->fd);
		if (err) {
			err = -errno;
			cp = libbpf_strerror_r(err, errmsg, sizeof(errmsg));
			pr_warn("Error freezing map(%s) as read-only: %s\n",
				map->name, cp);
			return err;
		}
	}
	return 0;
}

static void bpf_map__destroy(struct bpf_map *map);

static int bpf_object__create_map(struct bpf_object *obj, struct bpf_map *map)
{
	struct bpf_create_map_attr create_attr;
	struct bpf_map_def *def = &map->def;

	memset(&create_attr, 0, sizeof(create_attr));

	if (kernel_supports(FEAT_PROG_NAME))
		create_attr.name = map->name;
	create_attr.map_ifindex = map->map_ifindex;
	create_attr.map_type = def->type;
	create_attr.map_flags = def->map_flags;
	create_attr.key_size = def->key_size;
	create_attr.value_size = def->value_size;
	create_attr.numa_node = map->numa_node;

	if (def->type == BPF_MAP_TYPE_PERF_EVENT_ARRAY && !def->max_entries) {
		int nr_cpus;

		nr_cpus = libbpf_num_possible_cpus();
		if (nr_cpus < 0) {
			pr_warn("map '%s': failed to determine number of system CPUs: %d\n",
				map->name, nr_cpus);
			return nr_cpus;
		}
		pr_debug("map '%s': setting size to %d\n", map->name, nr_cpus);
		create_attr.max_entries = nr_cpus;
	} else {
		create_attr.max_entries = def->max_entries;
	}

	if (bpf_map__is_struct_ops(map))
		create_attr.btf_vmlinux_value_type_id =
			map->btf_vmlinux_value_type_id;

	create_attr.btf_fd = 0;
	create_attr.btf_key_type_id = 0;
	create_attr.btf_value_type_id = 0;
	if (obj->btf && btf__fd(obj->btf) >= 0 && !bpf_map_find_btf_info(obj, map)) {
		create_attr.btf_fd = btf__fd(obj->btf);
		create_attr.btf_key_type_id = map->btf_key_type_id;
		create_attr.btf_value_type_id = map->btf_value_type_id;
	}

	if (bpf_map_type__is_map_in_map(def->type)) {
		if (map->inner_map) {
			int err;

			err = bpf_object__create_map(obj, map->inner_map);
			if (err) {
				pr_warn("map '%s': failed to create inner map: %d\n",
					map->name, err);
				return err;
			}
			map->inner_map_fd = bpf_map__fd(map->inner_map);
		}
		if (map->inner_map_fd >= 0)
			create_attr.inner_map_fd = map->inner_map_fd;
	}

	map->fd = bpf_create_map_xattr(&create_attr);
	if (map->fd < 0 && (create_attr.btf_key_type_id ||
			    create_attr.btf_value_type_id)) {
		char *cp, errmsg[STRERR_BUFSIZE];
		int err = -errno;

		cp = libbpf_strerror_r(err, errmsg, sizeof(errmsg));
		pr_warn("Error in bpf_create_map_xattr(%s):%s(%d). Retrying without BTF.\n",
			map->name, cp, err);
		create_attr.btf_fd = 0;
		create_attr.btf_key_type_id = 0;
		create_attr.btf_value_type_id = 0;
		map->btf_key_type_id = 0;
		map->btf_value_type_id = 0;
		map->fd = bpf_create_map_xattr(&create_attr);
	}

	if (map->fd < 0)
		return -errno;

	if (bpf_map_type__is_map_in_map(def->type) && map->inner_map) {
		bpf_map__destroy(map->inner_map);
		zfree(&map->inner_map);
	}

	return 0;
}

static int init_map_slots(struct bpf_map *map)
{
	const struct bpf_map *targ_map;
	unsigned int i;
	int fd, err;

	for (i = 0; i < map->init_slots_sz; i++) {
		if (!map->init_slots[i])
			continue;

		targ_map = map->init_slots[i];
		fd = bpf_map__fd(targ_map);
		err = bpf_map_update_elem(map->fd, &i, &fd, 0);
		if (err) {
			err = -errno;
			pr_warn("map '%s': failed to initialize slot [%d] to map '%s' fd=%d: %d\n",
				map->name, i, targ_map->name,
				fd, err);
			return err;
		}
		pr_debug("map '%s': slot [%d] set to map '%s' fd=%d\n",
			 map->name, i, targ_map->name, fd);
	}

	zfree(&map->init_slots);
	map->init_slots_sz = 0;

	return 0;
}

static int
bpf_object__create_maps(struct bpf_object *obj)
{
	struct bpf_map *map;
	char *cp, errmsg[STRERR_BUFSIZE];
	unsigned int i, j;
	int err;

	for (i = 0; i < obj->nr_maps; i++) {
		map = &obj->maps[i];

		if (map->pin_path) {
			err = bpf_object__reuse_map(map);
			if (err) {
				pr_warn("map '%s': error reusing pinned map\n",
					map->name);
				goto err_out;
			}
		}

		if (map->fd >= 0) {
			pr_debug("map '%s': skipping creation (preset fd=%d)\n",
				 map->name, map->fd);
		} else {
			err = bpf_object__create_map(obj, map);
			if (err)
				goto err_out;

			pr_debug("map '%s': created successfully, fd=%d\n",
				 map->name, map->fd);

			if (bpf_map__is_internal(map)) {
				err = bpf_object__populate_internal_map(obj, map);
				if (err < 0) {
					zclose(map->fd);
					goto err_out;
				}
			}

			if (map->init_slots_sz) {
				err = init_map_slots(map);
				if (err < 0) {
					zclose(map->fd);
					goto err_out;
				}
			}
		}

		if (map->pin_path && !map->pinned) {
			err = bpf_map__pin(map, NULL);
			if (err) {
				pr_warn("map '%s': failed to auto-pin at '%s': %d\n",
					map->name, map->pin_path, err);
				zclose(map->fd);
				goto err_out;
			}
		}
	}

	return 0;

err_out:
	cp = libbpf_strerror_r(err, errmsg, sizeof(errmsg));
	pr_warn("map '%s': failed to create: %s(%d)\n", map->name, cp, err);
	pr_perm_msg(err);
	for (j = 0; j < i; j++)
		zclose(obj->maps[j].fd);
	return err;
}

#define BPF_CORE_SPEC_MAX_LEN 64

/* represents BPF CO-RE field or array element accessor */
struct bpf_core_accessor {
	__u32 type_id;		/* struct/union type or array element type */
	__u32 idx;		/* field index or array index */
	const char *name;	/* field name or NULL for array accessor */
};

struct bpf_core_spec {
	const struct btf *btf;
	/* high-level spec: named fields and array indices only */
	struct bpf_core_accessor spec[BPF_CORE_SPEC_MAX_LEN];
	/* original unresolved (no skip_mods_or_typedefs) root type ID */
	__u32 root_type_id;
	/* CO-RE relocation kind */
	enum bpf_core_relo_kind relo_kind;
	/* high-level spec length */
	int len;
	/* raw, low-level spec: 1-to-1 with accessor spec string */
	int raw_spec[BPF_CORE_SPEC_MAX_LEN];
	/* raw spec length */
	int raw_len;
	/* field bit offset represented by spec */
	__u32 bit_offset;
};

static bool str_is_empty(const char *s)
{
	return !s || !s[0];
}

static bool is_flex_arr(const struct btf *btf,
			const struct bpf_core_accessor *acc,
			const struct btf_array *arr)
{
	const struct btf_type *t;

	/* not a flexible array, if not inside a struct or has non-zero size */
	if (!acc->name || arr->nelems > 0)
		return false;

	/* has to be the last member of enclosing struct */
	t = btf__type_by_id(btf, acc->type_id);
	return acc->idx == btf_vlen(t) - 1;
}

static const char *core_relo_kind_str(enum bpf_core_relo_kind kind)
{
	switch (kind) {
	case BPF_FIELD_BYTE_OFFSET: return "byte_off";
	case BPF_FIELD_BYTE_SIZE: return "byte_sz";
	case BPF_FIELD_EXISTS: return "field_exists";
	case BPF_FIELD_SIGNED: return "signed";
	case BPF_FIELD_LSHIFT_U64: return "lshift_u64";
	case BPF_FIELD_RSHIFT_U64: return "rshift_u64";
	case BPF_TYPE_ID_LOCAL: return "local_type_id";
	case BPF_TYPE_ID_TARGET: return "target_type_id";
	case BPF_TYPE_EXISTS: return "type_exists";
	case BPF_TYPE_SIZE: return "type_size";
	case BPF_ENUMVAL_EXISTS: return "enumval_exists";
	case BPF_ENUMVAL_VALUE: return "enumval_value";
	default: return "unknown";
	}
}

static bool core_relo_is_field_based(enum bpf_core_relo_kind kind)
{
	switch (kind) {
	case BPF_FIELD_BYTE_OFFSET:
	case BPF_FIELD_BYTE_SIZE:
	case BPF_FIELD_EXISTS:
	case BPF_FIELD_SIGNED:
	case BPF_FIELD_LSHIFT_U64:
	case BPF_FIELD_RSHIFT_U64:
		return true;
	default:
		return false;
	}
}

static bool core_relo_is_type_based(enum bpf_core_relo_kind kind)
{
	switch (kind) {
	case BPF_TYPE_ID_LOCAL:
	case BPF_TYPE_ID_TARGET:
	case BPF_TYPE_EXISTS:
	case BPF_TYPE_SIZE:
		return true;
	default:
		return false;
	}
}

static bool core_relo_is_enumval_based(enum bpf_core_relo_kind kind)
{
	switch (kind) {
	case BPF_ENUMVAL_EXISTS:
	case BPF_ENUMVAL_VALUE:
		return true;
	default:
		return false;
	}
}

/*
 * Turn bpf_core_relo into a low- and high-level spec representation,
 * validating correctness along the way, as well as calculating resulting
 * field bit offset, specified by accessor string. Low-level spec captures
 * every single level of nestedness, including traversing anonymous
 * struct/union members. High-level one only captures semantically meaningful
 * "turning points": named fields and array indicies.
 * E.g., for this case:
 *
 *   struct sample {
 *       int __unimportant;
 *       struct {
 *           int __1;
 *           int __2;
 *           int a[7];
 *       };
 *   };
 *
 *   struct sample *s = ...;
 *
 *   int x = &s->a[3]; // access string = '0:1:2:3'
 *
 * Low-level spec has 1:1 mapping with each element of access string (it's
 * just a parsed access string representation): [0, 1, 2, 3].
 *
 * High-level spec will capture only 3 points:
 *   - intial zero-index access by pointer (&s->... is the same as &s[0]...);
 *   - field 'a' access (corresponds to '2' in low-level spec);
 *   - array element #3 access (corresponds to '3' in low-level spec).
 *
 * Type-based relocations (TYPE_EXISTS/TYPE_SIZE,
 * TYPE_ID_LOCAL/TYPE_ID_TARGET) don't capture any field information. Their
 * spec and raw_spec are kept empty.
 *
 * Enum value-based relocations (ENUMVAL_EXISTS/ENUMVAL_VALUE) use access
 * string to specify enumerator's value index that need to be relocated.
 */
static int bpf_core_parse_spec(const struct btf *btf,
			       __u32 type_id,
			       const char *spec_str,
			       enum bpf_core_relo_kind relo_kind,
			       struct bpf_core_spec *spec)
{
	int access_idx, parsed_len, i;
	struct bpf_core_accessor *acc;
	const struct btf_type *t;
	const char *name;
	__u32 id;
	__s64 sz;

	if (str_is_empty(spec_str) || *spec_str == ':')
		return -EINVAL;

	memset(spec, 0, sizeof(*spec));
	spec->btf = btf;
	spec->root_type_id = type_id;
	spec->relo_kind = relo_kind;

	/* type-based relocations don't have a field access string */
	if (core_relo_is_type_based(relo_kind)) {
		if (strcmp(spec_str, "0"))
			return -EINVAL;
		return 0;
	}

	/* parse spec_str="0:1:2:3:4" into array raw_spec=[0, 1, 2, 3, 4] */
	while (*spec_str) {
		if (*spec_str == ':')
			++spec_str;
		if (sscanf(spec_str, "%d%n", &access_idx, &parsed_len) != 1)
			return -EINVAL;
		if (spec->raw_len == BPF_CORE_SPEC_MAX_LEN)
			return -E2BIG;
		spec_str += parsed_len;
		spec->raw_spec[spec->raw_len++] = access_idx;
	}

	if (spec->raw_len == 0)
		return -EINVAL;

	t = skip_mods_and_typedefs(btf, type_id, &id);
	if (!t)
		return -EINVAL;

	access_idx = spec->raw_spec[0];
	acc = &spec->spec[0];
	acc->type_id = id;
	acc->idx = access_idx;
	spec->len++;

	if (core_relo_is_enumval_based(relo_kind)) {
		if (!btf_is_enum(t) || spec->raw_len > 1 || access_idx >= btf_vlen(t))
			return -EINVAL;

		/* record enumerator name in a first accessor */
		acc->name = btf__name_by_offset(btf, btf_enum(t)[access_idx].name_off);
		return 0;
	}

	if (!core_relo_is_field_based(relo_kind))
		return -EINVAL;

	sz = btf__resolve_size(btf, id);
	if (sz < 0)
		return sz;
	spec->bit_offset = access_idx * sz * 8;

	for (i = 1; i < spec->raw_len; i++) {
		t = skip_mods_and_typedefs(btf, id, &id);
		if (!t)
			return -EINVAL;

		access_idx = spec->raw_spec[i];
		acc = &spec->spec[spec->len];

		if (btf_is_composite(t)) {
			const struct btf_member *m;
			__u32 bit_offset;

			if (access_idx >= btf_vlen(t))
				return -EINVAL;

			bit_offset = btf_member_bit_offset(t, access_idx);
			spec->bit_offset += bit_offset;

			m = btf_members(t) + access_idx;
			if (m->name_off) {
				name = btf__name_by_offset(btf, m->name_off);
				if (str_is_empty(name))
					return -EINVAL;

				acc->type_id = id;
				acc->idx = access_idx;
				acc->name = name;
				spec->len++;
			}

			id = m->type;
		} else if (btf_is_array(t)) {
			const struct btf_array *a = btf_array(t);
			bool flex;

			t = skip_mods_and_typedefs(btf, a->type, &id);
			if (!t)
				return -EINVAL;

			flex = is_flex_arr(btf, acc - 1, a);
			if (!flex && access_idx >= a->nelems)
				return -EINVAL;

			spec->spec[spec->len].type_id = id;
			spec->spec[spec->len].idx = access_idx;
			spec->len++;

			sz = btf__resolve_size(btf, id);
			if (sz < 0)
				return sz;
			spec->bit_offset += access_idx * sz * 8;
		} else {
			pr_warn("relo for [%u] %s (at idx %d) captures type [%d] of unexpected kind %s\n",
				type_id, spec_str, i, id, btf_kind_str(t));
			return -EINVAL;
		}
	}

	return 0;
}

static bool bpf_core_is_flavor_sep(const char *s)
{
	/* check X___Y name pattern, where X and Y are not underscores */
	return s[0] != '_' &&				      /* X */
	       s[1] == '_' && s[2] == '_' && s[3] == '_' &&   /* ___ */
	       s[4] != '_';				      /* Y */
}

/* Given 'some_struct_name___with_flavor' return the length of a name prefix
 * before last triple underscore. Struct name part after last triple
 * underscore is ignored by BPF CO-RE relocation during relocation matching.
 */
static size_t bpf_core_essential_name_len(const char *name)
{
	size_t n = strlen(name);
	int i;

	for (i = n - 5; i >= 0; i--) {
		if (bpf_core_is_flavor_sep(name + i))
			return i + 1;
	}
	return n;
}

struct core_cand
{
	const struct btf *btf;
	const struct btf_type *t;
	const char *name;
	__u32 id;
};

/* dynamically sized list of type IDs and its associated struct btf */
struct core_cand_list {
	struct core_cand *cands;
	int len;
};

static void bpf_core_free_cands(struct core_cand_list *cands)
{
	free(cands->cands);
	free(cands);
}

static int bpf_core_add_cands(struct core_cand *local_cand,
			      size_t local_essent_len,
			      const struct btf *targ_btf,
			      const char *targ_btf_name,
			      int targ_start_id,
			      struct core_cand_list *cands)
{
<<<<<<< HEAD
	size_t local_essent_len, targ_essent_len;
	const char *local_name, *targ_name;
	const struct btf_type *t, *local_t;
	struct ids_vec *cand_ids;
	__u32 *new_ids;
	int i, err, n;

	local_t = btf__type_by_id(local_btf, local_type_id);
	if (!local_t)
		return ERR_PTR(-EINVAL);

	local_name = btf__name_by_offset(local_btf, local_t->name_off);
	if (str_is_empty(local_name))
		return ERR_PTR(-EINVAL);
	local_essent_len = bpf_core_essential_name_len(local_name);

	cand_ids = calloc(1, sizeof(*cand_ids));
	if (!cand_ids)
		return ERR_PTR(-ENOMEM);
=======
	struct core_cand *new_cands, *cand;
	const struct btf_type *t;
	const char *targ_name;
	size_t targ_essent_len;
	int n, i;
>>>>>>> 356006a6

	n = btf__get_nr_types(targ_btf);
	for (i = targ_start_id; i <= n; i++) {
		t = btf__type_by_id(targ_btf, i);
<<<<<<< HEAD
		if (btf_kind(t) != btf_kind(local_t))
=======
		if (btf_kind(t) != btf_kind(local_cand->t))
>>>>>>> 356006a6
			continue;

		targ_name = btf__name_by_offset(targ_btf, t->name_off);
		if (str_is_empty(targ_name))
			continue;

		targ_essent_len = bpf_core_essential_name_len(targ_name);
		if (targ_essent_len != local_essent_len)
			continue;

<<<<<<< HEAD
		if (strncmp(local_name, targ_name, local_essent_len) == 0) {
			pr_debug("CO-RE relocating [%d] %s %s: found target candidate [%d] %s %s\n",
				 local_type_id, btf_kind_str(local_t),
				 local_name, i, btf_kind_str(t), targ_name);
			new_ids = libbpf_reallocarray(cand_ids->data,
						      cand_ids->len + 1,
						      sizeof(*cand_ids->data));
			if (!new_ids) {
				err = -ENOMEM;
				goto err_out;
			}
			cand_ids->data = new_ids;
			cand_ids->data[cand_ids->len++] = i;
		}
=======
		if (strncmp(local_cand->name, targ_name, local_essent_len) != 0)
			continue;

		pr_debug("CO-RE relocating [%d] %s %s: found target candidate [%d] %s %s in [%s]\n",
			 local_cand->id, btf_kind_str(local_cand->t),
			 local_cand->name, i, btf_kind_str(t), targ_name,
			 targ_btf_name);
		new_cands = libbpf_reallocarray(cands->cands, cands->len + 1,
					      sizeof(*cands->cands));
		if (!new_cands)
			return -ENOMEM;

		cand = &new_cands[cands->len];
		cand->btf = targ_btf;
		cand->t = t;
		cand->name = targ_name;
		cand->id = i;

		cands->cands = new_cands;
		cands->len++;
>>>>>>> 356006a6
	}
	return 0;
}

<<<<<<< HEAD
=======
static int load_module_btfs(struct bpf_object *obj)
{
	struct bpf_btf_info info;
	struct module_btf *mod_btf;
	struct btf *btf;
	char name[64];
	__u32 id = 0, len;
	int err, fd;

	if (obj->btf_modules_loaded)
		return 0;

	/* don't do this again, even if we find no module BTFs */
	obj->btf_modules_loaded = true;

	/* kernel too old to support module BTFs */
	if (!kernel_supports(FEAT_MODULE_BTF))
		return 0;

	while (true) {
		err = bpf_btf_get_next_id(id, &id);
		if (err && errno == ENOENT)
			return 0;
		if (err) {
			err = -errno;
			pr_warn("failed to iterate BTF objects: %d\n", err);
			return err;
		}

		fd = bpf_btf_get_fd_by_id(id);
		if (fd < 0) {
			if (errno == ENOENT)
				continue; /* expected race: BTF was unloaded */
			err = -errno;
			pr_warn("failed to get BTF object #%d FD: %d\n", id, err);
			return err;
		}

		len = sizeof(info);
		memset(&info, 0, sizeof(info));
		info.name = ptr_to_u64(name);
		info.name_len = sizeof(name);

		err = bpf_obj_get_info_by_fd(fd, &info, &len);
		if (err) {
			err = -errno;
			pr_warn("failed to get BTF object #%d info: %d\n", id, err);
			goto err_out;
		}

		/* ignore non-module BTFs */
		if (!info.kernel_btf || strcmp(name, "vmlinux") == 0) {
			close(fd);
			continue;
		}

		btf = btf_get_from_fd(fd, obj->btf_vmlinux);
		if (IS_ERR(btf)) {
			pr_warn("failed to load module [%s]'s BTF object #%d: %ld\n",
				name, id, PTR_ERR(btf));
			err = PTR_ERR(btf);
			goto err_out;
		}

		err = btf_ensure_mem((void **)&obj->btf_modules, &obj->btf_module_cap,
				     sizeof(*obj->btf_modules), obj->btf_module_cnt + 1);
		if (err)
			goto err_out;

		mod_btf = &obj->btf_modules[obj->btf_module_cnt++];

		mod_btf->btf = btf;
		mod_btf->id = id;
		mod_btf->fd = fd;
		mod_btf->name = strdup(name);
		if (!mod_btf->name) {
			err = -ENOMEM;
			goto err_out;
		}
		continue;

err_out:
		close(fd);
		return err;
	}

	return 0;
}

static struct core_cand_list *
bpf_core_find_cands(struct bpf_object *obj, const struct btf *local_btf, __u32 local_type_id)
{
	struct core_cand local_cand = {};
	struct core_cand_list *cands;
	const struct btf *main_btf;
	size_t local_essent_len;
	int err, i;

	local_cand.btf = local_btf;
	local_cand.t = btf__type_by_id(local_btf, local_type_id);
	if (!local_cand.t)
		return ERR_PTR(-EINVAL);

	local_cand.name = btf__name_by_offset(local_btf, local_cand.t->name_off);
	if (str_is_empty(local_cand.name))
		return ERR_PTR(-EINVAL);
	local_essent_len = bpf_core_essential_name_len(local_cand.name);

	cands = calloc(1, sizeof(*cands));
	if (!cands)
		return ERR_PTR(-ENOMEM);

	/* Attempt to find target candidates in vmlinux BTF first */
	main_btf = obj->btf_vmlinux_override ?: obj->btf_vmlinux;
	err = bpf_core_add_cands(&local_cand, local_essent_len, main_btf, "vmlinux", 1, cands);
	if (err)
		goto err_out;

	/* if vmlinux BTF has any candidate, don't got for module BTFs */
	if (cands->len)
		return cands;

	/* if vmlinux BTF was overridden, don't attempt to load module BTFs */
	if (obj->btf_vmlinux_override)
		return cands;

	/* now look through module BTFs, trying to still find candidates */
	err = load_module_btfs(obj);
	if (err)
		goto err_out;

	for (i = 0; i < obj->btf_module_cnt; i++) {
		err = bpf_core_add_cands(&local_cand, local_essent_len,
					 obj->btf_modules[i].btf,
					 obj->btf_modules[i].name,
					 btf__get_nr_types(obj->btf_vmlinux) + 1,
					 cands);
		if (err)
			goto err_out;
	}

	return cands;
err_out:
	bpf_core_free_cands(cands);
	return ERR_PTR(err);
}

>>>>>>> 356006a6
/* Check two types for compatibility for the purpose of field access
 * relocation. const/volatile/restrict and typedefs are skipped to ensure we
 * are relocating semantically compatible entities:
 *   - any two STRUCTs/UNIONs are compatible and can be mixed;
 *   - any two FWDs are compatible, if their names match (modulo flavor suffix);
 *   - any two PTRs are always compatible;
 *   - for ENUMs, names should be the same (ignoring flavor suffix) or at
 *     least one of enums should be anonymous;
 *   - for ENUMs, check sizes, names are ignored;
 *   - for INT, size and signedness are ignored;
 *   - for ARRAY, dimensionality is ignored, element types are checked for
 *     compatibility recursively;
 *   - everything else shouldn't be ever a target of relocation.
 * These rules are not set in stone and probably will be adjusted as we get
 * more experience with using BPF CO-RE relocations.
 */
static int bpf_core_fields_are_compat(const struct btf *local_btf,
				      __u32 local_id,
				      const struct btf *targ_btf,
				      __u32 targ_id)
{
	const struct btf_type *local_type, *targ_type;

recur:
	local_type = skip_mods_and_typedefs(local_btf, local_id, &local_id);
	targ_type = skip_mods_and_typedefs(targ_btf, targ_id, &targ_id);
	if (!local_type || !targ_type)
		return -EINVAL;

	if (btf_is_composite(local_type) && btf_is_composite(targ_type))
		return 1;
	if (btf_kind(local_type) != btf_kind(targ_type))
		return 0;

	switch (btf_kind(local_type)) {
	case BTF_KIND_PTR:
		return 1;
	case BTF_KIND_FWD:
	case BTF_KIND_ENUM: {
		const char *local_name, *targ_name;
		size_t local_len, targ_len;

		local_name = btf__name_by_offset(local_btf,
						 local_type->name_off);
		targ_name = btf__name_by_offset(targ_btf, targ_type->name_off);
		local_len = bpf_core_essential_name_len(local_name);
		targ_len = bpf_core_essential_name_len(targ_name);
		/* one of them is anonymous or both w/ same flavor-less names */
		return local_len == 0 || targ_len == 0 ||
		       (local_len == targ_len &&
			strncmp(local_name, targ_name, local_len) == 0);
	}
	case BTF_KIND_INT:
		/* just reject deprecated bitfield-like integers; all other
		 * integers are by default compatible between each other
		 */
		return btf_int_offset(local_type) == 0 &&
		       btf_int_offset(targ_type) == 0;
	case BTF_KIND_ARRAY:
		local_id = btf_array(local_type)->type;
		targ_id = btf_array(targ_type)->type;
		goto recur;
	default:
		pr_warn("unexpected kind %d relocated, local [%d], target [%d]\n",
			btf_kind(local_type), local_id, targ_id);
		return 0;
	}
}

/*
 * Given single high-level named field accessor in local type, find
 * corresponding high-level accessor for a target type. Along the way,
 * maintain low-level spec for target as well. Also keep updating target
 * bit offset.
 *
 * Searching is performed through recursive exhaustive enumeration of all
 * fields of a struct/union. If there are any anonymous (embedded)
 * structs/unions, they are recursively searched as well. If field with
 * desired name is found, check compatibility between local and target types,
 * before returning result.
 *
 * 1 is returned, if field is found.
 * 0 is returned if no compatible field is found.
 * <0 is returned on error.
 */
static int bpf_core_match_member(const struct btf *local_btf,
				 const struct bpf_core_accessor *local_acc,
				 const struct btf *targ_btf,
				 __u32 targ_id,
				 struct bpf_core_spec *spec,
				 __u32 *next_targ_id)
{
	const struct btf_type *local_type, *targ_type;
	const struct btf_member *local_member, *m;
	const char *local_name, *targ_name;
	__u32 local_id;
	int i, n, found;

	targ_type = skip_mods_and_typedefs(targ_btf, targ_id, &targ_id);
	if (!targ_type)
		return -EINVAL;
	if (!btf_is_composite(targ_type))
		return 0;

	local_id = local_acc->type_id;
	local_type = btf__type_by_id(local_btf, local_id);
	local_member = btf_members(local_type) + local_acc->idx;
	local_name = btf__name_by_offset(local_btf, local_member->name_off);

	n = btf_vlen(targ_type);
	m = btf_members(targ_type);
	for (i = 0; i < n; i++, m++) {
		__u32 bit_offset;

		bit_offset = btf_member_bit_offset(targ_type, i);

		/* too deep struct/union/array nesting */
		if (spec->raw_len == BPF_CORE_SPEC_MAX_LEN)
			return -E2BIG;

		/* speculate this member will be the good one */
		spec->bit_offset += bit_offset;
		spec->raw_spec[spec->raw_len++] = i;

		targ_name = btf__name_by_offset(targ_btf, m->name_off);
		if (str_is_empty(targ_name)) {
			/* embedded struct/union, we need to go deeper */
			found = bpf_core_match_member(local_btf, local_acc,
						      targ_btf, m->type,
						      spec, next_targ_id);
			if (found) /* either found or error */
				return found;
		} else if (strcmp(local_name, targ_name) == 0) {
			/* matching named field */
			struct bpf_core_accessor *targ_acc;

			targ_acc = &spec->spec[spec->len++];
			targ_acc->type_id = targ_id;
			targ_acc->idx = i;
			targ_acc->name = targ_name;

			*next_targ_id = m->type;
			found = bpf_core_fields_are_compat(local_btf,
							   local_member->type,
							   targ_btf, m->type);
			if (!found)
				spec->len--; /* pop accessor */
			return found;
		}
		/* member turned out not to be what we looked for */
		spec->bit_offset -= bit_offset;
		spec->raw_len--;
	}

	return 0;
}

/* Check local and target types for compatibility. This check is used for
 * type-based CO-RE relocations and follow slightly different rules than
 * field-based relocations. This function assumes that root types were already
 * checked for name match. Beyond that initial root-level name check, names
 * are completely ignored. Compatibility rules are as follows:
 *   - any two STRUCTs/UNIONs/FWDs/ENUMs/INTs are considered compatible, but
 *     kind should match for local and target types (i.e., STRUCT is not
 *     compatible with UNION);
 *   - for ENUMs, the size is ignored;
 *   - for INT, size and signedness are ignored;
 *   - for ARRAY, dimensionality is ignored, element types are checked for
 *     compatibility recursively;
 *   - CONST/VOLATILE/RESTRICT modifiers are ignored;
 *   - TYPEDEFs/PTRs are compatible if types they pointing to are compatible;
 *   - FUNC_PROTOs are compatible if they have compatible signature: same
 *     number of input args and compatible return and argument types.
 * These rules are not set in stone and probably will be adjusted as we get
 * more experience with using BPF CO-RE relocations.
 */
static int bpf_core_types_are_compat(const struct btf *local_btf, __u32 local_id,
				     const struct btf *targ_btf, __u32 targ_id)
{
	const struct btf_type *local_type, *targ_type;
	int depth = 32; /* max recursion depth */

	/* caller made sure that names match (ignoring flavor suffix) */
	local_type = btf__type_by_id(local_btf, local_id);
	targ_type = btf__type_by_id(targ_btf, targ_id);
	if (btf_kind(local_type) != btf_kind(targ_type))
		return 0;

recur:
	depth--;
	if (depth < 0)
		return -EINVAL;

	local_type = skip_mods_and_typedefs(local_btf, local_id, &local_id);
	targ_type = skip_mods_and_typedefs(targ_btf, targ_id, &targ_id);
	if (!local_type || !targ_type)
		return -EINVAL;

	if (btf_kind(local_type) != btf_kind(targ_type))
		return 0;

	switch (btf_kind(local_type)) {
	case BTF_KIND_UNKN:
	case BTF_KIND_STRUCT:
	case BTF_KIND_UNION:
	case BTF_KIND_ENUM:
	case BTF_KIND_FWD:
		return 1;
	case BTF_KIND_INT:
		/* just reject deprecated bitfield-like integers; all other
		 * integers are by default compatible between each other
		 */
		return btf_int_offset(local_type) == 0 && btf_int_offset(targ_type) == 0;
	case BTF_KIND_PTR:
		local_id = local_type->type;
		targ_id = targ_type->type;
		goto recur;
	case BTF_KIND_ARRAY:
		local_id = btf_array(local_type)->type;
		targ_id = btf_array(targ_type)->type;
		goto recur;
	case BTF_KIND_FUNC_PROTO: {
		struct btf_param *local_p = btf_params(local_type);
		struct btf_param *targ_p = btf_params(targ_type);
		__u16 local_vlen = btf_vlen(local_type);
		__u16 targ_vlen = btf_vlen(targ_type);
		int i, err;

		if (local_vlen != targ_vlen)
			return 0;

		for (i = 0; i < local_vlen; i++, local_p++, targ_p++) {
			skip_mods_and_typedefs(local_btf, local_p->type, &local_id);
			skip_mods_and_typedefs(targ_btf, targ_p->type, &targ_id);
			err = bpf_core_types_are_compat(local_btf, local_id, targ_btf, targ_id);
			if (err <= 0)
				return err;
		}

		/* tail recurse for return type check */
		skip_mods_and_typedefs(local_btf, local_type->type, &local_id);
		skip_mods_and_typedefs(targ_btf, targ_type->type, &targ_id);
		goto recur;
	}
	default:
		pr_warn("unexpected kind %s relocated, local [%d], target [%d]\n",
			btf_kind_str(local_type), local_id, targ_id);
		return 0;
	}
}

/*
 * Try to match local spec to a target type and, if successful, produce full
 * target spec (high-level, low-level + bit offset).
 */
static int bpf_core_spec_match(struct bpf_core_spec *local_spec,
			       const struct btf *targ_btf, __u32 targ_id,
			       struct bpf_core_spec *targ_spec)
{
	const struct btf_type *targ_type;
	const struct bpf_core_accessor *local_acc;
	struct bpf_core_accessor *targ_acc;
	int i, sz, matched;

	memset(targ_spec, 0, sizeof(*targ_spec));
	targ_spec->btf = targ_btf;
	targ_spec->root_type_id = targ_id;
	targ_spec->relo_kind = local_spec->relo_kind;

	if (core_relo_is_type_based(local_spec->relo_kind)) {
		return bpf_core_types_are_compat(local_spec->btf,
						 local_spec->root_type_id,
						 targ_btf, targ_id);
	}

	local_acc = &local_spec->spec[0];
	targ_acc = &targ_spec->spec[0];

	if (core_relo_is_enumval_based(local_spec->relo_kind)) {
		size_t local_essent_len, targ_essent_len;
		const struct btf_enum *e;
		const char *targ_name;

		/* has to resolve to an enum */
		targ_type = skip_mods_and_typedefs(targ_spec->btf, targ_id, &targ_id);
		if (!btf_is_enum(targ_type))
			return 0;

		local_essent_len = bpf_core_essential_name_len(local_acc->name);

		for (i = 0, e = btf_enum(targ_type); i < btf_vlen(targ_type); i++, e++) {
			targ_name = btf__name_by_offset(targ_spec->btf, e->name_off);
			targ_essent_len = bpf_core_essential_name_len(targ_name);
			if (targ_essent_len != local_essent_len)
				continue;
			if (strncmp(local_acc->name, targ_name, local_essent_len) == 0) {
				targ_acc->type_id = targ_id;
				targ_acc->idx = i;
				targ_acc->name = targ_name;
				targ_spec->len++;
				targ_spec->raw_spec[targ_spec->raw_len] = targ_acc->idx;
				targ_spec->raw_len++;
				return 1;
			}
		}
		return 0;
	}

	if (!core_relo_is_field_based(local_spec->relo_kind))
		return -EINVAL;

	for (i = 0; i < local_spec->len; i++, local_acc++, targ_acc++) {
		targ_type = skip_mods_and_typedefs(targ_spec->btf, targ_id,
						   &targ_id);
		if (!targ_type)
			return -EINVAL;

		if (local_acc->name) {
			matched = bpf_core_match_member(local_spec->btf,
							local_acc,
							targ_btf, targ_id,
							targ_spec, &targ_id);
			if (matched <= 0)
				return matched;
		} else {
			/* for i=0, targ_id is already treated as array element
			 * type (because it's the original struct), for others
			 * we should find array element type first
			 */
			if (i > 0) {
				const struct btf_array *a;
				bool flex;

				if (!btf_is_array(targ_type))
					return 0;

				a = btf_array(targ_type);
				flex = is_flex_arr(targ_btf, targ_acc - 1, a);
				if (!flex && local_acc->idx >= a->nelems)
					return 0;
				if (!skip_mods_and_typedefs(targ_btf, a->type,
							    &targ_id))
					return -EINVAL;
			}

			/* too deep struct/union/array nesting */
			if (targ_spec->raw_len == BPF_CORE_SPEC_MAX_LEN)
				return -E2BIG;

			targ_acc->type_id = targ_id;
			targ_acc->idx = local_acc->idx;
			targ_acc->name = NULL;
			targ_spec->len++;
			targ_spec->raw_spec[targ_spec->raw_len] = targ_acc->idx;
			targ_spec->raw_len++;

			sz = btf__resolve_size(targ_btf, targ_id);
			if (sz < 0)
				return sz;
			targ_spec->bit_offset += local_acc->idx * sz * 8;
		}
	}

	return 1;
}

static int bpf_core_calc_field_relo(const struct bpf_program *prog,
				    const struct bpf_core_relo *relo,
				    const struct bpf_core_spec *spec,
				    __u32 *val, __u32 *field_sz, __u32 *type_id,
				    bool *validate)
{
	const struct bpf_core_accessor *acc;
	const struct btf_type *t;
	__u32 byte_off, byte_sz, bit_off, bit_sz, field_type_id;
	const struct btf_member *m;
	const struct btf_type *mt;
	bool bitfield;
	__s64 sz;

	*field_sz = 0;

	if (relo->kind == BPF_FIELD_EXISTS) {
		*val = spec ? 1 : 0;
		return 0;
	}

	if (!spec)
		return -EUCLEAN; /* request instruction poisoning */

	acc = &spec->spec[spec->len - 1];
	t = btf__type_by_id(spec->btf, acc->type_id);

	/* a[n] accessor needs special handling */
	if (!acc->name) {
		if (relo->kind == BPF_FIELD_BYTE_OFFSET) {
			*val = spec->bit_offset / 8;
			/* remember field size for load/store mem size */
			sz = btf__resolve_size(spec->btf, acc->type_id);
			if (sz < 0)
				return -EINVAL;
			*field_sz = sz;
			*type_id = acc->type_id;
		} else if (relo->kind == BPF_FIELD_BYTE_SIZE) {
			sz = btf__resolve_size(spec->btf, acc->type_id);
			if (sz < 0)
				return -EINVAL;
			*val = sz;
		} else {
			pr_warn("prog '%s': relo %d at insn #%d can't be applied to array access\n",
				prog->name, relo->kind, relo->insn_off / 8);
			return -EINVAL;
		}
		if (validate)
			*validate = true;
		return 0;
	}

	m = btf_members(t) + acc->idx;
	mt = skip_mods_and_typedefs(spec->btf, m->type, &field_type_id);
	bit_off = spec->bit_offset;
	bit_sz = btf_member_bitfield_size(t, acc->idx);

	bitfield = bit_sz > 0;
	if (bitfield) {
		byte_sz = mt->size;
		byte_off = bit_off / 8 / byte_sz * byte_sz;
		/* figure out smallest int size necessary for bitfield load */
		while (bit_off + bit_sz - byte_off * 8 > byte_sz * 8) {
			if (byte_sz >= 8) {
				/* bitfield can't be read with 64-bit read */
				pr_warn("prog '%s': relo %d at insn #%d can't be satisfied for bitfield\n",
					prog->name, relo->kind, relo->insn_off / 8);
				return -E2BIG;
			}
			byte_sz *= 2;
			byte_off = bit_off / 8 / byte_sz * byte_sz;
		}
	} else {
		sz = btf__resolve_size(spec->btf, field_type_id);
		if (sz < 0)
			return -EINVAL;
		byte_sz = sz;
		byte_off = spec->bit_offset / 8;
		bit_sz = byte_sz * 8;
	}

	/* for bitfields, all the relocatable aspects are ambiguous and we
	 * might disagree with compiler, so turn off validation of expected
	 * value, except for signedness
	 */
	if (validate)
		*validate = !bitfield;

	switch (relo->kind) {
	case BPF_FIELD_BYTE_OFFSET:
		*val = byte_off;
		if (!bitfield) {
			*field_sz = byte_sz;
			*type_id = field_type_id;
		}
		break;
	case BPF_FIELD_BYTE_SIZE:
		*val = byte_sz;
		break;
	case BPF_FIELD_SIGNED:
		/* enums will be assumed unsigned */
		*val = btf_is_enum(mt) ||
		       (btf_int_encoding(mt) & BTF_INT_SIGNED);
		if (validate)
			*validate = true; /* signedness is never ambiguous */
		break;
	case BPF_FIELD_LSHIFT_U64:
#if __BYTE_ORDER == __LITTLE_ENDIAN
		*val = 64 - (bit_off + bit_sz - byte_off  * 8);
#else
		*val = (8 - byte_sz) * 8 + (bit_off - byte_off * 8);
#endif
		break;
	case BPF_FIELD_RSHIFT_U64:
		*val = 64 - bit_sz;
		if (validate)
			*validate = true; /* right shift is never ambiguous */
		break;
	case BPF_FIELD_EXISTS:
	default:
		return -EOPNOTSUPP;
	}

	return 0;
}

static int bpf_core_calc_type_relo(const struct bpf_core_relo *relo,
				   const struct bpf_core_spec *spec,
				   __u32 *val)
{
	__s64 sz;

	/* type-based relos return zero when target type is not found */
	if (!spec) {
		*val = 0;
		return 0;
	}

	switch (relo->kind) {
	case BPF_TYPE_ID_TARGET:
		*val = spec->root_type_id;
		break;
	case BPF_TYPE_EXISTS:
		*val = 1;
		break;
	case BPF_TYPE_SIZE:
		sz = btf__resolve_size(spec->btf, spec->root_type_id);
		if (sz < 0)
			return -EINVAL;
		*val = sz;
		break;
	case BPF_TYPE_ID_LOCAL:
	/* BPF_TYPE_ID_LOCAL is handled specially and shouldn't get here */
	default:
		return -EOPNOTSUPP;
<<<<<<< HEAD
	}

	return 0;
}

static int bpf_core_calc_enumval_relo(const struct bpf_core_relo *relo,
				      const struct bpf_core_spec *spec,
				      __u32 *val)
{
	const struct btf_type *t;
	const struct btf_enum *e;

	switch (relo->kind) {
	case BPF_ENUMVAL_EXISTS:
		*val = spec ? 1 : 0;
		break;
	case BPF_ENUMVAL_VALUE:
		if (!spec)
			return -EUCLEAN; /* request instruction poisoning */
		t = btf__type_by_id(spec->btf, spec->spec[0].type_id);
		e = btf_enum(t) + spec->spec[0].idx;
		*val = e->val;
		break;
	default:
		return -EOPNOTSUPP;
=======
>>>>>>> 356006a6
	}

	return 0;
}

<<<<<<< HEAD
=======
static int bpf_core_calc_enumval_relo(const struct bpf_core_relo *relo,
				      const struct bpf_core_spec *spec,
				      __u32 *val)
{
	const struct btf_type *t;
	const struct btf_enum *e;

	switch (relo->kind) {
	case BPF_ENUMVAL_EXISTS:
		*val = spec ? 1 : 0;
		break;
	case BPF_ENUMVAL_VALUE:
		if (!spec)
			return -EUCLEAN; /* request instruction poisoning */
		t = btf__type_by_id(spec->btf, spec->spec[0].type_id);
		e = btf_enum(t) + spec->spec[0].idx;
		*val = e->val;
		break;
	default:
		return -EOPNOTSUPP;
	}

	return 0;
}

>>>>>>> 356006a6
struct bpf_core_relo_res
{
	/* expected value in the instruction, unless validate == false */
	__u32 orig_val;
	/* new value that needs to be patched up to */
	__u32 new_val;
	/* relocation unsuccessful, poison instruction, but don't fail load */
	bool poison;
	/* some relocations can't be validated against orig_val */
	bool validate;
	/* for field byte offset relocations or the forms:
	 *     *(T *)(rX + <off>) = rY
	 *     rX = *(T *)(rY + <off>),
	 * we remember original and resolved field size to adjust direct
	 * memory loads of pointers and integers; this is necessary for 32-bit
	 * host kernel architectures, but also allows to automatically
	 * relocate fields that were resized from, e.g., u32 to u64, etc.
	 */
	bool fail_memsz_adjust;
	__u32 orig_sz;
	__u32 orig_type_id;
	__u32 new_sz;
	__u32 new_type_id;
};

/* Calculate original and target relocation values, given local and target
 * specs and relocation kind. These values are calculated for each candidate.
 * If there are multiple candidates, resulting values should all be consistent
 * with each other. Otherwise, libbpf will refuse to proceed due to ambiguity.
 * If instruction has to be poisoned, *poison will be set to true.
 */
static int bpf_core_calc_relo(const struct bpf_program *prog,
			      const struct bpf_core_relo *relo,
			      int relo_idx,
			      const struct bpf_core_spec *local_spec,
			      const struct bpf_core_spec *targ_spec,
			      struct bpf_core_relo_res *res)
{
	int err = -EOPNOTSUPP;

	res->orig_val = 0;
	res->new_val = 0;
	res->poison = false;
	res->validate = true;
	res->fail_memsz_adjust = false;
	res->orig_sz = res->new_sz = 0;
	res->orig_type_id = res->new_type_id = 0;

	if (core_relo_is_field_based(relo->kind)) {
		err = bpf_core_calc_field_relo(prog, relo, local_spec,
					       &res->orig_val, &res->orig_sz,
					       &res->orig_type_id, &res->validate);
		err = err ?: bpf_core_calc_field_relo(prog, relo, targ_spec,
						      &res->new_val, &res->new_sz,
						      &res->new_type_id, NULL);
		if (err)
			goto done;
		/* Validate if it's safe to adjust load/store memory size.
		 * Adjustments are performed only if original and new memory
		 * sizes differ.
		 */
		res->fail_memsz_adjust = false;
		if (res->orig_sz != res->new_sz) {
			const struct btf_type *orig_t, *new_t;

			orig_t = btf__type_by_id(local_spec->btf, res->orig_type_id);
			new_t = btf__type_by_id(targ_spec->btf, res->new_type_id);

			/* There are two use cases in which it's safe to
			 * adjust load/store's mem size:
			 *   - reading a 32-bit kernel pointer, while on BPF
			 *   size pointers are always 64-bit; in this case
			 *   it's safe to "downsize" instruction size due to
			 *   pointer being treated as unsigned integer with
			 *   zero-extended upper 32-bits;
			 *   - reading unsigned integers, again due to
			 *   zero-extension is preserving the value correctly.
			 *
			 * In all other cases it's incorrect to attempt to
			 * load/store field because read value will be
			 * incorrect, so we poison relocated instruction.
			 */
			if (btf_is_ptr(orig_t) && btf_is_ptr(new_t))
				goto done;
			if (btf_is_int(orig_t) && btf_is_int(new_t) &&
			    btf_int_encoding(orig_t) != BTF_INT_SIGNED &&
			    btf_int_encoding(new_t) != BTF_INT_SIGNED)
				goto done;

			/* mark as invalid mem size adjustment, but this will
			 * only be checked for LDX/STX/ST insns
			 */
			res->fail_memsz_adjust = true;
		}
	} else if (core_relo_is_type_based(relo->kind)) {
		err = bpf_core_calc_type_relo(relo, local_spec, &res->orig_val);
		err = err ?: bpf_core_calc_type_relo(relo, targ_spec, &res->new_val);
	} else if (core_relo_is_enumval_based(relo->kind)) {
		err = bpf_core_calc_enumval_relo(relo, local_spec, &res->orig_val);
		err = err ?: bpf_core_calc_enumval_relo(relo, targ_spec, &res->new_val);
	}

done:
	if (err == -EUCLEAN) {
		/* EUCLEAN is used to signal instruction poisoning request */
		res->poison = true;
		err = 0;
	} else if (err == -EOPNOTSUPP) {
		/* EOPNOTSUPP means unknown/unsupported relocation */
		pr_warn("prog '%s': relo #%d: unrecognized CO-RE relocation %s (%d) at insn #%d\n",
			prog->name, relo_idx, core_relo_kind_str(relo->kind),
			relo->kind, relo->insn_off / 8);
	}

	return err;
}

/*
 * Turn instruction for which CO_RE relocation failed into invalid one with
 * distinct signature.
 */
static void bpf_core_poison_insn(struct bpf_program *prog, int relo_idx,
				 int insn_idx, struct bpf_insn *insn)
{
	pr_debug("prog '%s': relo #%d: substituting insn #%d w/ invalid insn\n",
		 prog->name, relo_idx, insn_idx);
	insn->code = BPF_JMP | BPF_CALL;
	insn->dst_reg = 0;
	insn->src_reg = 0;
	insn->off = 0;
	/* if this instruction is reachable (not a dead code),
	 * verifier will complain with the following message:
	 * invalid func unknown#195896080
	 */
	insn->imm = 195896080; /* => 0xbad2310 => "bad relo" */
}

static bool is_ldimm64(struct bpf_insn *insn)
{
	return insn->code == (BPF_LD | BPF_IMM | BPF_DW);
}

static int insn_bpf_size_to_bytes(struct bpf_insn *insn)
{
	switch (BPF_SIZE(insn->code)) {
	case BPF_DW: return 8;
	case BPF_W: return 4;
	case BPF_H: return 2;
	case BPF_B: return 1;
	default: return -1;
	}
}

static int insn_bytes_to_bpf_size(__u32 sz)
{
	switch (sz) {
	case 8: return BPF_DW;
	case 4: return BPF_W;
	case 2: return BPF_H;
	case 1: return BPF_B;
	default: return -1;
	}
}

/*
 * Patch relocatable BPF instruction.
 *
 * Patched value is determined by relocation kind and target specification.
 * For existence relocations target spec will be NULL if field/type is not found.
 * Expected insn->imm value is determined using relocation kind and local
 * spec, and is checked before patching instruction. If actual insn->imm value
 * is wrong, bail out with error.
 *
 * Currently supported classes of BPF instruction are:
 * 1. rX = <imm> (assignment with immediate operand);
 * 2. rX += <imm> (arithmetic operations with immediate operand);
 * 3. rX = <imm64> (load with 64-bit immediate value);
 * 4. rX = *(T *)(rY + <off>), where T is one of {u8, u16, u32, u64};
 * 5. *(T *)(rX + <off>) = rY, where T is one of {u8, u16, u32, u64};
 * 6. *(T *)(rX + <off>) = <imm>, where T is one of {u8, u16, u32, u64}.
 */
static int bpf_core_patch_insn(struct bpf_program *prog,
			       const struct bpf_core_relo *relo,
			       int relo_idx,
			       const struct bpf_core_relo_res *res)
{
	__u32 orig_val, new_val;
	struct bpf_insn *insn;
	int insn_idx;
	__u8 class;

	if (relo->insn_off % BPF_INSN_SZ)
		return -EINVAL;
	insn_idx = relo->insn_off / BPF_INSN_SZ;
	/* adjust insn_idx from section frame of reference to the local
	 * program's frame of reference; (sub-)program code is not yet
	 * relocated, so it's enough to just subtract in-section offset
	 */
	insn_idx = insn_idx - prog->sec_insn_off;
	insn = &prog->insns[insn_idx];
	class = BPF_CLASS(insn->code);

	if (res->poison) {
poison:
		/* poison second part of ldimm64 to avoid confusing error from
		 * verifier about "unknown opcode 00"
		 */
		if (is_ldimm64(insn))
			bpf_core_poison_insn(prog, relo_idx, insn_idx + 1, insn + 1);
		bpf_core_poison_insn(prog, relo_idx, insn_idx, insn);
		return 0;
	}

	orig_val = res->orig_val;
	new_val = res->new_val;

	switch (class) {
	case BPF_ALU:
	case BPF_ALU64:
		if (BPF_SRC(insn->code) != BPF_K)
			return -EINVAL;
		if (res->validate && insn->imm != orig_val) {
			pr_warn("prog '%s': relo #%d: unexpected insn #%d (ALU/ALU64) value: got %u, exp %u -> %u\n",
				prog->name, relo_idx,
				insn_idx, insn->imm, orig_val, new_val);
			return -EINVAL;
		}
		orig_val = insn->imm;
		insn->imm = new_val;
		pr_debug("prog '%s': relo #%d: patched insn #%d (ALU/ALU64) imm %u -> %u\n",
			 prog->name, relo_idx, insn_idx,
			 orig_val, new_val);
		break;
	case BPF_LDX:
	case BPF_ST:
	case BPF_STX:
		if (res->validate && insn->off != orig_val) {
			pr_warn("prog '%s': relo #%d: unexpected insn #%d (LDX/ST/STX) value: got %u, exp %u -> %u\n",
				prog->name, relo_idx, insn_idx, insn->off, orig_val, new_val);
			return -EINVAL;
		}
		if (new_val > SHRT_MAX) {
			pr_warn("prog '%s': relo #%d: insn #%d (LDX/ST/STX) value too big: %u\n",
				prog->name, relo_idx, insn_idx, new_val);
			return -ERANGE;
		}
		if (res->fail_memsz_adjust) {
			pr_warn("prog '%s': relo #%d: insn #%d (LDX/ST/STX) accesses field incorrectly. "
				"Make sure you are accessing pointers, unsigned integers, or fields of matching type and size.\n",
				prog->name, relo_idx, insn_idx);
			goto poison;
		}

		orig_val = insn->off;
		insn->off = new_val;
		pr_debug("prog '%s': relo #%d: patched insn #%d (LDX/ST/STX) off %u -> %u\n",
			 prog->name, relo_idx, insn_idx, orig_val, new_val);

		if (res->new_sz != res->orig_sz) {
			int insn_bytes_sz, insn_bpf_sz;

			insn_bytes_sz = insn_bpf_size_to_bytes(insn);
			if (insn_bytes_sz != res->orig_sz) {
				pr_warn("prog '%s': relo #%d: insn #%d (LDX/ST/STX) unexpected mem size: got %d, exp %u\n",
					prog->name, relo_idx, insn_idx, insn_bytes_sz, res->orig_sz);
				return -EINVAL;
			}

			insn_bpf_sz = insn_bytes_to_bpf_size(res->new_sz);
			if (insn_bpf_sz < 0) {
				pr_warn("prog '%s': relo #%d: insn #%d (LDX/ST/STX) invalid new mem size: %u\n",
					prog->name, relo_idx, insn_idx, res->new_sz);
				return -EINVAL;
			}

			insn->code = BPF_MODE(insn->code) | insn_bpf_sz | BPF_CLASS(insn->code);
			pr_debug("prog '%s': relo #%d: patched insn #%d (LDX/ST/STX) mem_sz %u -> %u\n",
				 prog->name, relo_idx, insn_idx, res->orig_sz, res->new_sz);
		}
		break;
	case BPF_LD: {
		__u64 imm;

		if (!is_ldimm64(insn) ||
		    insn[0].src_reg != 0 || insn[0].off != 0 ||
		    insn_idx + 1 >= prog->insns_cnt ||
		    insn[1].code != 0 || insn[1].dst_reg != 0 ||
		    insn[1].src_reg != 0 || insn[1].off != 0) {
			pr_warn("prog '%s': relo #%d: insn #%d (LDIMM64) has unexpected form\n",
				prog->name, relo_idx, insn_idx);
			return -EINVAL;
		}

		imm = insn[0].imm + ((__u64)insn[1].imm << 32);
		if (res->validate && imm != orig_val) {
			pr_warn("prog '%s': relo #%d: unexpected insn #%d (LDIMM64) value: got %llu, exp %u -> %u\n",
				prog->name, relo_idx,
				insn_idx, (unsigned long long)imm,
				orig_val, new_val);
			return -EINVAL;
		}

		insn[0].imm = new_val;
		insn[1].imm = 0; /* currently only 32-bit values are supported */
		pr_debug("prog '%s': relo #%d: patched insn #%d (LDIMM64) imm64 %llu -> %u\n",
			 prog->name, relo_idx, insn_idx,
			 (unsigned long long)imm, new_val);
		break;
	}
	default:
		pr_warn("prog '%s': relo #%d: trying to relocate unrecognized insn #%d, code:0x%x, src:0x%x, dst:0x%x, off:0x%x, imm:0x%x\n",
			prog->name, relo_idx, insn_idx, insn->code,
			insn->src_reg, insn->dst_reg, insn->off, insn->imm);
		return -EINVAL;
	}

	return 0;
}

/* Output spec definition in the format:
 * [<type-id>] (<type-name>) + <raw-spec> => <offset>@<spec>,
 * where <spec> is a C-syntax view of recorded field access, e.g.: x.a[3].b
 */
static void bpf_core_dump_spec(int level, const struct bpf_core_spec *spec)
{
	const struct btf_type *t;
	const struct btf_enum *e;
	const char *s;
	__u32 type_id;
	int i;

	type_id = spec->root_type_id;
	t = btf__type_by_id(spec->btf, type_id);
	s = btf__name_by_offset(spec->btf, t->name_off);

	libbpf_print(level, "[%u] %s %s", type_id, btf_kind_str(t), str_is_empty(s) ? "<anon>" : s);

	if (core_relo_is_type_based(spec->relo_kind))
		return;

	if (core_relo_is_enumval_based(spec->relo_kind)) {
		t = skip_mods_and_typedefs(spec->btf, type_id, NULL);
		e = btf_enum(t) + spec->raw_spec[0];
		s = btf__name_by_offset(spec->btf, e->name_off);

		libbpf_print(level, "::%s = %u", s, e->val);
		return;
	}

	if (core_relo_is_field_based(spec->relo_kind)) {
		for (i = 0; i < spec->len; i++) {
			if (spec->spec[i].name)
				libbpf_print(level, ".%s", spec->spec[i].name);
			else if (i > 0 || spec->spec[i].idx > 0)
				libbpf_print(level, "[%u]", spec->spec[i].idx);
		}

		libbpf_print(level, " (");
		for (i = 0; i < spec->raw_len; i++)
			libbpf_print(level, "%s%d", i == 0 ? "" : ":", spec->raw_spec[i]);

		if (spec->bit_offset % 8)
			libbpf_print(level, " @ offset %u.%u)",
				     spec->bit_offset / 8, spec->bit_offset % 8);
		else
			libbpf_print(level, " @ offset %u)", spec->bit_offset / 8);
		return;
	}
}

static size_t bpf_core_hash_fn(const void *key, void *ctx)
{
	return (size_t)key;
}

static bool bpf_core_equal_fn(const void *k1, const void *k2, void *ctx)
{
	return k1 == k2;
}

static void *u32_as_hash_key(__u32 x)
{
	return (void *)(uintptr_t)x;
}

/*
 * CO-RE relocate single instruction.
 *
 * The outline and important points of the algorithm:
 * 1. For given local type, find corresponding candidate target types.
 *    Candidate type is a type with the same "essential" name, ignoring
 *    everything after last triple underscore (___). E.g., `sample`,
 *    `sample___flavor_one`, `sample___flavor_another_one`, are all candidates
 *    for each other. Names with triple underscore are referred to as
 *    "flavors" and are useful, among other things, to allow to
 *    specify/support incompatible variations of the same kernel struct, which
 *    might differ between different kernel versions and/or build
 *    configurations.
 *
 *    N.B. Struct "flavors" could be generated by bpftool's BTF-to-C
 *    converter, when deduplicated BTF of a kernel still contains more than
 *    one different types with the same name. In that case, ___2, ___3, etc
 *    are appended starting from second name conflict. But start flavors are
 *    also useful to be defined "locally", in BPF program, to extract same
 *    data from incompatible changes between different kernel
 *    versions/configurations. For instance, to handle field renames between
 *    kernel versions, one can use two flavors of the struct name with the
 *    same common name and use conditional relocations to extract that field,
 *    depending on target kernel version.
 * 2. For each candidate type, try to match local specification to this
 *    candidate target type. Matching involves finding corresponding
 *    high-level spec accessors, meaning that all named fields should match,
 *    as well as all array accesses should be within the actual bounds. Also,
 *    types should be compatible (see bpf_core_fields_are_compat for details).
 * 3. It is supported and expected that there might be multiple flavors
 *    matching the spec. As long as all the specs resolve to the same set of
 *    offsets across all candidates, there is no error. If there is any
 *    ambiguity, CO-RE relocation will fail. This is necessary to accomodate
 *    imprefection of BTF deduplication, which can cause slight duplication of
 *    the same BTF type, if some directly or indirectly referenced (by
 *    pointer) type gets resolved to different actual types in different
 *    object files. If such situation occurs, deduplicated BTF will end up
 *    with two (or more) structurally identical types, which differ only in
 *    types they refer to through pointer. This should be OK in most cases and
 *    is not an error.
 * 4. Candidate types search is performed by linearly scanning through all
 *    types in target BTF. It is anticipated that this is overall more
 *    efficient memory-wise and not significantly worse (if not better)
 *    CPU-wise compared to prebuilding a map from all local type names to
 *    a list of candidate type names. It's also sped up by caching resolved
 *    list of matching candidates per each local "root" type ID, that has at
 *    least one bpf_core_relo associated with it. This list is shared
 *    between multiple relocations for the same type ID and is updated as some
 *    of the candidates are pruned due to structural incompatibility.
 */
static int bpf_core_apply_relo(struct bpf_program *prog,
			       const struct bpf_core_relo *relo,
			       int relo_idx,
			       const struct btf *local_btf,
<<<<<<< HEAD
			       const struct btf *targ_btf,
=======
>>>>>>> 356006a6
			       struct hashmap *cand_cache)
{
	struct bpf_core_spec local_spec, cand_spec, targ_spec = {};
	const void *type_key = u32_as_hash_key(relo->type_id);
	struct bpf_core_relo_res cand_res, targ_res;
	const struct btf_type *local_type;
	const char *local_name;
<<<<<<< HEAD
	struct ids_vec *cand_ids;
	__u32 local_id, cand_id;
=======
	struct core_cand_list *cands = NULL;
	__u32 local_id;
>>>>>>> 356006a6
	const char *spec_str;
	int i, j, err;

	local_id = relo->type_id;
	local_type = btf__type_by_id(local_btf, local_id);
	if (!local_type)
		return -EINVAL;

	local_name = btf__name_by_offset(local_btf, local_type->name_off);
	if (!local_name)
		return -EINVAL;

	spec_str = btf__name_by_offset(local_btf, relo->access_str_off);
	if (str_is_empty(spec_str))
		return -EINVAL;

	err = bpf_core_parse_spec(local_btf, local_id, spec_str, relo->kind, &local_spec);
	if (err) {
		pr_warn("prog '%s': relo #%d: parsing [%d] %s %s + %s failed: %d\n",
			prog->name, relo_idx, local_id, btf_kind_str(local_type),
			str_is_empty(local_name) ? "<anon>" : local_name,
			spec_str, err);
		return -EINVAL;
	}

	pr_debug("prog '%s': relo #%d: kind <%s> (%d), spec is ", prog->name,
		 relo_idx, core_relo_kind_str(relo->kind), relo->kind);
	bpf_core_dump_spec(LIBBPF_DEBUG, &local_spec);
	libbpf_print(LIBBPF_DEBUG, "\n");

	/* TYPE_ID_LOCAL relo is special and doesn't need candidate search */
	if (relo->kind == BPF_TYPE_ID_LOCAL) {
		targ_res.validate = true;
		targ_res.poison = false;
		targ_res.orig_val = local_spec.root_type_id;
		targ_res.new_val = local_spec.root_type_id;
		goto patch_insn;
	}

	/* libbpf doesn't support candidate search for anonymous types */
	if (str_is_empty(spec_str)) {
		pr_warn("prog '%s': relo #%d: <%s> (%d) relocation doesn't support anonymous types\n",
			prog->name, relo_idx, core_relo_kind_str(relo->kind), relo->kind);
		return -EOPNOTSUPP;
	}

<<<<<<< HEAD
	if (!hashmap__find(cand_cache, type_key, (void **)&cand_ids)) {
		cand_ids = bpf_core_find_cands(local_btf, local_id, targ_btf);
		if (IS_ERR(cand_ids)) {
			pr_warn("prog '%s': relo #%d: target candidate search failed for [%d] %s %s: %ld",
				prog->name, relo_idx, local_id, btf_kind_str(local_type),
				local_name, PTR_ERR(cand_ids));
			return PTR_ERR(cand_ids);
=======
	if (!hashmap__find(cand_cache, type_key, (void **)&cands)) {
		cands = bpf_core_find_cands(prog->obj, local_btf, local_id);
		if (IS_ERR(cands)) {
			pr_warn("prog '%s': relo #%d: target candidate search failed for [%d] %s %s: %ld\n",
				prog->name, relo_idx, local_id, btf_kind_str(local_type),
				local_name, PTR_ERR(cands));
			return PTR_ERR(cands);
>>>>>>> 356006a6
		}
		err = hashmap__set(cand_cache, type_key, cands, NULL, NULL);
		if (err) {
			bpf_core_free_cands(cands);
			return err;
		}
	}

<<<<<<< HEAD
	for (i = 0, j = 0; i < cand_ids->len; i++) {
		cand_id = cand_ids->data[i];
		err = bpf_core_spec_match(&local_spec, targ_btf, cand_id, &cand_spec);
=======
	for (i = 0, j = 0; i < cands->len; i++) {
		err = bpf_core_spec_match(&local_spec, cands->cands[i].btf,
					  cands->cands[i].id, &cand_spec);
>>>>>>> 356006a6
		if (err < 0) {
			pr_warn("prog '%s': relo #%d: error matching candidate #%d ",
				prog->name, relo_idx, i);
			bpf_core_dump_spec(LIBBPF_WARN, &cand_spec);
			libbpf_print(LIBBPF_WARN, ": %d\n", err);
			return err;
		}

		pr_debug("prog '%s': relo #%d: %s candidate #%d ", prog->name,
			 relo_idx, err == 0 ? "non-matching" : "matching", i);
		bpf_core_dump_spec(LIBBPF_DEBUG, &cand_spec);
		libbpf_print(LIBBPF_DEBUG, "\n");

		if (err == 0)
			continue;

		err = bpf_core_calc_relo(prog, relo, relo_idx, &local_spec, &cand_spec, &cand_res);
		if (err)
			return err;

		if (j == 0) {
			targ_res = cand_res;
			targ_spec = cand_spec;
		} else if (cand_spec.bit_offset != targ_spec.bit_offset) {
			/* if there are many field relo candidates, they
			 * should all resolve to the same bit offset
			 */
			pr_warn("prog '%s': relo #%d: field offset ambiguity: %u != %u\n",
				prog->name, relo_idx, cand_spec.bit_offset,
				targ_spec.bit_offset);
			return -EINVAL;
		} else if (cand_res.poison != targ_res.poison || cand_res.new_val != targ_res.new_val) {
			/* all candidates should result in the same relocation
			 * decision and value, otherwise it's dangerous to
			 * proceed due to ambiguity
			 */
			pr_warn("prog '%s': relo #%d: relocation decision ambiguity: %s %u != %s %u\n",
				prog->name, relo_idx,
				cand_res.poison ? "failure" : "success", cand_res.new_val,
				targ_res.poison ? "failure" : "success", targ_res.new_val);
			return -EINVAL;
		}

<<<<<<< HEAD
		cand_ids->data[j++] = cand_spec.root_type_id;
=======
		cands->cands[j++] = cands->cands[i];
>>>>>>> 356006a6
	}

	/*
	 * For BPF_FIELD_EXISTS relo or when used BPF program has field
	 * existence checks or kernel version/config checks, it's expected
	 * that we might not find any candidates. In this case, if field
	 * wasn't found in any candidate, the list of candidates shouldn't
	 * change at all, we'll just handle relocating appropriately,
	 * depending on relo's kind.
	 */
	if (j > 0)
		cands->len = j;

	/*
	 * If no candidates were found, it might be both a programmer error,
	 * as well as expected case, depending whether instruction w/
	 * relocation is guarded in some way that makes it unreachable (dead
	 * code) if relocation can't be resolved. This is handled in
	 * bpf_core_patch_insn() uniformly by replacing that instruction with
	 * BPF helper call insn (using invalid helper ID). If that instruction
	 * is indeed unreachable, then it will be ignored and eliminated by
	 * verifier. If it was an error, then verifier will complain and point
	 * to a specific instruction number in its log.
	 */
	if (j == 0) {
		pr_debug("prog '%s': relo #%d: no matching targets found\n",
			 prog->name, relo_idx);

		/* calculate single target relo result explicitly */
		err = bpf_core_calc_relo(prog, relo, relo_idx, &local_spec, NULL, &targ_res);
		if (err)
			return err;
	}

patch_insn:
	/* bpf_core_patch_insn() should know how to handle missing targ_spec */
	err = bpf_core_patch_insn(prog, relo, relo_idx, &targ_res);
	if (err) {
		pr_warn("prog '%s': relo #%d: failed to patch insn at offset %d: %d\n",
			prog->name, relo_idx, relo->insn_off, err);
		return -EINVAL;
	}

	return 0;
}

static int
bpf_object__relocate_core(struct bpf_object *obj, const char *targ_btf_path)
{
	const struct btf_ext_info_sec *sec;
	const struct bpf_core_relo *rec;
	const struct btf_ext_info *seg;
	struct hashmap_entry *entry;
	struct hashmap *cand_cache = NULL;
	struct bpf_program *prog;
	const char *sec_name;
	int i, err = 0, insn_idx, sec_idx;
<<<<<<< HEAD

	if (obj->btf_ext->core_relo_info.len == 0)
		return 0;

	if (targ_btf_path)
		targ_btf = btf__parse(targ_btf_path, NULL);
	else
		targ_btf = obj->btf_vmlinux;
	if (IS_ERR_OR_NULL(targ_btf)) {
		pr_warn("failed to get target BTF: %ld\n", PTR_ERR(targ_btf));
		return PTR_ERR(targ_btf);
=======

	if (obj->btf_ext->core_relo_info.len == 0)
		return 0;

	if (targ_btf_path) {
		obj->btf_vmlinux_override = btf__parse(targ_btf_path, NULL);
		if (IS_ERR_OR_NULL(obj->btf_vmlinux_override)) {
			err = PTR_ERR(obj->btf_vmlinux_override);
			pr_warn("failed to parse target BTF: %d\n", err);
			return err;
		}
>>>>>>> 356006a6
	}

	cand_cache = hashmap__new(bpf_core_hash_fn, bpf_core_equal_fn, NULL);
	if (IS_ERR(cand_cache)) {
		err = PTR_ERR(cand_cache);
		goto out;
	}

	seg = &obj->btf_ext->core_relo_info;
	for_each_btf_ext_sec(seg, sec) {
		sec_name = btf__name_by_offset(obj->btf, sec->sec_name_off);
		if (str_is_empty(sec_name)) {
			err = -EINVAL;
			goto out;
		}
		/* bpf_object's ELF is gone by now so it's not easy to find
		 * section index by section name, but we can find *any*
		 * bpf_program within desired section name and use it's
		 * prog->sec_idx to do a proper search by section index and
		 * instruction offset
		 */
		prog = NULL;
		for (i = 0; i < obj->nr_programs; i++) {
			prog = &obj->programs[i];
			if (strcmp(prog->sec_name, sec_name) == 0)
				break;
		}
		if (!prog) {
			pr_warn("sec '%s': failed to find a BPF program\n", sec_name);
			return -ENOENT;
		}
		sec_idx = prog->sec_idx;

		pr_debug("sec '%s': found %d CO-RE relocations\n",
			 sec_name, sec->num_info);

		for_each_btf_ext_rec(seg, sec, i, rec) {
			insn_idx = rec->insn_off / BPF_INSN_SZ;
			prog = find_prog_by_sec_insn(obj, sec_idx, insn_idx);
			if (!prog) {
				pr_warn("sec '%s': failed to find program at insn #%d for CO-RE offset relocation #%d\n",
					sec_name, insn_idx, i);
				err = -EINVAL;
				goto out;
			}
			/* no need to apply CO-RE relocation if the program is
			 * not going to be loaded
			 */
			if (!prog->load)
				continue;

<<<<<<< HEAD
			err = bpf_core_apply_relo(prog, rec, i, obj->btf,
						  targ_btf, cand_cache);
=======
			err = bpf_core_apply_relo(prog, rec, i, obj->btf, cand_cache);
>>>>>>> 356006a6
			if (err) {
				pr_warn("prog '%s': relo #%d: failed to relocate: %d\n",
					prog->name, i, err);
				goto out;
			}
		}
	}

out:
	/* obj->btf_vmlinux and module BTFs are freed after object load */
	btf__free(obj->btf_vmlinux_override);
	obj->btf_vmlinux_override = NULL;

	if (!IS_ERR_OR_NULL(cand_cache)) {
		hashmap__for_each_entry(cand_cache, entry, i) {
			bpf_core_free_cands(entry->value);
		}
		hashmap__free(cand_cache);
	}
	return err;
}

/* Relocate data references within program code:
 *  - map references;
 *  - global variable references;
 *  - extern references.
 */
static int
bpf_object__relocate_data(struct bpf_object *obj, struct bpf_program *prog)
{
	int i;

	for (i = 0; i < prog->nr_reloc; i++) {
		struct reloc_desc *relo = &prog->reloc_desc[i];
		struct bpf_insn *insn = &prog->insns[relo->insn_idx];
		struct extern_desc *ext;

		switch (relo->type) {
		case RELO_LD64:
			insn[0].src_reg = BPF_PSEUDO_MAP_FD;
			insn[0].imm = obj->maps[relo->map_idx].fd;
			relo->processed = true;
			break;
		case RELO_DATA:
			insn[0].src_reg = BPF_PSEUDO_MAP_VALUE;
			insn[1].imm = insn[0].imm + relo->sym_off;
			insn[0].imm = obj->maps[relo->map_idx].fd;
			relo->processed = true;
			break;
		case RELO_EXTERN:
			ext = &obj->externs[relo->sym_off];
			if (ext->type == EXT_KCFG) {
				insn[0].src_reg = BPF_PSEUDO_MAP_VALUE;
				insn[0].imm = obj->maps[obj->kconfig_map_idx].fd;
				insn[1].imm = ext->kcfg.data_off;
			} else /* EXT_KSYM */ {
				if (ext->ksym.type_id) { /* typed ksyms */
					insn[0].src_reg = BPF_PSEUDO_BTF_ID;
					insn[0].imm = ext->ksym.vmlinux_btf_id;
				} else { /* typeless ksyms */
					insn[0].imm = (__u32)ext->ksym.addr;
					insn[1].imm = ext->ksym.addr >> 32;
				}
			}
			relo->processed = true;
			break;
		case RELO_CALL:
			/* will be handled as a follow up pass */
			break;
		default:
			pr_warn("prog '%s': relo #%d: bad relo type %d\n",
				prog->name, i, relo->type);
			return -EINVAL;
		}
	}

	return 0;
}

static int adjust_prog_btf_ext_info(const struct bpf_object *obj,
				    const struct bpf_program *prog,
				    const struct btf_ext_info *ext_info,
				    void **prog_info, __u32 *prog_rec_cnt,
				    __u32 *prog_rec_sz)
{
	void *copy_start = NULL, *copy_end = NULL;
	void *rec, *rec_end, *new_prog_info;
	const struct btf_ext_info_sec *sec;
	size_t old_sz, new_sz;
	const char *sec_name;
	int i, off_adj;

	for_each_btf_ext_sec(ext_info, sec) {
		sec_name = btf__name_by_offset(obj->btf, sec->sec_name_off);
		if (!sec_name)
			return -EINVAL;
		if (strcmp(sec_name, prog->sec_name) != 0)
			continue;

		for_each_btf_ext_rec(ext_info, sec, i, rec) {
			__u32 insn_off = *(__u32 *)rec / BPF_INSN_SZ;

			if (insn_off < prog->sec_insn_off)
				continue;
			if (insn_off >= prog->sec_insn_off + prog->sec_insn_cnt)
				break;

			if (!copy_start)
				copy_start = rec;
			copy_end = rec + ext_info->rec_size;
		}

		if (!copy_start)
			return -ENOENT;

		/* append func/line info of a given (sub-)program to the main
		 * program func/line info
		 */
		old_sz = (size_t)(*prog_rec_cnt) * ext_info->rec_size;
		new_sz = old_sz + (copy_end - copy_start);
		new_prog_info = realloc(*prog_info, new_sz);
		if (!new_prog_info)
			return -ENOMEM;
		*prog_info = new_prog_info;
		*prog_rec_cnt = new_sz / ext_info->rec_size;
		memcpy(new_prog_info + old_sz, copy_start, copy_end - copy_start);

		/* Kernel instruction offsets are in units of 8-byte
		 * instructions, while .BTF.ext instruction offsets generated
		 * by Clang are in units of bytes. So convert Clang offsets
		 * into kernel offsets and adjust offset according to program
		 * relocated position.
		 */
		off_adj = prog->sub_insn_off - prog->sec_insn_off;
		rec = new_prog_info + old_sz;
		rec_end = new_prog_info + new_sz;
		for (; rec < rec_end; rec += ext_info->rec_size) {
			__u32 *insn_off = rec;

			*insn_off = *insn_off / BPF_INSN_SZ + off_adj;
		}
		*prog_rec_sz = ext_info->rec_size;
		return 0;
	}

	return -ENOENT;
}

static int
reloc_prog_func_and_line_info(const struct bpf_object *obj,
			      struct bpf_program *main_prog,
			      const struct bpf_program *prog)
{
	int err;

	/* no .BTF.ext relocation if .BTF.ext is missing or kernel doesn't
	 * supprot func/line info
	 */
	if (!obj->btf_ext || !kernel_supports(FEAT_BTF_FUNC))
		return 0;

	/* only attempt func info relocation if main program's func_info
	 * relocation was successful
	 */
	if (main_prog != prog && !main_prog->func_info)
		goto line_info;

	err = adjust_prog_btf_ext_info(obj, prog, &obj->btf_ext->func_info,
				       &main_prog->func_info,
				       &main_prog->func_info_cnt,
				       &main_prog->func_info_rec_size);
	if (err) {
		if (err != -ENOENT) {
			pr_warn("prog '%s': error relocating .BTF.ext function info: %d\n",
				prog->name, err);
			return err;
		}
		if (main_prog->func_info) {
			/*
			 * Some info has already been found but has problem
			 * in the last btf_ext reloc. Must have to error out.
			 */
			pr_warn("prog '%s': missing .BTF.ext function info.\n", prog->name);
			return err;
		}
		/* Have problem loading the very first info. Ignore the rest. */
		pr_warn("prog '%s': missing .BTF.ext function info for the main program, skipping all of .BTF.ext func info.\n",
			prog->name);
	}

line_info:
	/* don't relocate line info if main program's relocation failed */
	if (main_prog != prog && !main_prog->line_info)
		return 0;

	err = adjust_prog_btf_ext_info(obj, prog, &obj->btf_ext->line_info,
				       &main_prog->line_info,
				       &main_prog->line_info_cnt,
				       &main_prog->line_info_rec_size);
	if (err) {
		if (err != -ENOENT) {
			pr_warn("prog '%s': error relocating .BTF.ext line info: %d\n",
				prog->name, err);
			return err;
		}
		if (main_prog->line_info) {
			/*
			 * Some info has already been found but has problem
			 * in the last btf_ext reloc. Must have to error out.
			 */
			pr_warn("prog '%s': missing .BTF.ext line info.\n", prog->name);
			return err;
		}
		/* Have problem loading the very first info. Ignore the rest. */
		pr_warn("prog '%s': missing .BTF.ext line info for the main program, skipping all of .BTF.ext line info.\n",
			prog->name);
	}
	return 0;
}

<<<<<<< HEAD
static int cmp_relo_by_insn_idx(const void *key, const void *elem)
{
	size_t insn_idx = *(const size_t *)key;
	const struct reloc_desc *relo = elem;

	if (insn_idx == relo->insn_idx)
		return 0;
	return insn_idx < relo->insn_idx ? -1 : 1;
}

static struct reloc_desc *find_prog_insn_relo(const struct bpf_program *prog, size_t insn_idx)
{
	return bsearch(&insn_idx, prog->reloc_desc, prog->nr_reloc,
		       sizeof(*prog->reloc_desc), cmp_relo_by_insn_idx);
}

static int
bpf_object__reloc_code(struct bpf_object *obj, struct bpf_program *main_prog,
		       struct bpf_program *prog)
{
	size_t sub_insn_idx, insn_idx, new_cnt;
	struct bpf_program *subprog;
	struct bpf_insn *insns, *insn;
	struct reloc_desc *relo;
	int err;

	err = reloc_prog_func_and_line_info(obj, main_prog, prog);
	if (err)
		return err;

	for (insn_idx = 0; insn_idx < prog->sec_insn_cnt; insn_idx++) {
		insn = &main_prog->insns[prog->sub_insn_off + insn_idx];
		if (!insn_is_subprog_call(insn))
			continue;

		relo = find_prog_insn_relo(prog, insn_idx);
		if (relo && relo->type != RELO_CALL) {
			pr_warn("prog '%s': unexpected relo for insn #%zu, type %d\n",
				prog->name, insn_idx, relo->type);
			return -LIBBPF_ERRNO__RELOC;
		}
		if (relo) {
			/* sub-program instruction index is a combination of
			 * an offset of a symbol pointed to by relocation and
			 * call instruction's imm field; for global functions,
			 * call always has imm = -1, but for static functions
			 * relocation is against STT_SECTION and insn->imm
			 * points to a start of a static function
			 */
			sub_insn_idx = relo->sym_off / BPF_INSN_SZ + insn->imm + 1;
		} else {
			/* if subprogram call is to a static function within
			 * the same ELF section, there won't be any relocation
			 * emitted, but it also means there is no additional
			 * offset necessary, insns->imm is relative to
			 * instruction's original position within the section
			 */
			sub_insn_idx = prog->sec_insn_off + insn_idx + insn->imm + 1;
		}

		/* we enforce that sub-programs should be in .text section */
		subprog = find_prog_by_sec_insn(obj, obj->efile.text_shndx, sub_insn_idx);
		if (!subprog) {
			pr_warn("prog '%s': no .text section found yet sub-program call exists\n",
				prog->name);
			return -LIBBPF_ERRNO__RELOC;
		}

		/* if it's the first call instruction calling into this
		 * subprogram (meaning this subprog hasn't been processed
		 * yet) within the context of current main program:
		 *   - append it at the end of main program's instructions blog;
		 *   - process is recursively, while current program is put on hold;
		 *   - if that subprogram calls some other not yet processes
		 *   subprogram, same thing will happen recursively until
		 *   there are no more unprocesses subprograms left to append
		 *   and relocate.
		 */
		if (subprog->sub_insn_off == 0) {
			subprog->sub_insn_off = main_prog->insns_cnt;

			new_cnt = main_prog->insns_cnt + subprog->insns_cnt;
			insns = libbpf_reallocarray(main_prog->insns, new_cnt, sizeof(*insns));
			if (!insns) {
				pr_warn("prog '%s': failed to realloc prog code\n", main_prog->name);
				return -ENOMEM;
			}
			main_prog->insns = insns;
			main_prog->insns_cnt = new_cnt;

			memcpy(main_prog->insns + subprog->sub_insn_off, subprog->insns,
			       subprog->insns_cnt * sizeof(*insns));

			pr_debug("prog '%s': added %zu insns from sub-prog '%s'\n",
				 main_prog->name, subprog->insns_cnt, subprog->name);

			err = bpf_object__reloc_code(obj, main_prog, subprog);
			if (err)
				return err;
		}

		/* main_prog->insns memory could have been re-allocated, so
		 * calculate pointer again
		 */
		insn = &main_prog->insns[prog->sub_insn_off + insn_idx];
		/* calculate correct instruction position within current main
		 * prog; each main prog can have a different set of
		 * subprograms appended (potentially in different order as
		 * well), so position of any subprog can be different for
		 * different main programs */
		insn->imm = subprog->sub_insn_off - (prog->sub_insn_off + insn_idx) - 1;

		if (relo)
			relo->processed = true;

		pr_debug("prog '%s': insn #%zu relocated, imm %d points to subprog '%s' (now at %zu offset)\n",
			 prog->name, insn_idx, insn->imm, subprog->name, subprog->sub_insn_off);
	}

	return 0;
=======
/* Relocate data references within program code:
 *  - map references;
 *  - global variable references;
 *  - extern references.
 */
static int
bpf_object__relocate_data(struct bpf_object *obj, struct bpf_program *prog)
{
	int i;

	for (i = 0; i < prog->nr_reloc; i++) {
		struct reloc_desc *relo = &prog->reloc_desc[i];
		struct bpf_insn *insn = &prog->insns[relo->insn_idx];
		struct extern_desc *ext;

		switch (relo->type) {
		case RELO_LD64:
			insn[0].src_reg = BPF_PSEUDO_MAP_FD;
			insn[0].imm = obj->maps[relo->map_idx].fd;
			relo->processed = true;
			break;
		case RELO_DATA:
			insn[0].src_reg = BPF_PSEUDO_MAP_VALUE;
			insn[1].imm = insn[0].imm + relo->sym_off;
			insn[0].imm = obj->maps[relo->map_idx].fd;
			relo->processed = true;
			break;
		case RELO_EXTERN:
			ext = &obj->externs[relo->sym_off];
			if (ext->type == EXT_KCFG) {
				insn[0].src_reg = BPF_PSEUDO_MAP_VALUE;
				insn[0].imm = obj->maps[obj->kconfig_map_idx].fd;
				insn[1].imm = ext->kcfg.data_off;
			} else /* EXT_KSYM */ {
				if (ext->ksym.type_id) { /* typed ksyms */
					insn[0].src_reg = BPF_PSEUDO_BTF_ID;
					insn[0].imm = ext->ksym.vmlinux_btf_id;
				} else { /* typeless ksyms */
					insn[0].imm = (__u32)ext->ksym.addr;
					insn[1].imm = ext->ksym.addr >> 32;
				}
			}
			relo->processed = true;
			break;
		case RELO_CALL:
			/* will be handled as a follow up pass */
			break;
		default:
			pr_warn("prog '%s': relo #%d: bad relo type %d\n",
				prog->name, i, relo->type);
			return -EINVAL;
		}
	}

	return 0;
}

static int adjust_prog_btf_ext_info(const struct bpf_object *obj,
				    const struct bpf_program *prog,
				    const struct btf_ext_info *ext_info,
				    void **prog_info, __u32 *prog_rec_cnt,
				    __u32 *prog_rec_sz)
{
	void *copy_start = NULL, *copy_end = NULL;
	void *rec, *rec_end, *new_prog_info;
	const struct btf_ext_info_sec *sec;
	size_t old_sz, new_sz;
	const char *sec_name;
	int i, off_adj;

	for_each_btf_ext_sec(ext_info, sec) {
		sec_name = btf__name_by_offset(obj->btf, sec->sec_name_off);
		if (!sec_name)
			return -EINVAL;
		if (strcmp(sec_name, prog->sec_name) != 0)
			continue;

		for_each_btf_ext_rec(ext_info, sec, i, rec) {
			__u32 insn_off = *(__u32 *)rec / BPF_INSN_SZ;

			if (insn_off < prog->sec_insn_off)
				continue;
			if (insn_off >= prog->sec_insn_off + prog->sec_insn_cnt)
				break;

			if (!copy_start)
				copy_start = rec;
			copy_end = rec + ext_info->rec_size;
		}

		if (!copy_start)
			return -ENOENT;

		/* append func/line info of a given (sub-)program to the main
		 * program func/line info
		 */
		old_sz = (size_t)(*prog_rec_cnt) * ext_info->rec_size;
		new_sz = old_sz + (copy_end - copy_start);
		new_prog_info = realloc(*prog_info, new_sz);
		if (!new_prog_info)
			return -ENOMEM;
		*prog_info = new_prog_info;
		*prog_rec_cnt = new_sz / ext_info->rec_size;
		memcpy(new_prog_info + old_sz, copy_start, copy_end - copy_start);

		/* Kernel instruction offsets are in units of 8-byte
		 * instructions, while .BTF.ext instruction offsets generated
		 * by Clang are in units of bytes. So convert Clang offsets
		 * into kernel offsets and adjust offset according to program
		 * relocated position.
		 */
		off_adj = prog->sub_insn_off - prog->sec_insn_off;
		rec = new_prog_info + old_sz;
		rec_end = new_prog_info + new_sz;
		for (; rec < rec_end; rec += ext_info->rec_size) {
			__u32 *insn_off = rec;

			*insn_off = *insn_off / BPF_INSN_SZ + off_adj;
		}
		*prog_rec_sz = ext_info->rec_size;
		return 0;
	}

	return -ENOENT;
>>>>>>> 356006a6
}

/*
 * Relocate sub-program calls.
 *
 * Algorithm operates as follows. Each entry-point BPF program (referred to as
 * main prog) is processed separately. For each subprog (non-entry functions,
 * that can be called from either entry progs or other subprogs) gets their
 * sub_insn_off reset to zero. This serves as indicator that this subprogram
 * hasn't been yet appended and relocated within current main prog. Once its
 * relocated, sub_insn_off will point at the position within current main prog
 * where given subprog was appended. This will further be used to relocate all
 * the call instructions jumping into this subprog.
 *
 * We start with main program and process all call instructions. If the call
 * is into a subprog that hasn't been processed (i.e., subprog->sub_insn_off
 * is zero), subprog instructions are appended at the end of main program's
 * instruction array. Then main program is "put on hold" while we recursively
 * process newly appended subprogram. If that subprogram calls into another
 * subprogram that hasn't been appended, new subprogram is appended again to
 * the *main* prog's instructions (subprog's instructions are always left
 * untouched, as they need to be in unmodified state for subsequent main progs
 * and subprog instructions are always sent only as part of a main prog) and
 * the process continues recursively. Once all the subprogs called from a main
 * prog or any of its subprogs are appended (and relocated), all their
 * positions within finalized instructions array are known, so it's easy to
 * rewrite call instructions with correct relative offsets, corresponding to
 * desired target subprog.
 *
 * Its important to realize that some subprogs might not be called from some
 * main prog and any of its called/used subprogs. Those will keep their
 * subprog->sub_insn_off as zero at all times and won't be appended to current
 * main prog and won't be relocated within the context of current main prog.
 * They might still be used from other main progs later.
 *
 * Visually this process can be shown as below. Suppose we have two main
 * programs mainA and mainB and BPF object contains three subprogs: subA,
 * subB, and subC. mainA calls only subA, mainB calls only subC, but subA and
 * subC both call subB:
 *
 *        +--------+ +-------+
 *        |        v v       |
 *     +--+---+ +--+-+-+ +---+--+
 *     | subA | | subB | | subC |
 *     +--+---+ +------+ +---+--+
 *        ^                  ^
 *        |                  |
 *    +---+-------+   +------+----+
 *    |   mainA   |   |   mainB   |
 *    +-----------+   +-----------+
 *
 * We'll start relocating mainA, will find subA, append it and start
 * processing sub A recursively:
 *
 *    +-----------+------+
 *    |   mainA   | subA |
 *    +-----------+------+
 *
 * At this point we notice that subB is used from subA, so we append it and
 * relocate (there are no further subcalls from subB):
 *
 *    +-----------+------+------+
 *    |   mainA   | subA | subB |
 *    +-----------+------+------+
 *
 * At this point, we relocate subA calls, then go one level up and finish with
 * relocatin mainA calls. mainA is done.
 *
 * For mainB process is similar but results in different order. We start with
 * mainB and skip subA and subB, as mainB never calls them (at least
 * directly), but we see subC is needed, so we append and start processing it:
 *
 *    +-----------+------+
 *    |   mainB   | subC |
 *    +-----------+------+
 * Now we see subC needs subB, so we go back to it, append and relocate it:
 *
 *    +-----------+------+------+
 *    |   mainB   | subC | subB |
 *    +-----------+------+------+
 *
 * At this point we unwind recursion, relocate calls in subC, then in mainB.
 */
static int
<<<<<<< HEAD
bpf_object__relocate_calls(struct bpf_object *obj, struct bpf_program *prog)
{
	struct bpf_program *subprog;
	int i, j, err;

	/* mark all subprogs as not relocated (yet) within the context of
	 * current main program
	 */
	for (i = 0; i < obj->nr_programs; i++) {
		subprog = &obj->programs[i];
		if (!prog_is_subprog(obj, subprog))
			continue;

		subprog->sub_insn_off = 0;
		for (j = 0; j < subprog->nr_reloc; j++)
			if (subprog->reloc_desc[j].type == RELO_CALL)
				subprog->reloc_desc[j].processed = false;
	}

	err = bpf_object__reloc_code(obj, prog, prog);
	if (err)
		return err;


=======
reloc_prog_func_and_line_info(const struct bpf_object *obj,
			      struct bpf_program *main_prog,
			      const struct bpf_program *prog)
{
	int err;

	/* no .BTF.ext relocation if .BTF.ext is missing or kernel doesn't
	 * supprot func/line info
	 */
	if (!obj->btf_ext || !kernel_supports(FEAT_BTF_FUNC))
		return 0;

	/* only attempt func info relocation if main program's func_info
	 * relocation was successful
	 */
	if (main_prog != prog && !main_prog->func_info)
		goto line_info;

	err = adjust_prog_btf_ext_info(obj, prog, &obj->btf_ext->func_info,
				       &main_prog->func_info,
				       &main_prog->func_info_cnt,
				       &main_prog->func_info_rec_size);
	if (err) {
		if (err != -ENOENT) {
			pr_warn("prog '%s': error relocating .BTF.ext function info: %d\n",
				prog->name, err);
			return err;
		}
		if (main_prog->func_info) {
			/*
			 * Some info has already been found but has problem
			 * in the last btf_ext reloc. Must have to error out.
			 */
			pr_warn("prog '%s': missing .BTF.ext function info.\n", prog->name);
			return err;
		}
		/* Have problem loading the very first info. Ignore the rest. */
		pr_warn("prog '%s': missing .BTF.ext function info for the main program, skipping all of .BTF.ext func info.\n",
			prog->name);
	}

line_info:
	/* don't relocate line info if main program's relocation failed */
	if (main_prog != prog && !main_prog->line_info)
		return 0;

	err = adjust_prog_btf_ext_info(obj, prog, &obj->btf_ext->line_info,
				       &main_prog->line_info,
				       &main_prog->line_info_cnt,
				       &main_prog->line_info_rec_size);
	if (err) {
		if (err != -ENOENT) {
			pr_warn("prog '%s': error relocating .BTF.ext line info: %d\n",
				prog->name, err);
			return err;
		}
		if (main_prog->line_info) {
			/*
			 * Some info has already been found but has problem
			 * in the last btf_ext reloc. Must have to error out.
			 */
			pr_warn("prog '%s': missing .BTF.ext line info.\n", prog->name);
			return err;
		}
		/* Have problem loading the very first info. Ignore the rest. */
		pr_warn("prog '%s': missing .BTF.ext line info for the main program, skipping all of .BTF.ext line info.\n",
			prog->name);
	}
	return 0;
}

static int cmp_relo_by_insn_idx(const void *key, const void *elem)
{
	size_t insn_idx = *(const size_t *)key;
	const struct reloc_desc *relo = elem;

	if (insn_idx == relo->insn_idx)
		return 0;
	return insn_idx < relo->insn_idx ? -1 : 1;
}

static struct reloc_desc *find_prog_insn_relo(const struct bpf_program *prog, size_t insn_idx)
{
	return bsearch(&insn_idx, prog->reloc_desc, prog->nr_reloc,
		       sizeof(*prog->reloc_desc), cmp_relo_by_insn_idx);
}

static int
bpf_object__reloc_code(struct bpf_object *obj, struct bpf_program *main_prog,
		       struct bpf_program *prog)
{
	size_t sub_insn_idx, insn_idx, new_cnt;
	struct bpf_program *subprog;
	struct bpf_insn *insns, *insn;
	struct reloc_desc *relo;
	int err;

	err = reloc_prog_func_and_line_info(obj, main_prog, prog);
	if (err)
		return err;

	for (insn_idx = 0; insn_idx < prog->sec_insn_cnt; insn_idx++) {
		insn = &main_prog->insns[prog->sub_insn_off + insn_idx];
		if (!insn_is_subprog_call(insn))
			continue;

		relo = find_prog_insn_relo(prog, insn_idx);
		if (relo && relo->type != RELO_CALL) {
			pr_warn("prog '%s': unexpected relo for insn #%zu, type %d\n",
				prog->name, insn_idx, relo->type);
			return -LIBBPF_ERRNO__RELOC;
		}
		if (relo) {
			/* sub-program instruction index is a combination of
			 * an offset of a symbol pointed to by relocation and
			 * call instruction's imm field; for global functions,
			 * call always has imm = -1, but for static functions
			 * relocation is against STT_SECTION and insn->imm
			 * points to a start of a static function
			 */
			sub_insn_idx = relo->sym_off / BPF_INSN_SZ + insn->imm + 1;
		} else {
			/* if subprogram call is to a static function within
			 * the same ELF section, there won't be any relocation
			 * emitted, but it also means there is no additional
			 * offset necessary, insns->imm is relative to
			 * instruction's original position within the section
			 */
			sub_insn_idx = prog->sec_insn_off + insn_idx + insn->imm + 1;
		}

		/* we enforce that sub-programs should be in .text section */
		subprog = find_prog_by_sec_insn(obj, obj->efile.text_shndx, sub_insn_idx);
		if (!subprog) {
			pr_warn("prog '%s': no .text section found yet sub-program call exists\n",
				prog->name);
			return -LIBBPF_ERRNO__RELOC;
		}

		/* if it's the first call instruction calling into this
		 * subprogram (meaning this subprog hasn't been processed
		 * yet) within the context of current main program:
		 *   - append it at the end of main program's instructions blog;
		 *   - process is recursively, while current program is put on hold;
		 *   - if that subprogram calls some other not yet processes
		 *   subprogram, same thing will happen recursively until
		 *   there are no more unprocesses subprograms left to append
		 *   and relocate.
		 */
		if (subprog->sub_insn_off == 0) {
			subprog->sub_insn_off = main_prog->insns_cnt;

			new_cnt = main_prog->insns_cnt + subprog->insns_cnt;
			insns = libbpf_reallocarray(main_prog->insns, new_cnt, sizeof(*insns));
			if (!insns) {
				pr_warn("prog '%s': failed to realloc prog code\n", main_prog->name);
				return -ENOMEM;
			}
			main_prog->insns = insns;
			main_prog->insns_cnt = new_cnt;

			memcpy(main_prog->insns + subprog->sub_insn_off, subprog->insns,
			       subprog->insns_cnt * sizeof(*insns));

			pr_debug("prog '%s': added %zu insns from sub-prog '%s'\n",
				 main_prog->name, subprog->insns_cnt, subprog->name);

			err = bpf_object__reloc_code(obj, main_prog, subprog);
			if (err)
				return err;
		}

		/* main_prog->insns memory could have been re-allocated, so
		 * calculate pointer again
		 */
		insn = &main_prog->insns[prog->sub_insn_off + insn_idx];
		/* calculate correct instruction position within current main
		 * prog; each main prog can have a different set of
		 * subprograms appended (potentially in different order as
		 * well), so position of any subprog can be different for
		 * different main programs */
		insn->imm = subprog->sub_insn_off - (prog->sub_insn_off + insn_idx) - 1;

		if (relo)
			relo->processed = true;

		pr_debug("prog '%s': insn #%zu relocated, imm %d points to subprog '%s' (now at %zu offset)\n",
			 prog->name, insn_idx, insn->imm, subprog->name, subprog->sub_insn_off);
	}

	return 0;
}

/*
 * Relocate sub-program calls.
 *
 * Algorithm operates as follows. Each entry-point BPF program (referred to as
 * main prog) is processed separately. For each subprog (non-entry functions,
 * that can be called from either entry progs or other subprogs) gets their
 * sub_insn_off reset to zero. This serves as indicator that this subprogram
 * hasn't been yet appended and relocated within current main prog. Once its
 * relocated, sub_insn_off will point at the position within current main prog
 * where given subprog was appended. This will further be used to relocate all
 * the call instructions jumping into this subprog.
 *
 * We start with main program and process all call instructions. If the call
 * is into a subprog that hasn't been processed (i.e., subprog->sub_insn_off
 * is zero), subprog instructions are appended at the end of main program's
 * instruction array. Then main program is "put on hold" while we recursively
 * process newly appended subprogram. If that subprogram calls into another
 * subprogram that hasn't been appended, new subprogram is appended again to
 * the *main* prog's instructions (subprog's instructions are always left
 * untouched, as they need to be in unmodified state for subsequent main progs
 * and subprog instructions are always sent only as part of a main prog) and
 * the process continues recursively. Once all the subprogs called from a main
 * prog or any of its subprogs are appended (and relocated), all their
 * positions within finalized instructions array are known, so it's easy to
 * rewrite call instructions with correct relative offsets, corresponding to
 * desired target subprog.
 *
 * Its important to realize that some subprogs might not be called from some
 * main prog and any of its called/used subprogs. Those will keep their
 * subprog->sub_insn_off as zero at all times and won't be appended to current
 * main prog and won't be relocated within the context of current main prog.
 * They might still be used from other main progs later.
 *
 * Visually this process can be shown as below. Suppose we have two main
 * programs mainA and mainB and BPF object contains three subprogs: subA,
 * subB, and subC. mainA calls only subA, mainB calls only subC, but subA and
 * subC both call subB:
 *
 *        +--------+ +-------+
 *        |        v v       |
 *     +--+---+ +--+-+-+ +---+--+
 *     | subA | | subB | | subC |
 *     +--+---+ +------+ +---+--+
 *        ^                  ^
 *        |                  |
 *    +---+-------+   +------+----+
 *    |   mainA   |   |   mainB   |
 *    +-----------+   +-----------+
 *
 * We'll start relocating mainA, will find subA, append it and start
 * processing sub A recursively:
 *
 *    +-----------+------+
 *    |   mainA   | subA |
 *    +-----------+------+
 *
 * At this point we notice that subB is used from subA, so we append it and
 * relocate (there are no further subcalls from subB):
 *
 *    +-----------+------+------+
 *    |   mainA   | subA | subB |
 *    +-----------+------+------+
 *
 * At this point, we relocate subA calls, then go one level up and finish with
 * relocatin mainA calls. mainA is done.
 *
 * For mainB process is similar but results in different order. We start with
 * mainB and skip subA and subB, as mainB never calls them (at least
 * directly), but we see subC is needed, so we append and start processing it:
 *
 *    +-----------+------+
 *    |   mainB   | subC |
 *    +-----------+------+
 * Now we see subC needs subB, so we go back to it, append and relocate it:
 *
 *    +-----------+------+------+
 *    |   mainB   | subC | subB |
 *    +-----------+------+------+
 *
 * At this point we unwind recursion, relocate calls in subC, then in mainB.
 */
static int
bpf_object__relocate_calls(struct bpf_object *obj, struct bpf_program *prog)
{
	struct bpf_program *subprog;
	int i, j, err;

	/* mark all subprogs as not relocated (yet) within the context of
	 * current main program
	 */
	for (i = 0; i < obj->nr_programs; i++) {
		subprog = &obj->programs[i];
		if (!prog_is_subprog(obj, subprog))
			continue;

		subprog->sub_insn_off = 0;
		for (j = 0; j < subprog->nr_reloc; j++)
			if (subprog->reloc_desc[j].type == RELO_CALL)
				subprog->reloc_desc[j].processed = false;
	}

	err = bpf_object__reloc_code(obj, prog, prog);
	if (err)
		return err;


>>>>>>> 356006a6
	return 0;
}

static int
bpf_object__relocate(struct bpf_object *obj, const char *targ_btf_path)
{
	struct bpf_program *prog;
	size_t i;
	int err;

	if (obj->btf_ext) {
		err = bpf_object__relocate_core(obj, targ_btf_path);
		if (err) {
			pr_warn("failed to perform CO-RE relocations: %d\n",
				err);
			return err;
		}
	}
	/* relocate data references first for all programs and sub-programs,
	 * as they don't change relative to code locations, so subsequent
	 * subprogram processing won't need to re-calculate any of them
	 */
	for (i = 0; i < obj->nr_programs; i++) {
		prog = &obj->programs[i];
		err = bpf_object__relocate_data(obj, prog);
		if (err) {
			pr_warn("prog '%s': failed to relocate data references: %d\n",
				prog->name, err);
			return err;
		}
	}
	/* now relocate subprogram calls and append used subprograms to main
	 * programs; each copy of subprogram code needs to be relocated
	 * differently for each main program, because its code location might
	 * have changed
	 */
	for (i = 0; i < obj->nr_programs; i++) {
		prog = &obj->programs[i];
		/* sub-program's sub-calls are relocated within the context of
		 * its main program only
		 */
		if (prog_is_subprog(obj, prog))
			continue;

		err = bpf_object__relocate_calls(obj, prog);
		if (err) {
			pr_warn("prog '%s': failed to relocate calls: %d\n",
				prog->name, err);
			return err;
		}
	}
	/* free up relocation descriptors */
	for (i = 0; i < obj->nr_programs; i++) {
		prog = &obj->programs[i];
		zfree(&prog->reloc_desc);
		prog->nr_reloc = 0;
	}
	return 0;
}

static int bpf_object__collect_st_ops_relos(struct bpf_object *obj,
					    GElf_Shdr *shdr, Elf_Data *data);

static int bpf_object__collect_map_relos(struct bpf_object *obj,
					 GElf_Shdr *shdr, Elf_Data *data)
{
	const int bpf_ptr_sz = 8, host_ptr_sz = sizeof(void *);
	int i, j, nrels, new_sz;
	const struct btf_var_secinfo *vi = NULL;
	const struct btf_type *sec, *var, *def;
	struct bpf_map *map = NULL, *targ_map;
	const struct btf_member *member;
	const char *name, *mname;
	Elf_Data *symbols;
	unsigned int moff;
	GElf_Sym sym;
	GElf_Rel rel;
	void *tmp;

	if (!obj->efile.btf_maps_sec_btf_id || !obj->btf)
		return -EINVAL;
	sec = btf__type_by_id(obj->btf, obj->efile.btf_maps_sec_btf_id);
	if (!sec)
		return -EINVAL;

	symbols = obj->efile.symbols;
	nrels = shdr->sh_size / shdr->sh_entsize;
	for (i = 0; i < nrels; i++) {
		if (!gelf_getrel(data, i, &rel)) {
			pr_warn(".maps relo #%d: failed to get ELF relo\n", i);
			return -LIBBPF_ERRNO__FORMAT;
		}
		if (!gelf_getsym(symbols, GELF_R_SYM(rel.r_info), &sym)) {
			pr_warn(".maps relo #%d: symbol %zx not found\n",
				i, (size_t)GELF_R_SYM(rel.r_info));
			return -LIBBPF_ERRNO__FORMAT;
		}
		name = elf_sym_str(obj, sym.st_name) ?: "<?>";
		if (sym.st_shndx != obj->efile.btf_maps_shndx) {
			pr_warn(".maps relo #%d: '%s' isn't a BTF-defined map\n",
				i, name);
			return -LIBBPF_ERRNO__RELOC;
		}

		pr_debug(".maps relo #%d: for %zd value %zd rel.r_offset %zu name %d ('%s')\n",
			 i, (ssize_t)(rel.r_info >> 32), (size_t)sym.st_value,
			 (size_t)rel.r_offset, sym.st_name, name);

		for (j = 0; j < obj->nr_maps; j++) {
			map = &obj->maps[j];
			if (map->sec_idx != obj->efile.btf_maps_shndx)
				continue;

			vi = btf_var_secinfos(sec) + map->btf_var_idx;
			if (vi->offset <= rel.r_offset &&
			    rel.r_offset + bpf_ptr_sz <= vi->offset + vi->size)
				break;
		}
		if (j == obj->nr_maps) {
			pr_warn(".maps relo #%d: cannot find map '%s' at rel.r_offset %zu\n",
				i, name, (size_t)rel.r_offset);
			return -EINVAL;
		}

		if (!bpf_map_type__is_map_in_map(map->def.type))
			return -EINVAL;
		if (map->def.type == BPF_MAP_TYPE_HASH_OF_MAPS &&
		    map->def.key_size != sizeof(int)) {
			pr_warn(".maps relo #%d: hash-of-maps '%s' should have key size %zu.\n",
				i, map->name, sizeof(int));
			return -EINVAL;
		}

		targ_map = bpf_object__find_map_by_name(obj, name);
		if (!targ_map)
			return -ESRCH;

		var = btf__type_by_id(obj->btf, vi->type);
		def = skip_mods_and_typedefs(obj->btf, var->type, NULL);
		if (btf_vlen(def) == 0)
			return -EINVAL;
		member = btf_members(def) + btf_vlen(def) - 1;
		mname = btf__name_by_offset(obj->btf, member->name_off);
		if (strcmp(mname, "values"))
			return -EINVAL;

		moff = btf_member_bit_offset(def, btf_vlen(def) - 1) / 8;
		if (rel.r_offset - vi->offset < moff)
			return -EINVAL;

		moff = rel.r_offset - vi->offset - moff;
		/* here we use BPF pointer size, which is always 64 bit, as we
		 * are parsing ELF that was built for BPF target
		 */
		if (moff % bpf_ptr_sz)
			return -EINVAL;
		moff /= bpf_ptr_sz;
		if (moff >= map->init_slots_sz) {
			new_sz = moff + 1;
			tmp = libbpf_reallocarray(map->init_slots, new_sz, host_ptr_sz);
			if (!tmp)
				return -ENOMEM;
			map->init_slots = tmp;
			memset(map->init_slots + map->init_slots_sz, 0,
			       (new_sz - map->init_slots_sz) * host_ptr_sz);
			map->init_slots_sz = new_sz;
		}
		map->init_slots[moff] = targ_map;

		pr_debug(".maps relo #%d: map '%s' slot [%d] points to map '%s'\n",
			 i, map->name, moff, name);
	}

	return 0;
}

static int cmp_relocs(const void *_a, const void *_b)
{
	const struct reloc_desc *a = _a;
	const struct reloc_desc *b = _b;

	if (a->insn_idx != b->insn_idx)
		return a->insn_idx < b->insn_idx ? -1 : 1;

	/* no two relocations should have the same insn_idx, but ... */
	if (a->type != b->type)
		return a->type < b->type ? -1 : 1;

	return 0;
}

static int bpf_object__collect_relos(struct bpf_object *obj)
{
	int i, err;

	for (i = 0; i < obj->efile.nr_reloc_sects; i++) {
		GElf_Shdr *shdr = &obj->efile.reloc_sects[i].shdr;
		Elf_Data *data = obj->efile.reloc_sects[i].data;
		int idx = shdr->sh_info;

		if (shdr->sh_type != SHT_REL) {
			pr_warn("internal error at %d\n", __LINE__);
			return -LIBBPF_ERRNO__INTERNAL;
		}

		if (idx == obj->efile.st_ops_shndx)
			err = bpf_object__collect_st_ops_relos(obj, shdr, data);
		else if (idx == obj->efile.btf_maps_shndx)
			err = bpf_object__collect_map_relos(obj, shdr, data);
		else
			err = bpf_object__collect_prog_relos(obj, shdr, data);
		if (err)
			return err;
	}

	for (i = 0; i < obj->nr_programs; i++) {
		struct bpf_program *p = &obj->programs[i];
		
		if (!p->nr_reloc)
			continue;

		qsort(p->reloc_desc, p->nr_reloc, sizeof(*p->reloc_desc), cmp_relocs);
	}
	return 0;
}

static bool insn_is_helper_call(struct bpf_insn *insn, enum bpf_func_id *func_id)
{
	if (BPF_CLASS(insn->code) == BPF_JMP &&
	    BPF_OP(insn->code) == BPF_CALL &&
	    BPF_SRC(insn->code) == BPF_K &&
	    insn->src_reg == 0 &&
	    insn->dst_reg == 0) {
		    *func_id = insn->imm;
		    return true;
	}
	return false;
}

static int bpf_object__sanitize_prog(struct bpf_object* obj, struct bpf_program *prog)
{
	struct bpf_insn *insn = prog->insns;
	enum bpf_func_id func_id;
	int i;

	for (i = 0; i < prog->insns_cnt; i++, insn++) {
		if (!insn_is_helper_call(insn, &func_id))
			continue;

		/* on kernels that don't yet support
		 * bpf_probe_read_{kernel,user}[_str] helpers, fall back
		 * to bpf_probe_read() which works well for old kernels
		 */
		switch (func_id) {
		case BPF_FUNC_probe_read_kernel:
		case BPF_FUNC_probe_read_user:
			if (!kernel_supports(FEAT_PROBE_READ_KERN))
				insn->imm = BPF_FUNC_probe_read;
			break;
		case BPF_FUNC_probe_read_kernel_str:
		case BPF_FUNC_probe_read_user_str:
			if (!kernel_supports(FEAT_PROBE_READ_KERN))
				insn->imm = BPF_FUNC_probe_read_str;
			break;
		default:
			break;
		}
	}
	return 0;
}

static int
load_program(struct bpf_program *prog, struct bpf_insn *insns, int insns_cnt,
	     char *license, __u32 kern_version, int *pfd)
{
	struct bpf_prog_load_params load_attr = {};
	char *cp, errmsg[STRERR_BUFSIZE];
	size_t log_buf_size = 0;
	char *log_buf = NULL;
	int btf_fd, ret;

	if (prog->type == BPF_PROG_TYPE_UNSPEC) {
		/*
		 * The program type must be set.  Most likely we couldn't find a proper
		 * section definition at load time, and thus we didn't infer the type.
		 */
		pr_warn("prog '%s': missing BPF prog type, check ELF section name '%s'\n",
			prog->name, prog->sec_name);
		return -EINVAL;
	}

	if (!insns || !insns_cnt)
		return -EINVAL;

	load_attr.prog_type = prog->type;
	/* old kernels might not support specifying expected_attach_type */
	if (!kernel_supports(FEAT_EXP_ATTACH_TYPE) && prog->sec_def &&
	    prog->sec_def->is_exp_attach_type_optional)
		load_attr.expected_attach_type = 0;
	else
		load_attr.expected_attach_type = prog->expected_attach_type;
	if (kernel_supports(FEAT_PROG_NAME))
		load_attr.name = prog->name;
	load_attr.insns = insns;
	load_attr.insn_cnt = insns_cnt;
	load_attr.license = license;
	load_attr.attach_btf_id = prog->attach_btf_id;
	if (prog->attach_prog_fd)
		load_attr.attach_prog_fd = prog->attach_prog_fd;
	else
		load_attr.attach_btf_obj_fd = prog->attach_btf_obj_fd;
	load_attr.attach_btf_id = prog->attach_btf_id;
	load_attr.kern_version = kern_version;
	load_attr.prog_ifindex = prog->prog_ifindex;

	/* specify func_info/line_info only if kernel supports them */
	btf_fd = bpf_object__btf_fd(prog->obj);
	if (btf_fd >= 0 && kernel_supports(FEAT_BTF_FUNC)) {
		load_attr.prog_btf_fd = btf_fd;
		load_attr.func_info = prog->func_info;
		load_attr.func_info_rec_size = prog->func_info_rec_size;
		load_attr.func_info_cnt = prog->func_info_cnt;
		load_attr.line_info = prog->line_info;
		load_attr.line_info_rec_size = prog->line_info_rec_size;
		load_attr.line_info_cnt = prog->line_info_cnt;
	}
	load_attr.log_level = prog->log_level;
	load_attr.prog_flags = prog->prog_flags;

retry_load:
	if (log_buf_size) {
		log_buf = malloc(log_buf_size);
		if (!log_buf)
			return -ENOMEM;

		*log_buf = 0;
	}

	load_attr.log_buf = log_buf;
	load_attr.log_buf_sz = log_buf_size;
	ret = libbpf__bpf_prog_load(&load_attr);

	if (ret >= 0) {
		if (log_buf && load_attr.log_level)
			pr_debug("verifier log:\n%s", log_buf);

		if (prog->obj->rodata_map_idx >= 0 &&
		    kernel_supports(FEAT_PROG_BIND_MAP)) {
			struct bpf_map *rodata_map =
				&prog->obj->maps[prog->obj->rodata_map_idx];

			if (bpf_prog_bind_map(ret, bpf_map__fd(rodata_map), NULL)) {
				cp = libbpf_strerror_r(errno, errmsg, sizeof(errmsg));
				pr_warn("prog '%s': failed to bind .rodata map: %s\n",
					prog->name, cp);
				/* Don't fail hard if can't bind rodata. */
			}
		}

		*pfd = ret;
		ret = 0;
		goto out;
	}

	if (!log_buf || errno == ENOSPC) {
		log_buf_size = max((size_t)BPF_LOG_BUF_SIZE,
				   log_buf_size << 1);

		free(log_buf);
		goto retry_load;
	}
	ret = errno ? -errno : -LIBBPF_ERRNO__LOAD;
	cp = libbpf_strerror_r(errno, errmsg, sizeof(errmsg));
	pr_warn("load bpf program failed: %s\n", cp);
	pr_perm_msg(ret);

	if (log_buf && log_buf[0] != '\0') {
		ret = -LIBBPF_ERRNO__VERIFY;
		pr_warn("-- BEGIN DUMP LOG ---\n");
		pr_warn("\n%s\n", log_buf);
		pr_warn("-- END LOG --\n");
	} else if (load_attr.insn_cnt >= BPF_MAXINSNS) {
		pr_warn("Program too large (%zu insns), at most %d insns\n",
			load_attr.insn_cnt, BPF_MAXINSNS);
		ret = -LIBBPF_ERRNO__PROG2BIG;
	} else if (load_attr.prog_type != BPF_PROG_TYPE_KPROBE) {
		/* Wrong program type? */
		int fd;

		load_attr.prog_type = BPF_PROG_TYPE_KPROBE;
		load_attr.expected_attach_type = 0;
		load_attr.log_buf = NULL;
		load_attr.log_buf_sz = 0;
		fd = libbpf__bpf_prog_load(&load_attr);
		if (fd >= 0) {
			close(fd);
			ret = -LIBBPF_ERRNO__PROGTYPE;
			goto out;
		}
	}

out:
	free(log_buf);
	return ret;
}

static int libbpf_find_attach_btf_id(struct bpf_program *prog, int *btf_obj_fd, int *btf_type_id);

int bpf_program__load(struct bpf_program *prog, char *license, __u32 kern_ver)
{
	int err = 0, fd, i;

	if (prog->obj->loaded) {
		pr_warn("prog '%s': can't load after object was loaded\n", prog->name);
		return -EINVAL;
	}

	if ((prog->type == BPF_PROG_TYPE_TRACING ||
	     prog->type == BPF_PROG_TYPE_LSM ||
	     prog->type == BPF_PROG_TYPE_EXT) && !prog->attach_btf_id) {
		int btf_obj_fd = 0, btf_type_id = 0;

		err = libbpf_find_attach_btf_id(prog, &btf_obj_fd, &btf_type_id);
		if (err)
			return err;

		prog->attach_btf_obj_fd = btf_obj_fd;
		prog->attach_btf_id = btf_type_id;
	}

	if (prog->instances.nr < 0 || !prog->instances.fds) {
		if (prog->preprocessor) {
			pr_warn("Internal error: can't load program '%s'\n",
				prog->name);
			return -LIBBPF_ERRNO__INTERNAL;
		}

		prog->instances.fds = malloc(sizeof(int));
		if (!prog->instances.fds) {
			pr_warn("Not enough memory for BPF fds\n");
			return -ENOMEM;
		}
		prog->instances.nr = 1;
		prog->instances.fds[0] = -1;
	}

	if (!prog->preprocessor) {
		if (prog->instances.nr != 1) {
			pr_warn("prog '%s': inconsistent nr(%d) != 1\n",
				prog->name, prog->instances.nr);
		}
		err = load_program(prog, prog->insns, prog->insns_cnt,
				   license, kern_ver, &fd);
		if (!err)
			prog->instances.fds[0] = fd;
		goto out;
	}

	for (i = 0; i < prog->instances.nr; i++) {
		struct bpf_prog_prep_result result;
		bpf_program_prep_t preprocessor = prog->preprocessor;

		memset(&result, 0, sizeof(result));
		err = preprocessor(prog, i, prog->insns,
				   prog->insns_cnt, &result);
		if (err) {
			pr_warn("Preprocessing the %dth instance of program '%s' failed\n",
				i, prog->name);
			goto out;
		}

		if (!result.new_insn_ptr || !result.new_insn_cnt) {
			pr_debug("Skip loading the %dth instance of program '%s'\n",
				 i, prog->name);
			prog->instances.fds[i] = -1;
			if (result.pfd)
				*result.pfd = -1;
			continue;
		}

		err = load_program(prog, result.new_insn_ptr,
				   result.new_insn_cnt, license, kern_ver, &fd);
		if (err) {
			pr_warn("Loading the %dth instance of program '%s' failed\n",
				i, prog->name);
			goto out;
		}

		if (result.pfd)
			*result.pfd = fd;
		prog->instances.fds[i] = fd;
	}
out:
	if (err)
		pr_warn("failed to load program '%s'\n", prog->name);
	zfree(&prog->insns);
	prog->insns_cnt = 0;
	return err;
}

static int
bpf_object__load_progs(struct bpf_object *obj, int log_level)
{
	struct bpf_program *prog;
	size_t i;
	int err;

	for (i = 0; i < obj->nr_programs; i++) {
		prog = &obj->programs[i];
		err = bpf_object__sanitize_prog(obj, prog);
		if (err)
			return err;
	}

	for (i = 0; i < obj->nr_programs; i++) {
		prog = &obj->programs[i];
		if (prog_is_subprog(obj, prog))
			continue;
		if (!prog->load) {
			pr_debug("prog '%s': skipped loading\n", prog->name);
			continue;
		}
		prog->log_level |= log_level;
		err = bpf_program__load(prog, obj->license, obj->kern_version);
		if (err)
			return err;
	}
	return 0;
}

static const struct bpf_sec_def *find_sec_def(const char *sec_name);

static struct bpf_object *
__bpf_object__open(const char *path, const void *obj_buf, size_t obj_buf_sz,
		   const struct bpf_object_open_opts *opts)
{
	const char *obj_name, *kconfig;
	struct bpf_program *prog;
	struct bpf_object *obj;
	char tmp_name[64];
	int err;

	if (elf_version(EV_CURRENT) == EV_NONE) {
		pr_warn("failed to init libelf for %s\n",
			path ? : "(mem buf)");
		return ERR_PTR(-LIBBPF_ERRNO__LIBELF);
	}

	if (!OPTS_VALID(opts, bpf_object_open_opts))
		return ERR_PTR(-EINVAL);

	obj_name = OPTS_GET(opts, object_name, NULL);
	if (obj_buf) {
		if (!obj_name) {
			snprintf(tmp_name, sizeof(tmp_name), "%lx-%lx",
				 (unsigned long)obj_buf,
				 (unsigned long)obj_buf_sz);
			obj_name = tmp_name;
		}
		path = obj_name;
		pr_debug("loading object '%s' from buffer\n", obj_name);
	}

	obj = bpf_object__new(path, obj_buf, obj_buf_sz, obj_name);
	if (IS_ERR(obj))
		return obj;

	kconfig = OPTS_GET(opts, kconfig, NULL);
	if (kconfig) {
		obj->kconfig = strdup(kconfig);
		if (!obj->kconfig)
			return ERR_PTR(-ENOMEM);
	}

	err = bpf_object__elf_init(obj);
	err = err ? : bpf_object__check_endianness(obj);
	err = err ? : bpf_object__elf_collect(obj);
	err = err ? : bpf_object__collect_externs(obj);
	err = err ? : bpf_object__finalize_btf(obj);
	err = err ? : bpf_object__init_maps(obj, opts);
	err = err ? : bpf_object__collect_relos(obj);
	if (err)
		goto out;
	bpf_object__elf_finish(obj);

	bpf_object__for_each_program(prog, obj) {
		prog->sec_def = find_sec_def(prog->sec_name);
<<<<<<< HEAD
		if (!prog->sec_def)
=======
		if (!prog->sec_def) {
>>>>>>> 356006a6
			/* couldn't guess, but user might manually specify */
			pr_debug("prog '%s': unrecognized ELF section name '%s'\n",
				prog->name, prog->sec_name);
			continue;
		}

		if (prog->sec_def->is_sleepable)
			prog->prog_flags |= BPF_F_SLEEPABLE;
		bpf_program__set_type(prog, prog->sec_def->prog_type);
		bpf_program__set_expected_attach_type(prog,
				prog->sec_def->expected_attach_type);

		if (prog->sec_def->prog_type == BPF_PROG_TYPE_TRACING ||
		    prog->sec_def->prog_type == BPF_PROG_TYPE_EXT)
			prog->attach_prog_fd = OPTS_GET(opts, attach_prog_fd, 0);
	}

	return obj;
out:
	bpf_object__close(obj);
	return ERR_PTR(err);
}

static struct bpf_object *
__bpf_object__open_xattr(struct bpf_object_open_attr *attr, int flags)
{
	DECLARE_LIBBPF_OPTS(bpf_object_open_opts, opts,
		.relaxed_maps = flags & MAPS_RELAX_COMPAT,
	);

	/* param validation */
	if (!attr->file)
		return NULL;

	pr_debug("loading %s\n", attr->file);
	return __bpf_object__open(attr->file, NULL, 0, &opts);
}

struct bpf_object *bpf_object__open_xattr(struct bpf_object_open_attr *attr)
{
	return __bpf_object__open_xattr(attr, 0);
}

struct bpf_object *bpf_object__open(const char *path)
{
	struct bpf_object_open_attr attr = {
		.file		= path,
		.prog_type	= BPF_PROG_TYPE_UNSPEC,
	};

	return bpf_object__open_xattr(&attr);
}

struct bpf_object *
bpf_object__open_file(const char *path, const struct bpf_object_open_opts *opts)
{
	if (!path)
		return ERR_PTR(-EINVAL);

	pr_debug("loading %s\n", path);

	return __bpf_object__open(path, NULL, 0, opts);
}

struct bpf_object *
bpf_object__open_mem(const void *obj_buf, size_t obj_buf_sz,
		     const struct bpf_object_open_opts *opts)
{
	if (!obj_buf || obj_buf_sz == 0)
		return ERR_PTR(-EINVAL);

	return __bpf_object__open(NULL, obj_buf, obj_buf_sz, opts);
}

struct bpf_object *
bpf_object__open_buffer(const void *obj_buf, size_t obj_buf_sz,
			const char *name)
{
	DECLARE_LIBBPF_OPTS(bpf_object_open_opts, opts,
		.object_name = name,
		/* wrong default, but backwards-compatible */
		.relaxed_maps = true,
	);

	/* returning NULL is wrong, but backwards-compatible */
	if (!obj_buf || obj_buf_sz == 0)
		return NULL;

	return bpf_object__open_mem(obj_buf, obj_buf_sz, &opts);
}

int bpf_object__unload(struct bpf_object *obj)
{
	size_t i;

	if (!obj)
		return -EINVAL;

	for (i = 0; i < obj->nr_maps; i++) {
		zclose(obj->maps[i].fd);
		if (obj->maps[i].st_ops)
			zfree(&obj->maps[i].st_ops->kern_vdata);
	}

	for (i = 0; i < obj->nr_programs; i++)
		bpf_program__unload(&obj->programs[i]);

	return 0;
}

static int bpf_object__sanitize_maps(struct bpf_object *obj)
{
	struct bpf_map *m;

	bpf_object__for_each_map(m, obj) {
		if (!bpf_map__is_internal(m))
			continue;
		if (!kernel_supports(FEAT_GLOBAL_DATA)) {
			pr_warn("kernel doesn't support global data\n");
			return -ENOTSUP;
		}
		if (!kernel_supports(FEAT_ARRAY_MMAP))
			m->def.map_flags ^= BPF_F_MMAPABLE;
	}

	return 0;
}

static int bpf_object__read_kallsyms_file(struct bpf_object *obj)
{
	char sym_type, sym_name[500];
	unsigned long long sym_addr;
	struct extern_desc *ext;
	int ret, err = 0;
	FILE *f;

	f = fopen("/proc/kallsyms", "r");
	if (!f) {
		err = -errno;
		pr_warn("failed to open /proc/kallsyms: %d\n", err);
		return err;
	}

	while (true) {
		ret = fscanf(f, "%llx %c %499s%*[^\n]\n",
			     &sym_addr, &sym_type, sym_name);
		if (ret == EOF && feof(f))
			break;
		if (ret != 3) {
			pr_warn("failed to read kallsyms entry: %d\n", ret);
			err = -EINVAL;
			goto out;
		}

		ext = find_extern_by_name(obj, sym_name);
		if (!ext || ext->type != EXT_KSYM)
			continue;

		if (ext->is_set && ext->ksym.addr != sym_addr) {
			pr_warn("extern (ksym) '%s' resolution is ambiguous: 0x%llx or 0x%llx\n",
				sym_name, ext->ksym.addr, sym_addr);
			err = -EINVAL;
			goto out;
		}
		if (!ext->is_set) {
			ext->is_set = true;
			ext->ksym.addr = sym_addr;
			pr_debug("extern (ksym) %s=0x%llx\n", sym_name, sym_addr);
		}
	}

out:
	fclose(f);
	return err;
}

static int bpf_object__resolve_ksyms_btf_id(struct bpf_object *obj)
{
	struct extern_desc *ext;
	int i, id;

	for (i = 0; i < obj->nr_extern; i++) {
		const struct btf_type *targ_var, *targ_type;
		__u32 targ_type_id, local_type_id;
		const char *targ_var_name;
		int ret;

		ext = &obj->externs[i];
		if (ext->type != EXT_KSYM || !ext->ksym.type_id)
			continue;

		id = btf__find_by_name_kind(obj->btf_vmlinux, ext->name,
					    BTF_KIND_VAR);
		if (id <= 0) {
			pr_warn("extern (ksym) '%s': failed to find BTF ID in vmlinux BTF.\n",
				ext->name);
			return -ESRCH;
		}

		/* find local type_id */
		local_type_id = ext->ksym.type_id;

		/* find target type_id */
		targ_var = btf__type_by_id(obj->btf_vmlinux, id);
		targ_var_name = btf__name_by_offset(obj->btf_vmlinux,
						    targ_var->name_off);
		targ_type = skip_mods_and_typedefs(obj->btf_vmlinux,
						   targ_var->type,
						   &targ_type_id);

		ret = bpf_core_types_are_compat(obj->btf, local_type_id,
						obj->btf_vmlinux, targ_type_id);
		if (ret <= 0) {
			const struct btf_type *local_type;
			const char *targ_name, *local_name;

			local_type = btf__type_by_id(obj->btf, local_type_id);
			local_name = btf__name_by_offset(obj->btf,
							 local_type->name_off);
			targ_name = btf__name_by_offset(obj->btf_vmlinux,
							targ_type->name_off);

			pr_warn("extern (ksym) '%s': incompatible types, expected [%d] %s %s, but kernel has [%d] %s %s\n",
				ext->name, local_type_id,
				btf_kind_str(local_type), local_name, targ_type_id,
				btf_kind_str(targ_type), targ_name);
			return -EINVAL;
		}

		ext->is_set = true;
		ext->ksym.vmlinux_btf_id = id;
		pr_debug("extern (ksym) '%s': resolved to [%d] %s %s\n",
			 ext->name, id, btf_kind_str(targ_var), targ_var_name);
	}
	return 0;
}

static int bpf_object__resolve_externs(struct bpf_object *obj,
				       const char *extra_kconfig)
{
	bool need_config = false, need_kallsyms = false;
	bool need_vmlinux_btf = false;
	struct extern_desc *ext;
	void *kcfg_data = NULL;
	int err, i;

	if (obj->nr_extern == 0)
		return 0;

	if (obj->kconfig_map_idx >= 0)
		kcfg_data = obj->maps[obj->kconfig_map_idx].mmaped;

	for (i = 0; i < obj->nr_extern; i++) {
		ext = &obj->externs[i];

		if (ext->type == EXT_KCFG &&
		    strcmp(ext->name, "LINUX_KERNEL_VERSION") == 0) {
			void *ext_val = kcfg_data + ext->kcfg.data_off;
			__u32 kver = get_kernel_version();

			if (!kver) {
				pr_warn("failed to get kernel version\n");
				return -EINVAL;
			}
			err = set_kcfg_value_num(ext, ext_val, kver);
			if (err)
				return err;
			pr_debug("extern (kcfg) %s=0x%x\n", ext->name, kver);
		} else if (ext->type == EXT_KCFG &&
			   strncmp(ext->name, "CONFIG_", 7) == 0) {
			need_config = true;
		} else if (ext->type == EXT_KSYM) {
			if (ext->ksym.type_id)
				need_vmlinux_btf = true;
			else
				need_kallsyms = true;
		} else {
			pr_warn("unrecognized extern '%s'\n", ext->name);
			return -EINVAL;
		}
	}
	if (need_config && extra_kconfig) {
		err = bpf_object__read_kconfig_mem(obj, extra_kconfig, kcfg_data);
		if (err)
			return -EINVAL;
		need_config = false;
		for (i = 0; i < obj->nr_extern; i++) {
			ext = &obj->externs[i];
			if (ext->type == EXT_KCFG && !ext->is_set) {
				need_config = true;
				break;
			}
		}
	}
	if (need_config) {
		err = bpf_object__read_kconfig_file(obj, kcfg_data);
		if (err)
			return -EINVAL;
	}
	if (need_kallsyms) {
		err = bpf_object__read_kallsyms_file(obj);
		if (err)
			return -EINVAL;
	}
	if (need_vmlinux_btf) {
		err = bpf_object__resolve_ksyms_btf_id(obj);
		if (err)
			return -EINVAL;
	}
	for (i = 0; i < obj->nr_extern; i++) {
		ext = &obj->externs[i];

		if (!ext->is_set && !ext->is_weak) {
			pr_warn("extern %s (strong) not resolved\n", ext->name);
			return -ESRCH;
		} else if (!ext->is_set) {
			pr_debug("extern %s (weak) not resolved, defaulting to zero\n",
				 ext->name);
		}
	}

	return 0;
}

int bpf_object__load_xattr(struct bpf_object_load_attr *attr)
{
	struct bpf_object *obj;
	int err, i;

	if (!attr)
		return -EINVAL;
	obj = attr->obj;
	if (!obj)
		return -EINVAL;

	if (obj->loaded) {
		pr_warn("object '%s': load can't be attempted twice\n", obj->name);
		return -EINVAL;
	}

	err = bpf_object__probe_loading(obj);
<<<<<<< HEAD
	err = err ? : bpf_object__load_vmlinux_btf(obj);
=======
	err = err ? : bpf_object__load_vmlinux_btf(obj, false);
>>>>>>> 356006a6
	err = err ? : bpf_object__resolve_externs(obj, obj->kconfig);
	err = err ? : bpf_object__sanitize_and_load_btf(obj);
	err = err ? : bpf_object__sanitize_maps(obj);
	err = err ? : bpf_object__init_kern_struct_ops_maps(obj);
	err = err ? : bpf_object__create_maps(obj);
	err = err ? : bpf_object__relocate(obj, attr->target_btf_path);
	err = err ? : bpf_object__load_progs(obj, attr->log_level);

	/* clean up module BTFs */
	for (i = 0; i < obj->btf_module_cnt; i++) {
		close(obj->btf_modules[i].fd);
		btf__free(obj->btf_modules[i].btf);
		free(obj->btf_modules[i].name);
	}
	free(obj->btf_modules);

	/* clean up vmlinux BTF */
	btf__free(obj->btf_vmlinux);
	obj->btf_vmlinux = NULL;

	obj->loaded = true; /* doesn't matter if successfully or not */

	if (err)
		goto out;

	return 0;
out:
	/* unpin any maps that were auto-pinned during load */
	for (i = 0; i < obj->nr_maps; i++)
		if (obj->maps[i].pinned && !obj->maps[i].reused)
			bpf_map__unpin(&obj->maps[i], NULL);

	bpf_object__unload(obj);
	pr_warn("failed to load object '%s'\n", obj->path);
	return err;
}

int bpf_object__load(struct bpf_object *obj)
{
	struct bpf_object_load_attr attr = {
		.obj = obj,
	};

	return bpf_object__load_xattr(&attr);
}

static int make_parent_dir(const char *path)
{
	char *cp, errmsg[STRERR_BUFSIZE];
	char *dname, *dir;
	int err = 0;

	dname = strdup(path);
	if (dname == NULL)
		return -ENOMEM;

	dir = dirname(dname);
	if (mkdir(dir, 0700) && errno != EEXIST)
		err = -errno;

	free(dname);
	if (err) {
		cp = libbpf_strerror_r(-err, errmsg, sizeof(errmsg));
		pr_warn("failed to mkdir %s: %s\n", path, cp);
	}
	return err;
}

static int check_path(const char *path)
{
	char *cp, errmsg[STRERR_BUFSIZE];
	struct statfs st_fs;
	char *dname, *dir;
	int err = 0;

	if (path == NULL)
		return -EINVAL;

	dname = strdup(path);
	if (dname == NULL)
		return -ENOMEM;

	dir = dirname(dname);
	if (statfs(dir, &st_fs)) {
		cp = libbpf_strerror_r(errno, errmsg, sizeof(errmsg));
		pr_warn("failed to statfs %s: %s\n", dir, cp);
		err = -errno;
	}
	free(dname);

	if (!err && st_fs.f_type != BPF_FS_MAGIC) {
		pr_warn("specified path %s is not on BPF FS\n", path);
		err = -EINVAL;
	}

	return err;
}

int bpf_program__pin_instance(struct bpf_program *prog, const char *path,
			      int instance)
{
	char *cp, errmsg[STRERR_BUFSIZE];
	int err;

	err = make_parent_dir(path);
	if (err)
		return err;

	err = check_path(path);
	if (err)
		return err;

	if (prog == NULL) {
		pr_warn("invalid program pointer\n");
		return -EINVAL;
	}

	if (instance < 0 || instance >= prog->instances.nr) {
		pr_warn("invalid prog instance %d of prog %s (max %d)\n",
			instance, prog->name, prog->instances.nr);
		return -EINVAL;
	}

	if (bpf_obj_pin(prog->instances.fds[instance], path)) {
		err = -errno;
		cp = libbpf_strerror_r(err, errmsg, sizeof(errmsg));
		pr_warn("failed to pin program: %s\n", cp);
		return err;
	}
	pr_debug("pinned program '%s'\n", path);

	return 0;
}

int bpf_program__unpin_instance(struct bpf_program *prog, const char *path,
				int instance)
{
	int err;

	err = check_path(path);
	if (err)
		return err;

	if (prog == NULL) {
		pr_warn("invalid program pointer\n");
		return -EINVAL;
	}

	if (instance < 0 || instance >= prog->instances.nr) {
		pr_warn("invalid prog instance %d of prog %s (max %d)\n",
			instance, prog->name, prog->instances.nr);
		return -EINVAL;
	}

	err = unlink(path);
	if (err != 0)
		return -errno;
	pr_debug("unpinned program '%s'\n", path);

	return 0;
}

int bpf_program__pin(struct bpf_program *prog, const char *path)
{
	int i, err;

	err = make_parent_dir(path);
	if (err)
		return err;

	err = check_path(path);
	if (err)
		return err;

	if (prog == NULL) {
		pr_warn("invalid program pointer\n");
		return -EINVAL;
	}

	if (prog->instances.nr <= 0) {
		pr_warn("no instances of prog %s to pin\n", prog->name);
		return -EINVAL;
	}

	if (prog->instances.nr == 1) {
		/* don't create subdirs when pinning single instance */
		return bpf_program__pin_instance(prog, path, 0);
	}

	for (i = 0; i < prog->instances.nr; i++) {
		char buf[PATH_MAX];
		int len;

		len = snprintf(buf, PATH_MAX, "%s/%d", path, i);
		if (len < 0) {
			err = -EINVAL;
			goto err_unpin;
		} else if (len >= PATH_MAX) {
			err = -ENAMETOOLONG;
			goto err_unpin;
		}

		err = bpf_program__pin_instance(prog, buf, i);
		if (err)
			goto err_unpin;
	}

	return 0;

err_unpin:
	for (i = i - 1; i >= 0; i--) {
		char buf[PATH_MAX];
		int len;

		len = snprintf(buf, PATH_MAX, "%s/%d", path, i);
		if (len < 0)
			continue;
		else if (len >= PATH_MAX)
			continue;

		bpf_program__unpin_instance(prog, buf, i);
	}

	rmdir(path);

	return err;
}

int bpf_program__unpin(struct bpf_program *prog, const char *path)
{
	int i, err;

	err = check_path(path);
	if (err)
		return err;

	if (prog == NULL) {
		pr_warn("invalid program pointer\n");
		return -EINVAL;
	}

	if (prog->instances.nr <= 0) {
		pr_warn("no instances of prog %s to pin\n", prog->name);
		return -EINVAL;
	}

	if (prog->instances.nr == 1) {
		/* don't create subdirs when pinning single instance */
		return bpf_program__unpin_instance(prog, path, 0);
	}

	for (i = 0; i < prog->instances.nr; i++) {
		char buf[PATH_MAX];
		int len;

		len = snprintf(buf, PATH_MAX, "%s/%d", path, i);
		if (len < 0)
			return -EINVAL;
		else if (len >= PATH_MAX)
			return -ENAMETOOLONG;

		err = bpf_program__unpin_instance(prog, buf, i);
		if (err)
			return err;
	}

	err = rmdir(path);
	if (err)
		return -errno;

	return 0;
}

int bpf_map__pin(struct bpf_map *map, const char *path)
{
	char *cp, errmsg[STRERR_BUFSIZE];
	int err;

	if (map == NULL) {
		pr_warn("invalid map pointer\n");
		return -EINVAL;
	}

	if (map->pin_path) {
		if (path && strcmp(path, map->pin_path)) {
			pr_warn("map '%s' already has pin path '%s' different from '%s'\n",
				bpf_map__name(map), map->pin_path, path);
			return -EINVAL;
		} else if (map->pinned) {
			pr_debug("map '%s' already pinned at '%s'; not re-pinning\n",
				 bpf_map__name(map), map->pin_path);
			return 0;
		}
	} else {
		if (!path) {
			pr_warn("missing a path to pin map '%s' at\n",
				bpf_map__name(map));
			return -EINVAL;
		} else if (map->pinned) {
			pr_warn("map '%s' already pinned\n", bpf_map__name(map));
			return -EEXIST;
		}

		map->pin_path = strdup(path);
		if (!map->pin_path) {
			err = -errno;
			goto out_err;
		}
	}

	err = make_parent_dir(map->pin_path);
	if (err)
		return err;

	err = check_path(map->pin_path);
	if (err)
		return err;

	if (bpf_obj_pin(map->fd, map->pin_path)) {
		err = -errno;
		goto out_err;
	}

	map->pinned = true;
	pr_debug("pinned map '%s'\n", map->pin_path);

	return 0;

out_err:
	cp = libbpf_strerror_r(-err, errmsg, sizeof(errmsg));
	pr_warn("failed to pin map: %s\n", cp);
	return err;
}

int bpf_map__unpin(struct bpf_map *map, const char *path)
{
	int err;

	if (map == NULL) {
		pr_warn("invalid map pointer\n");
		return -EINVAL;
	}

	if (map->pin_path) {
		if (path && strcmp(path, map->pin_path)) {
			pr_warn("map '%s' already has pin path '%s' different from '%s'\n",
				bpf_map__name(map), map->pin_path, path);
			return -EINVAL;
		}
		path = map->pin_path;
	} else if (!path) {
		pr_warn("no path to unpin map '%s' from\n",
			bpf_map__name(map));
		return -EINVAL;
	}

	err = check_path(path);
	if (err)
		return err;

	err = unlink(path);
	if (err != 0)
		return -errno;

	map->pinned = false;
	pr_debug("unpinned map '%s' from '%s'\n", bpf_map__name(map), path);

	return 0;
}

int bpf_map__set_pin_path(struct bpf_map *map, const char *path)
{
	char *new = NULL;

	if (path) {
		new = strdup(path);
		if (!new)
			return -errno;
	}

	free(map->pin_path);
	map->pin_path = new;
	return 0;
}

const char *bpf_map__get_pin_path(const struct bpf_map *map)
{
	return map->pin_path;
}

bool bpf_map__is_pinned(const struct bpf_map *map)
{
	return map->pinned;
}

static void sanitize_pin_path(char *s)
{
	/* bpffs disallows periods in path names */
	while (*s) {
		if (*s == '.')
			*s = '_';
		s++;
	}
}

int bpf_object__pin_maps(struct bpf_object *obj, const char *path)
{
	struct bpf_map *map;
	int err;

	if (!obj)
		return -ENOENT;

	if (!obj->loaded) {
		pr_warn("object not yet loaded; load it first\n");
		return -ENOENT;
	}

	bpf_object__for_each_map(map, obj) {
		char *pin_path = NULL;
		char buf[PATH_MAX];

		if (path) {
			int len;

			len = snprintf(buf, PATH_MAX, "%s/%s", path,
				       bpf_map__name(map));
			if (len < 0) {
				err = -EINVAL;
				goto err_unpin_maps;
			} else if (len >= PATH_MAX) {
				err = -ENAMETOOLONG;
				goto err_unpin_maps;
			}
			sanitize_pin_path(buf);
			pin_path = buf;
		} else if (!map->pin_path) {
			continue;
		}

		err = bpf_map__pin(map, pin_path);
		if (err)
			goto err_unpin_maps;
	}

	return 0;

err_unpin_maps:
	while ((map = bpf_map__prev(map, obj))) {
		if (!map->pin_path)
			continue;

		bpf_map__unpin(map, NULL);
	}

	return err;
}

int bpf_object__unpin_maps(struct bpf_object *obj, const char *path)
{
	struct bpf_map *map;
	int err;

	if (!obj)
		return -ENOENT;

	bpf_object__for_each_map(map, obj) {
		char *pin_path = NULL;
		char buf[PATH_MAX];

		if (path) {
			int len;

			len = snprintf(buf, PATH_MAX, "%s/%s", path,
				       bpf_map__name(map));
			if (len < 0)
				return -EINVAL;
			else if (len >= PATH_MAX)
				return -ENAMETOOLONG;
			sanitize_pin_path(buf);
			pin_path = buf;
		} else if (!map->pin_path) {
			continue;
		}

		err = bpf_map__unpin(map, pin_path);
		if (err)
			return err;
	}

	return 0;
}

int bpf_object__pin_programs(struct bpf_object *obj, const char *path)
{
	struct bpf_program *prog;
	int err;

	if (!obj)
		return -ENOENT;

	if (!obj->loaded) {
		pr_warn("object not yet loaded; load it first\n");
		return -ENOENT;
	}

	bpf_object__for_each_program(prog, obj) {
		char buf[PATH_MAX];
		int len;

		len = snprintf(buf, PATH_MAX, "%s/%s", path,
			       prog->pin_name);
		if (len < 0) {
			err = -EINVAL;
			goto err_unpin_programs;
		} else if (len >= PATH_MAX) {
			err = -ENAMETOOLONG;
			goto err_unpin_programs;
		}

		err = bpf_program__pin(prog, buf);
		if (err)
			goto err_unpin_programs;
	}

	return 0;

err_unpin_programs:
	while ((prog = bpf_program__prev(prog, obj))) {
		char buf[PATH_MAX];
		int len;

		len = snprintf(buf, PATH_MAX, "%s/%s", path,
			       prog->pin_name);
		if (len < 0)
			continue;
		else if (len >= PATH_MAX)
			continue;

		bpf_program__unpin(prog, buf);
	}

	return err;
}

int bpf_object__unpin_programs(struct bpf_object *obj, const char *path)
{
	struct bpf_program *prog;
	int err;

	if (!obj)
		return -ENOENT;

	bpf_object__for_each_program(prog, obj) {
		char buf[PATH_MAX];
		int len;

		len = snprintf(buf, PATH_MAX, "%s/%s", path,
			       prog->pin_name);
		if (len < 0)
			return -EINVAL;
		else if (len >= PATH_MAX)
			return -ENAMETOOLONG;

		err = bpf_program__unpin(prog, buf);
		if (err)
			return err;
	}

	return 0;
}

int bpf_object__pin(struct bpf_object *obj, const char *path)
{
	int err;

	err = bpf_object__pin_maps(obj, path);
	if (err)
		return err;

	err = bpf_object__pin_programs(obj, path);
	if (err) {
		bpf_object__unpin_maps(obj, path);
		return err;
	}

	return 0;
}

static void bpf_map__destroy(struct bpf_map *map)
{
	if (map->clear_priv)
		map->clear_priv(map, map->priv);
	map->priv = NULL;
	map->clear_priv = NULL;

	if (map->inner_map) {
		bpf_map__destroy(map->inner_map);
		zfree(&map->inner_map);
	}

	zfree(&map->init_slots);
	map->init_slots_sz = 0;

	if (map->mmaped) {
		munmap(map->mmaped, bpf_map_mmap_sz(map));
		map->mmaped = NULL;
	}

	if (map->st_ops) {
		zfree(&map->st_ops->data);
		zfree(&map->st_ops->progs);
		zfree(&map->st_ops->kern_func_off);
		zfree(&map->st_ops);
	}

	zfree(&map->name);
	zfree(&map->pin_path);

	if (map->fd >= 0)
		zclose(map->fd);
}

void bpf_object__close(struct bpf_object *obj)
{
	size_t i;

	if (IS_ERR_OR_NULL(obj))
		return;

	if (obj->clear_priv)
		obj->clear_priv(obj, obj->priv);

	bpf_object__elf_finish(obj);
	bpf_object__unload(obj);
	btf__free(obj->btf);
	btf_ext__free(obj->btf_ext);

	for (i = 0; i < obj->nr_maps; i++)
		bpf_map__destroy(&obj->maps[i]);

	zfree(&obj->kconfig);
	zfree(&obj->externs);
	obj->nr_extern = 0;

	zfree(&obj->maps);
	obj->nr_maps = 0;

	if (obj->programs && obj->nr_programs) {
		for (i = 0; i < obj->nr_programs; i++)
			bpf_program__exit(&obj->programs[i]);
	}
	zfree(&obj->programs);

	list_del(&obj->list);
	free(obj);
}

struct bpf_object *
bpf_object__next(struct bpf_object *prev)
{
	struct bpf_object *next;

	if (!prev)
		next = list_first_entry(&bpf_objects_list,
					struct bpf_object,
					list);
	else
		next = list_next_entry(prev, list);

	/* Empty list is noticed here so don't need checking on entry. */
	if (&next->list == &bpf_objects_list)
		return NULL;

	return next;
}

const char *bpf_object__name(const struct bpf_object *obj)
{
	return obj ? obj->name : ERR_PTR(-EINVAL);
}

unsigned int bpf_object__kversion(const struct bpf_object *obj)
{
	return obj ? obj->kern_version : 0;
}

struct btf *bpf_object__btf(const struct bpf_object *obj)
{
	return obj ? obj->btf : NULL;
}

int bpf_object__btf_fd(const struct bpf_object *obj)
{
	return obj->btf ? btf__fd(obj->btf) : -1;
}

int bpf_object__set_priv(struct bpf_object *obj, void *priv,
			 bpf_object_clear_priv_t clear_priv)
{
	if (obj->priv && obj->clear_priv)
		obj->clear_priv(obj, obj->priv);

	obj->priv = priv;
	obj->clear_priv = clear_priv;
	return 0;
}

void *bpf_object__priv(const struct bpf_object *obj)
{
	return obj ? obj->priv : ERR_PTR(-EINVAL);
}

static struct bpf_program *
__bpf_program__iter(const struct bpf_program *p, const struct bpf_object *obj,
		    bool forward)
{
	size_t nr_programs = obj->nr_programs;
	ssize_t idx;

	if (!nr_programs)
		return NULL;

	if (!p)
		/* Iter from the beginning */
		return forward ? &obj->programs[0] :
			&obj->programs[nr_programs - 1];

	if (p->obj != obj) {
		pr_warn("error: program handler doesn't match object\n");
		return NULL;
	}

	idx = (p - obj->programs) + (forward ? 1 : -1);
	if (idx >= obj->nr_programs || idx < 0)
		return NULL;
	return &obj->programs[idx];
}

struct bpf_program *
bpf_program__next(struct bpf_program *prev, const struct bpf_object *obj)
{
	struct bpf_program *prog = prev;

	do {
		prog = __bpf_program__iter(prog, obj, true);
	} while (prog && prog_is_subprog(obj, prog));

	return prog;
}

struct bpf_program *
bpf_program__prev(struct bpf_program *next, const struct bpf_object *obj)
{
	struct bpf_program *prog = next;

	do {
		prog = __bpf_program__iter(prog, obj, false);
	} while (prog && prog_is_subprog(obj, prog));

	return prog;
}

int bpf_program__set_priv(struct bpf_program *prog, void *priv,
			  bpf_program_clear_priv_t clear_priv)
{
	if (prog->priv && prog->clear_priv)
		prog->clear_priv(prog, prog->priv);

	prog->priv = priv;
	prog->clear_priv = clear_priv;
	return 0;
}

void *bpf_program__priv(const struct bpf_program *prog)
{
	return prog ? prog->priv : ERR_PTR(-EINVAL);
}

void bpf_program__set_ifindex(struct bpf_program *prog, __u32 ifindex)
{
	prog->prog_ifindex = ifindex;
}

const char *bpf_program__name(const struct bpf_program *prog)
{
	return prog->name;
}

const char *bpf_program__section_name(const struct bpf_program *prog)
{
	return prog->sec_name;
}

const char *bpf_program__title(const struct bpf_program *prog, bool needs_copy)
{
	const char *title;

	title = prog->sec_name;
	if (needs_copy) {
		title = strdup(title);
		if (!title) {
			pr_warn("failed to strdup program title\n");
			return ERR_PTR(-ENOMEM);
		}
	}

	return title;
}

bool bpf_program__autoload(const struct bpf_program *prog)
{
	return prog->load;
}

int bpf_program__set_autoload(struct bpf_program *prog, bool autoload)
{
	if (prog->obj->loaded)
		return -EINVAL;

	prog->load = autoload;
	return 0;
}

int bpf_program__fd(const struct bpf_program *prog)
{
	return bpf_program__nth_fd(prog, 0);
}

size_t bpf_program__size(const struct bpf_program *prog)
{
	return prog->insns_cnt * BPF_INSN_SZ;
}

int bpf_program__set_prep(struct bpf_program *prog, int nr_instances,
			  bpf_program_prep_t prep)
{
	int *instances_fds;

	if (nr_instances <= 0 || !prep)
		return -EINVAL;

	if (prog->instances.nr > 0 || prog->instances.fds) {
		pr_warn("Can't set pre-processor after loading\n");
		return -EINVAL;
	}

	instances_fds = malloc(sizeof(int) * nr_instances);
	if (!instances_fds) {
		pr_warn("alloc memory failed for fds\n");
		return -ENOMEM;
	}

	/* fill all fd with -1 */
	memset(instances_fds, -1, sizeof(int) * nr_instances);

	prog->instances.nr = nr_instances;
	prog->instances.fds = instances_fds;
	prog->preprocessor = prep;
	return 0;
}

int bpf_program__nth_fd(const struct bpf_program *prog, int n)
{
	int fd;

	if (!prog)
		return -EINVAL;

	if (n >= prog->instances.nr || n < 0) {
		pr_warn("Can't get the %dth fd from program %s: only %d instances\n",
			n, prog->name, prog->instances.nr);
		return -EINVAL;
	}

	fd = prog->instances.fds[n];
	if (fd < 0) {
		pr_warn("%dth instance of program '%s' is invalid\n",
			n, prog->name);
		return -ENOENT;
	}

	return fd;
}

enum bpf_prog_type bpf_program__get_type(struct bpf_program *prog)
{
	return prog->type;
}

void bpf_program__set_type(struct bpf_program *prog, enum bpf_prog_type type)
{
	prog->type = type;
}

static bool bpf_program__is_type(const struct bpf_program *prog,
				 enum bpf_prog_type type)
{
	return prog ? (prog->type == type) : false;
}

#define BPF_PROG_TYPE_FNS(NAME, TYPE)				\
int bpf_program__set_##NAME(struct bpf_program *prog)		\
{								\
	if (!prog)						\
		return -EINVAL;					\
	bpf_program__set_type(prog, TYPE);			\
	return 0;						\
}								\
								\
bool bpf_program__is_##NAME(const struct bpf_program *prog)	\
{								\
	return bpf_program__is_type(prog, TYPE);		\
}								\

BPF_PROG_TYPE_FNS(socket_filter, BPF_PROG_TYPE_SOCKET_FILTER);
BPF_PROG_TYPE_FNS(lsm, BPF_PROG_TYPE_LSM);
BPF_PROG_TYPE_FNS(kprobe, BPF_PROG_TYPE_KPROBE);
BPF_PROG_TYPE_FNS(sched_cls, BPF_PROG_TYPE_SCHED_CLS);
BPF_PROG_TYPE_FNS(sched_act, BPF_PROG_TYPE_SCHED_ACT);
BPF_PROG_TYPE_FNS(tracepoint, BPF_PROG_TYPE_TRACEPOINT);
BPF_PROG_TYPE_FNS(raw_tracepoint, BPF_PROG_TYPE_RAW_TRACEPOINT);
BPF_PROG_TYPE_FNS(xdp, BPF_PROG_TYPE_XDP);
BPF_PROG_TYPE_FNS(perf_event, BPF_PROG_TYPE_PERF_EVENT);
BPF_PROG_TYPE_FNS(tracing, BPF_PROG_TYPE_TRACING);
BPF_PROG_TYPE_FNS(struct_ops, BPF_PROG_TYPE_STRUCT_OPS);
BPF_PROG_TYPE_FNS(extension, BPF_PROG_TYPE_EXT);
BPF_PROG_TYPE_FNS(sk_lookup, BPF_PROG_TYPE_SK_LOOKUP);

enum bpf_attach_type
bpf_program__get_expected_attach_type(struct bpf_program *prog)
{
	return prog->expected_attach_type;
}

void bpf_program__set_expected_attach_type(struct bpf_program *prog,
					   enum bpf_attach_type type)
{
	prog->expected_attach_type = type;
}

#define BPF_PROG_SEC_IMPL(string, ptype, eatype, eatype_optional,	    \
			  attachable, attach_btf)			    \
	{								    \
		.sec = string,						    \
		.len = sizeof(string) - 1,				    \
		.prog_type = ptype,					    \
		.expected_attach_type = eatype,				    \
		.is_exp_attach_type_optional = eatype_optional,		    \
		.is_attachable = attachable,				    \
		.is_attach_btf = attach_btf,				    \
	}

/* Programs that can NOT be attached. */
#define BPF_PROG_SEC(string, ptype) BPF_PROG_SEC_IMPL(string, ptype, 0, 0, 0, 0)

/* Programs that can be attached. */
#define BPF_APROG_SEC(string, ptype, atype) \
	BPF_PROG_SEC_IMPL(string, ptype, atype, true, 1, 0)

/* Programs that must specify expected attach type at load time. */
#define BPF_EAPROG_SEC(string, ptype, eatype) \
	BPF_PROG_SEC_IMPL(string, ptype, eatype, false, 1, 0)

/* Programs that use BTF to identify attach point */
#define BPF_PROG_BTF(string, ptype, eatype) \
	BPF_PROG_SEC_IMPL(string, ptype, eatype, false, 0, 1)

/* Programs that can be attached but attach type can't be identified by section
 * name. Kept for backward compatibility.
 */
#define BPF_APROG_COMPAT(string, ptype) BPF_PROG_SEC(string, ptype)

#define SEC_DEF(sec_pfx, ptype, ...) {					    \
	.sec = sec_pfx,							    \
	.len = sizeof(sec_pfx) - 1,					    \
	.prog_type = BPF_PROG_TYPE_##ptype,				    \
	__VA_ARGS__							    \
}

static struct bpf_link *attach_kprobe(const struct bpf_sec_def *sec,
				      struct bpf_program *prog);
static struct bpf_link *attach_tp(const struct bpf_sec_def *sec,
				  struct bpf_program *prog);
static struct bpf_link *attach_raw_tp(const struct bpf_sec_def *sec,
				      struct bpf_program *prog);
static struct bpf_link *attach_trace(const struct bpf_sec_def *sec,
				     struct bpf_program *prog);
static struct bpf_link *attach_lsm(const struct bpf_sec_def *sec,
				   struct bpf_program *prog);
static struct bpf_link *attach_iter(const struct bpf_sec_def *sec,
				    struct bpf_program *prog);

static const struct bpf_sec_def section_defs[] = {
	BPF_PROG_SEC("socket",			BPF_PROG_TYPE_SOCKET_FILTER),
	BPF_PROG_SEC("sk_reuseport",		BPF_PROG_TYPE_SK_REUSEPORT),
	SEC_DEF("kprobe/", KPROBE,
		.attach_fn = attach_kprobe),
	BPF_PROG_SEC("uprobe/",			BPF_PROG_TYPE_KPROBE),
	SEC_DEF("kretprobe/", KPROBE,
		.attach_fn = attach_kprobe),
	BPF_PROG_SEC("uretprobe/",		BPF_PROG_TYPE_KPROBE),
	BPF_PROG_SEC("classifier",		BPF_PROG_TYPE_SCHED_CLS),
	BPF_PROG_SEC("action",			BPF_PROG_TYPE_SCHED_ACT),
	SEC_DEF("tracepoint/", TRACEPOINT,
		.attach_fn = attach_tp),
	SEC_DEF("tp/", TRACEPOINT,
		.attach_fn = attach_tp),
	SEC_DEF("raw_tracepoint/", RAW_TRACEPOINT,
		.attach_fn = attach_raw_tp),
	SEC_DEF("raw_tp/", RAW_TRACEPOINT,
		.attach_fn = attach_raw_tp),
	SEC_DEF("tp_btf/", TRACING,
		.expected_attach_type = BPF_TRACE_RAW_TP,
		.is_attach_btf = true,
		.attach_fn = attach_trace),
	SEC_DEF("fentry/", TRACING,
		.expected_attach_type = BPF_TRACE_FENTRY,
		.is_attach_btf = true,
		.attach_fn = attach_trace),
	SEC_DEF("fmod_ret/", TRACING,
		.expected_attach_type = BPF_MODIFY_RETURN,
		.is_attach_btf = true,
		.attach_fn = attach_trace),
	SEC_DEF("fexit/", TRACING,
		.expected_attach_type = BPF_TRACE_FEXIT,
		.is_attach_btf = true,
		.attach_fn = attach_trace),
	SEC_DEF("fentry.s/", TRACING,
		.expected_attach_type = BPF_TRACE_FENTRY,
		.is_attach_btf = true,
		.is_sleepable = true,
		.attach_fn = attach_trace),
	SEC_DEF("fmod_ret.s/", TRACING,
		.expected_attach_type = BPF_MODIFY_RETURN,
		.is_attach_btf = true,
		.is_sleepable = true,
		.attach_fn = attach_trace),
	SEC_DEF("fexit.s/", TRACING,
		.expected_attach_type = BPF_TRACE_FEXIT,
		.is_attach_btf = true,
		.is_sleepable = true,
		.attach_fn = attach_trace),
	SEC_DEF("freplace/", EXT,
		.is_attach_btf = true,
		.attach_fn = attach_trace),
	SEC_DEF("lsm/", LSM,
		.is_attach_btf = true,
		.expected_attach_type = BPF_LSM_MAC,
		.attach_fn = attach_lsm),
	SEC_DEF("lsm.s/", LSM,
		.is_attach_btf = true,
		.is_sleepable = true,
		.expected_attach_type = BPF_LSM_MAC,
		.attach_fn = attach_lsm),
	SEC_DEF("iter/", TRACING,
		.expected_attach_type = BPF_TRACE_ITER,
		.is_attach_btf = true,
		.attach_fn = attach_iter),
	BPF_EAPROG_SEC("xdp_devmap/",		BPF_PROG_TYPE_XDP,
						BPF_XDP_DEVMAP),
	BPF_EAPROG_SEC("xdp_cpumap/",		BPF_PROG_TYPE_XDP,
						BPF_XDP_CPUMAP),
	BPF_APROG_SEC("xdp",			BPF_PROG_TYPE_XDP,
						BPF_XDP),
	BPF_PROG_SEC("perf_event",		BPF_PROG_TYPE_PERF_EVENT),
	BPF_PROG_SEC("lwt_in",			BPF_PROG_TYPE_LWT_IN),
	BPF_PROG_SEC("lwt_out",			BPF_PROG_TYPE_LWT_OUT),
	BPF_PROG_SEC("lwt_xmit",		BPF_PROG_TYPE_LWT_XMIT),
	BPF_PROG_SEC("lwt_seg6local",		BPF_PROG_TYPE_LWT_SEG6LOCAL),
	BPF_APROG_SEC("cgroup_skb/ingress",	BPF_PROG_TYPE_CGROUP_SKB,
						BPF_CGROUP_INET_INGRESS),
	BPF_APROG_SEC("cgroup_skb/egress",	BPF_PROG_TYPE_CGROUP_SKB,
						BPF_CGROUP_INET_EGRESS),
	BPF_APROG_COMPAT("cgroup/skb",		BPF_PROG_TYPE_CGROUP_SKB),
	BPF_EAPROG_SEC("cgroup/sock_create",	BPF_PROG_TYPE_CGROUP_SOCK,
						BPF_CGROUP_INET_SOCK_CREATE),
	BPF_EAPROG_SEC("cgroup/sock_release",	BPF_PROG_TYPE_CGROUP_SOCK,
						BPF_CGROUP_INET_SOCK_RELEASE),
	BPF_APROG_SEC("cgroup/sock",		BPF_PROG_TYPE_CGROUP_SOCK,
						BPF_CGROUP_INET_SOCK_CREATE),
	BPF_EAPROG_SEC("cgroup/post_bind4",	BPF_PROG_TYPE_CGROUP_SOCK,
						BPF_CGROUP_INET4_POST_BIND),
	BPF_EAPROG_SEC("cgroup/post_bind6",	BPF_PROG_TYPE_CGROUP_SOCK,
						BPF_CGROUP_INET6_POST_BIND),
	BPF_APROG_SEC("cgroup/dev",		BPF_PROG_TYPE_CGROUP_DEVICE,
						BPF_CGROUP_DEVICE),
	BPF_APROG_SEC("sockops",		BPF_PROG_TYPE_SOCK_OPS,
						BPF_CGROUP_SOCK_OPS),
	BPF_APROG_SEC("sk_skb/stream_parser",	BPF_PROG_TYPE_SK_SKB,
						BPF_SK_SKB_STREAM_PARSER),
	BPF_APROG_SEC("sk_skb/stream_verdict",	BPF_PROG_TYPE_SK_SKB,
						BPF_SK_SKB_STREAM_VERDICT),
	BPF_APROG_COMPAT("sk_skb",		BPF_PROG_TYPE_SK_SKB),
	BPF_APROG_SEC("sk_msg",			BPF_PROG_TYPE_SK_MSG,
						BPF_SK_MSG_VERDICT),
	BPF_APROG_SEC("lirc_mode2",		BPF_PROG_TYPE_LIRC_MODE2,
						BPF_LIRC_MODE2),
	BPF_APROG_SEC("flow_dissector",		BPF_PROG_TYPE_FLOW_DISSECTOR,
						BPF_FLOW_DISSECTOR),
	BPF_EAPROG_SEC("cgroup/bind4",		BPF_PROG_TYPE_CGROUP_SOCK_ADDR,
						BPF_CGROUP_INET4_BIND),
	BPF_EAPROG_SEC("cgroup/bind6",		BPF_PROG_TYPE_CGROUP_SOCK_ADDR,
						BPF_CGROUP_INET6_BIND),
	BPF_EAPROG_SEC("cgroup/connect4",	BPF_PROG_TYPE_CGROUP_SOCK_ADDR,
						BPF_CGROUP_INET4_CONNECT),
	BPF_EAPROG_SEC("cgroup/connect6",	BPF_PROG_TYPE_CGROUP_SOCK_ADDR,
						BPF_CGROUP_INET6_CONNECT),
	BPF_EAPROG_SEC("cgroup/sendmsg4",	BPF_PROG_TYPE_CGROUP_SOCK_ADDR,
						BPF_CGROUP_UDP4_SENDMSG),
	BPF_EAPROG_SEC("cgroup/sendmsg6",	BPF_PROG_TYPE_CGROUP_SOCK_ADDR,
						BPF_CGROUP_UDP6_SENDMSG),
	BPF_EAPROG_SEC("cgroup/recvmsg4",	BPF_PROG_TYPE_CGROUP_SOCK_ADDR,
						BPF_CGROUP_UDP4_RECVMSG),
	BPF_EAPROG_SEC("cgroup/recvmsg6",	BPF_PROG_TYPE_CGROUP_SOCK_ADDR,
						BPF_CGROUP_UDP6_RECVMSG),
	BPF_EAPROG_SEC("cgroup/getpeername4",	BPF_PROG_TYPE_CGROUP_SOCK_ADDR,
						BPF_CGROUP_INET4_GETPEERNAME),
	BPF_EAPROG_SEC("cgroup/getpeername6",	BPF_PROG_TYPE_CGROUP_SOCK_ADDR,
						BPF_CGROUP_INET6_GETPEERNAME),
	BPF_EAPROG_SEC("cgroup/getsockname4",	BPF_PROG_TYPE_CGROUP_SOCK_ADDR,
						BPF_CGROUP_INET4_GETSOCKNAME),
	BPF_EAPROG_SEC("cgroup/getsockname6",	BPF_PROG_TYPE_CGROUP_SOCK_ADDR,
						BPF_CGROUP_INET6_GETSOCKNAME),
	BPF_EAPROG_SEC("cgroup/sysctl",		BPF_PROG_TYPE_CGROUP_SYSCTL,
						BPF_CGROUP_SYSCTL),
	BPF_EAPROG_SEC("cgroup/getsockopt",	BPF_PROG_TYPE_CGROUP_SOCKOPT,
						BPF_CGROUP_GETSOCKOPT),
	BPF_EAPROG_SEC("cgroup/setsockopt",	BPF_PROG_TYPE_CGROUP_SOCKOPT,
						BPF_CGROUP_SETSOCKOPT),
	BPF_PROG_SEC("struct_ops",		BPF_PROG_TYPE_STRUCT_OPS),
	BPF_EAPROG_SEC("sk_lookup/",		BPF_PROG_TYPE_SK_LOOKUP,
						BPF_SK_LOOKUP),
};

#undef BPF_PROG_SEC_IMPL
#undef BPF_PROG_SEC
#undef BPF_APROG_SEC
#undef BPF_EAPROG_SEC
#undef BPF_APROG_COMPAT
#undef SEC_DEF

#define MAX_TYPE_NAME_SIZE 32

static const struct bpf_sec_def *find_sec_def(const char *sec_name)
{
	int i, n = ARRAY_SIZE(section_defs);

	for (i = 0; i < n; i++) {
		if (strncmp(sec_name,
			    section_defs[i].sec, section_defs[i].len))
			continue;
		return &section_defs[i];
	}
	return NULL;
}

static char *libbpf_get_type_names(bool attach_type)
{
	int i, len = ARRAY_SIZE(section_defs) * MAX_TYPE_NAME_SIZE;
	char *buf;

	buf = malloc(len);
	if (!buf)
		return NULL;

	buf[0] = '\0';
	/* Forge string buf with all available names */
	for (i = 0; i < ARRAY_SIZE(section_defs); i++) {
		if (attach_type && !section_defs[i].is_attachable)
			continue;

		if (strlen(buf) + strlen(section_defs[i].sec) + 2 > len) {
			free(buf);
			return NULL;
		}
		strcat(buf, " ");
		strcat(buf, section_defs[i].sec);
	}

	return buf;
}

int libbpf_prog_type_by_name(const char *name, enum bpf_prog_type *prog_type,
			     enum bpf_attach_type *expected_attach_type)
{
	const struct bpf_sec_def *sec_def;
	char *type_names;

	if (!name)
		return -EINVAL;

	sec_def = find_sec_def(name);
	if (sec_def) {
		*prog_type = sec_def->prog_type;
		*expected_attach_type = sec_def->expected_attach_type;
		return 0;
	}

	pr_debug("failed to guess program type from ELF section '%s'\n", name);
	type_names = libbpf_get_type_names(false);
	if (type_names != NULL) {
		pr_debug("supported section(type) names are:%s\n", type_names);
		free(type_names);
	}

	return -ESRCH;
}

static struct bpf_map *find_struct_ops_map_by_offset(struct bpf_object *obj,
						     size_t offset)
{
	struct bpf_map *map;
	size_t i;

	for (i = 0; i < obj->nr_maps; i++) {
		map = &obj->maps[i];
		if (!bpf_map__is_struct_ops(map))
			continue;
		if (map->sec_offset <= offset &&
		    offset - map->sec_offset < map->def.value_size)
			return map;
	}

	return NULL;
}

/* Collect the reloc from ELF and populate the st_ops->progs[] */
static int bpf_object__collect_st_ops_relos(struct bpf_object *obj,
					    GElf_Shdr *shdr, Elf_Data *data)
{
	const struct btf_member *member;
	struct bpf_struct_ops *st_ops;
	struct bpf_program *prog;
	unsigned int shdr_idx;
	const struct btf *btf;
	struct bpf_map *map;
	Elf_Data *symbols;
	unsigned int moff, insn_idx;
	const char *name;
	__u32 member_idx;
	GElf_Sym sym;
	GElf_Rel rel;
	int i, nrels;

	symbols = obj->efile.symbols;
	btf = obj->btf;
	nrels = shdr->sh_size / shdr->sh_entsize;
	for (i = 0; i < nrels; i++) {
		if (!gelf_getrel(data, i, &rel)) {
			pr_warn("struct_ops reloc: failed to get %d reloc\n", i);
			return -LIBBPF_ERRNO__FORMAT;
		}

		if (!gelf_getsym(symbols, GELF_R_SYM(rel.r_info), &sym)) {
			pr_warn("struct_ops reloc: symbol %zx not found\n",
				(size_t)GELF_R_SYM(rel.r_info));
			return -LIBBPF_ERRNO__FORMAT;
		}

		name = elf_sym_str(obj, sym.st_name) ?: "<?>";
		map = find_struct_ops_map_by_offset(obj, rel.r_offset);
		if (!map) {
			pr_warn("struct_ops reloc: cannot find map at rel.r_offset %zu\n",
				(size_t)rel.r_offset);
			return -EINVAL;
		}

		moff = rel.r_offset - map->sec_offset;
		shdr_idx = sym.st_shndx;
		st_ops = map->st_ops;
		pr_debug("struct_ops reloc %s: for %lld value %lld shdr_idx %u rel.r_offset %zu map->sec_offset %zu name %d (\'%s\')\n",
			 map->name,
			 (long long)(rel.r_info >> 32),
			 (long long)sym.st_value,
			 shdr_idx, (size_t)rel.r_offset,
			 map->sec_offset, sym.st_name, name);

		if (shdr_idx >= SHN_LORESERVE) {
			pr_warn("struct_ops reloc %s: rel.r_offset %zu shdr_idx %u unsupported non-static function\n",
				map->name, (size_t)rel.r_offset, shdr_idx);
			return -LIBBPF_ERRNO__RELOC;
		}
		if (sym.st_value % BPF_INSN_SZ) {
			pr_warn("struct_ops reloc %s: invalid target program offset %llu\n",
				map->name, (unsigned long long)sym.st_value);
			return -LIBBPF_ERRNO__FORMAT;
		}
		insn_idx = sym.st_value / BPF_INSN_SZ;

		member = find_member_by_offset(st_ops->type, moff * 8);
		if (!member) {
			pr_warn("struct_ops reloc %s: cannot find member at moff %u\n",
				map->name, moff);
			return -EINVAL;
		}
		member_idx = member - btf_members(st_ops->type);
		name = btf__name_by_offset(btf, member->name_off);

		if (!resolve_func_ptr(btf, member->type, NULL)) {
			pr_warn("struct_ops reloc %s: cannot relocate non func ptr %s\n",
				map->name, name);
			return -EINVAL;
		}

		prog = find_prog_by_sec_insn(obj, shdr_idx, insn_idx);
		if (!prog) {
			pr_warn("struct_ops reloc %s: cannot find prog at shdr_idx %u to relocate func ptr %s\n",
				map->name, shdr_idx, name);
			return -EINVAL;
		}

		if (prog->type == BPF_PROG_TYPE_UNSPEC) {
			const struct bpf_sec_def *sec_def;

			sec_def = find_sec_def(prog->sec_name);
			if (sec_def &&
			    sec_def->prog_type != BPF_PROG_TYPE_STRUCT_OPS) {
				/* for pr_warn */
				prog->type = sec_def->prog_type;
				goto invalid_prog;
			}

			prog->type = BPF_PROG_TYPE_STRUCT_OPS;
			prog->attach_btf_id = st_ops->type_id;
			prog->expected_attach_type = member_idx;
		} else if (prog->type != BPF_PROG_TYPE_STRUCT_OPS ||
			   prog->attach_btf_id != st_ops->type_id ||
			   prog->expected_attach_type != member_idx) {
			goto invalid_prog;
		}
		st_ops->progs[member_idx] = prog;
	}

	return 0;

invalid_prog:
	pr_warn("struct_ops reloc %s: cannot use prog %s in sec %s with type %u attach_btf_id %u expected_attach_type %u for func ptr %s\n",
		map->name, prog->name, prog->sec_name, prog->type,
		prog->attach_btf_id, prog->expected_attach_type, name);
	return -EINVAL;
}

#define BTF_TRACE_PREFIX "btf_trace_"
#define BTF_LSM_PREFIX "bpf_lsm_"
#define BTF_ITER_PREFIX "bpf_iter_"
#define BTF_MAX_NAME_SIZE 128

static int find_btf_by_prefix_kind(const struct btf *btf, const char *prefix,
				   const char *name, __u32 kind)
{
	char btf_type_name[BTF_MAX_NAME_SIZE];
	int ret;

	ret = snprintf(btf_type_name, sizeof(btf_type_name),
		       "%s%s", prefix, name);
	/* snprintf returns the number of characters written excluding the
	 * the terminating null. So, if >= BTF_MAX_NAME_SIZE are written, it
	 * indicates truncation.
	 */
	if (ret < 0 || ret >= sizeof(btf_type_name))
		return -ENAMETOOLONG;
	return btf__find_by_name_kind(btf, btf_type_name, kind);
}

static inline int find_attach_btf_id(struct btf *btf, const char *name,
				     enum bpf_attach_type attach_type)
{
	int err;

	if (attach_type == BPF_TRACE_RAW_TP)
		err = find_btf_by_prefix_kind(btf, BTF_TRACE_PREFIX, name,
					      BTF_KIND_TYPEDEF);
	else if (attach_type == BPF_LSM_MAC)
		err = find_btf_by_prefix_kind(btf, BTF_LSM_PREFIX, name,
					      BTF_KIND_FUNC);
	else if (attach_type == BPF_TRACE_ITER)
		err = find_btf_by_prefix_kind(btf, BTF_ITER_PREFIX, name,
					      BTF_KIND_FUNC);
	else
		err = btf__find_by_name_kind(btf, name, BTF_KIND_FUNC);

	return err;
}

int libbpf_find_vmlinux_btf_id(const char *name,
			       enum bpf_attach_type attach_type)
{
	struct btf *btf;
	int err;

	btf = libbpf_find_kernel_btf();
	if (IS_ERR(btf)) {
		pr_warn("vmlinux BTF is not found\n");
		return -EINVAL;
	}

	err = find_attach_btf_id(btf, name, attach_type);
	if (err <= 0)
		pr_warn("%s is not found in vmlinux BTF\n", name);

	btf__free(btf);
	return err;
}

static int libbpf_find_prog_btf_id(const char *name, __u32 attach_prog_fd)
{
	struct bpf_prog_info_linear *info_linear;
	struct bpf_prog_info *info;
	struct btf *btf = NULL;
	int err = -EINVAL;

	info_linear = bpf_program__get_prog_info_linear(attach_prog_fd, 0);
	if (IS_ERR_OR_NULL(info_linear)) {
		pr_warn("failed get_prog_info_linear for FD %d\n",
			attach_prog_fd);
		return -EINVAL;
	}
	info = &info_linear->info;
	if (!info->btf_id) {
		pr_warn("The target program doesn't have BTF\n");
		goto out;
	}
	if (btf__get_from_id(info->btf_id, &btf)) {
		pr_warn("Failed to get BTF of the program\n");
		goto out;
	}
	err = btf__find_by_name_kind(btf, name, BTF_KIND_FUNC);
	btf__free(btf);
	if (err <= 0) {
		pr_warn("%s is not found in prog's BTF\n", name);
		goto out;
	}
out:
	free(info_linear);
	return err;
}

static int find_kernel_btf_id(struct bpf_object *obj, const char *attach_name,
			      enum bpf_attach_type attach_type,
			      int *btf_obj_fd, int *btf_type_id)
{
	int ret, i;

	ret = find_attach_btf_id(obj->btf_vmlinux, attach_name, attach_type);
	if (ret > 0) {
		*btf_obj_fd = 0; /* vmlinux BTF */
		*btf_type_id = ret;
		return 0;
	}
	if (ret != -ENOENT)
		return ret;

	ret = load_module_btfs(obj);
	if (ret)
		return ret;

	for (i = 0; i < obj->btf_module_cnt; i++) {
		const struct module_btf *mod = &obj->btf_modules[i];

		ret = find_attach_btf_id(mod->btf, attach_name, attach_type);
		if (ret > 0) {
			*btf_obj_fd = mod->fd;
			*btf_type_id = ret;
			return 0;
		}
		if (ret == -ENOENT)
			continue;

		return ret;
	}

	return -ESRCH;
}

static int libbpf_find_attach_btf_id(struct bpf_program *prog, int *btf_obj_fd, int *btf_type_id)
{
	enum bpf_attach_type attach_type = prog->expected_attach_type;
	__u32 attach_prog_fd = prog->attach_prog_fd;
<<<<<<< HEAD
	const char *name = prog->sec_name;
=======
	const char *name = prog->sec_name, *attach_name;
	const struct bpf_sec_def *sec = NULL;
>>>>>>> 356006a6
	int i, err;

	if (!name)
		return -EINVAL;

	for (i = 0; i < ARRAY_SIZE(section_defs); i++) {
		if (!section_defs[i].is_attach_btf)
			continue;
		if (strncmp(name, section_defs[i].sec, section_defs[i].len))
			continue;

		sec = &section_defs[i];
		break;
	}

	if (!sec) {
		pr_warn("failed to identify BTF ID based on ELF section name '%s'\n", name);
		return -ESRCH;
	}
	attach_name = name + sec->len;

	/* BPF program's BTF ID */
	if (attach_prog_fd) {
		err = libbpf_find_prog_btf_id(attach_name, attach_prog_fd);
		if (err < 0) {
			pr_warn("failed to find BPF program (FD %d) BTF ID for '%s': %d\n",
				 attach_prog_fd, attach_name, err);
			return err;
		}
		*btf_obj_fd = 0;
		*btf_type_id = err;
		return 0;
	}

	/* kernel/module BTF ID */
	err = find_kernel_btf_id(prog->obj, attach_name, attach_type, btf_obj_fd, btf_type_id);
	if (err) {
		pr_warn("failed to find kernel BTF type ID of '%s': %d\n", attach_name, err);
		return err;
	}
	return 0;
}

int libbpf_attach_type_by_name(const char *name,
			       enum bpf_attach_type *attach_type)
{
	char *type_names;
	int i;

	if (!name)
		return -EINVAL;

	for (i = 0; i < ARRAY_SIZE(section_defs); i++) {
		if (strncmp(name, section_defs[i].sec, section_defs[i].len))
			continue;
		if (!section_defs[i].is_attachable)
			return -EINVAL;
		*attach_type = section_defs[i].expected_attach_type;
		return 0;
	}
	pr_debug("failed to guess attach type based on ELF section name '%s'\n", name);
	type_names = libbpf_get_type_names(true);
	if (type_names != NULL) {
		pr_debug("attachable section(type) names are:%s\n", type_names);
		free(type_names);
	}

	return -EINVAL;
}

int bpf_map__fd(const struct bpf_map *map)
{
	return map ? map->fd : -EINVAL;
}

const struct bpf_map_def *bpf_map__def(const struct bpf_map *map)
{
	return map ? &map->def : ERR_PTR(-EINVAL);
}

const char *bpf_map__name(const struct bpf_map *map)
{
	return map ? map->name : NULL;
}

enum bpf_map_type bpf_map__type(const struct bpf_map *map)
{
	return map->def.type;
}

int bpf_map__set_type(struct bpf_map *map, enum bpf_map_type type)
{
	if (map->fd >= 0)
		return -EBUSY;
	map->def.type = type;
	return 0;
}

__u32 bpf_map__map_flags(const struct bpf_map *map)
{
	return map->def.map_flags;
}

int bpf_map__set_map_flags(struct bpf_map *map, __u32 flags)
{
	if (map->fd >= 0)
		return -EBUSY;
	map->def.map_flags = flags;
	return 0;
}

__u32 bpf_map__numa_node(const struct bpf_map *map)
{
	return map->numa_node;
}

int bpf_map__set_numa_node(struct bpf_map *map, __u32 numa_node)
{
	if (map->fd >= 0)
		return -EBUSY;
	map->numa_node = numa_node;
	return 0;
}

__u32 bpf_map__key_size(const struct bpf_map *map)
{
	return map->def.key_size;
}

int bpf_map__set_key_size(struct bpf_map *map, __u32 size)
{
	if (map->fd >= 0)
		return -EBUSY;
	map->def.key_size = size;
	return 0;
}

__u32 bpf_map__value_size(const struct bpf_map *map)
{
	return map->def.value_size;
}

int bpf_map__set_value_size(struct bpf_map *map, __u32 size)
{
	if (map->fd >= 0)
		return -EBUSY;
	map->def.value_size = size;
	return 0;
}

__u32 bpf_map__btf_key_type_id(const struct bpf_map *map)
{
	return map ? map->btf_key_type_id : 0;
}

__u32 bpf_map__btf_value_type_id(const struct bpf_map *map)
{
	return map ? map->btf_value_type_id : 0;
}

int bpf_map__set_priv(struct bpf_map *map, void *priv,
		     bpf_map_clear_priv_t clear_priv)
{
	if (!map)
		return -EINVAL;

	if (map->priv) {
		if (map->clear_priv)
			map->clear_priv(map, map->priv);
	}

	map->priv = priv;
	map->clear_priv = clear_priv;
	return 0;
}

void *bpf_map__priv(const struct bpf_map *map)
{
	return map ? map->priv : ERR_PTR(-EINVAL);
}

int bpf_map__set_initial_value(struct bpf_map *map,
			       const void *data, size_t size)
{
	if (!map->mmaped || map->libbpf_type == LIBBPF_MAP_KCONFIG ||
	    size != map->def.value_size || map->fd >= 0)
		return -EINVAL;

	memcpy(map->mmaped, data, size);
	return 0;
}

bool bpf_map__is_offload_neutral(const struct bpf_map *map)
{
	return map->def.type == BPF_MAP_TYPE_PERF_EVENT_ARRAY;
}

bool bpf_map__is_internal(const struct bpf_map *map)
{
	return map->libbpf_type != LIBBPF_MAP_UNSPEC;
}

__u32 bpf_map__ifindex(const struct bpf_map *map)
{
	return map->map_ifindex;
}

int bpf_map__set_ifindex(struct bpf_map *map, __u32 ifindex)
{
	if (map->fd >= 0)
		return -EBUSY;
	map->map_ifindex = ifindex;
	return 0;
}

int bpf_map__set_inner_map_fd(struct bpf_map *map, int fd)
{
	if (!bpf_map_type__is_map_in_map(map->def.type)) {
		pr_warn("error: unsupported map type\n");
		return -EINVAL;
	}
	if (map->inner_map_fd != -1) {
		pr_warn("error: inner_map_fd already specified\n");
		return -EINVAL;
	}
	map->inner_map_fd = fd;
	return 0;
}

static struct bpf_map *
__bpf_map__iter(const struct bpf_map *m, const struct bpf_object *obj, int i)
{
	ssize_t idx;
	struct bpf_map *s, *e;

	if (!obj || !obj->maps)
		return NULL;

	s = obj->maps;
	e = obj->maps + obj->nr_maps;

	if ((m < s) || (m >= e)) {
		pr_warn("error in %s: map handler doesn't belong to object\n",
			 __func__);
		return NULL;
	}

	idx = (m - obj->maps) + i;
	if (idx >= obj->nr_maps || idx < 0)
		return NULL;
	return &obj->maps[idx];
}

struct bpf_map *
bpf_map__next(const struct bpf_map *prev, const struct bpf_object *obj)
{
	if (prev == NULL)
		return obj->maps;

	return __bpf_map__iter(prev, obj, 1);
}

struct bpf_map *
bpf_map__prev(const struct bpf_map *next, const struct bpf_object *obj)
{
	if (next == NULL) {
		if (!obj->nr_maps)
			return NULL;
		return obj->maps + obj->nr_maps - 1;
	}

	return __bpf_map__iter(next, obj, -1);
}

struct bpf_map *
bpf_object__find_map_by_name(const struct bpf_object *obj, const char *name)
{
	struct bpf_map *pos;

	bpf_object__for_each_map(pos, obj) {
		if (pos->name && !strcmp(pos->name, name))
			return pos;
	}
	return NULL;
}

int
bpf_object__find_map_fd_by_name(const struct bpf_object *obj, const char *name)
{
	return bpf_map__fd(bpf_object__find_map_by_name(obj, name));
}

struct bpf_map *
bpf_object__find_map_by_offset(struct bpf_object *obj, size_t offset)
{
	return ERR_PTR(-ENOTSUP);
}

long libbpf_get_error(const void *ptr)
{
	return PTR_ERR_OR_ZERO(ptr);
}

int bpf_prog_load(const char *file, enum bpf_prog_type type,
		  struct bpf_object **pobj, int *prog_fd)
{
	struct bpf_prog_load_attr attr;

	memset(&attr, 0, sizeof(struct bpf_prog_load_attr));
	attr.file = file;
	attr.prog_type = type;
	attr.expected_attach_type = 0;

	return bpf_prog_load_xattr(&attr, pobj, prog_fd);
}

int bpf_prog_load_xattr(const struct bpf_prog_load_attr *attr,
			struct bpf_object **pobj, int *prog_fd)
{
	struct bpf_object_open_attr open_attr = {};
	struct bpf_program *prog, *first_prog = NULL;
	struct bpf_object *obj;
	struct bpf_map *map;
	int err;

	if (!attr)
		return -EINVAL;
	if (!attr->file)
		return -EINVAL;

	open_attr.file = attr->file;
	open_attr.prog_type = attr->prog_type;

	obj = bpf_object__open_xattr(&open_attr);
	if (IS_ERR_OR_NULL(obj))
		return -ENOENT;

	bpf_object__for_each_program(prog, obj) {
		enum bpf_attach_type attach_type = attr->expected_attach_type;
		/*
		 * to preserve backwards compatibility, bpf_prog_load treats
		 * attr->prog_type, if specified, as an override to whatever
		 * bpf_object__open guessed
		 */
		if (attr->prog_type != BPF_PROG_TYPE_UNSPEC) {
			bpf_program__set_type(prog, attr->prog_type);
			bpf_program__set_expected_attach_type(prog,
							      attach_type);
		}
		if (bpf_program__get_type(prog) == BPF_PROG_TYPE_UNSPEC) {
			/*
			 * we haven't guessed from section name and user
			 * didn't provide a fallback type, too bad...
			 */
			bpf_object__close(obj);
			return -EINVAL;
		}

		prog->prog_ifindex = attr->ifindex;
		prog->log_level = attr->log_level;
		prog->prog_flags |= attr->prog_flags;
		if (!first_prog)
			first_prog = prog;
	}

	bpf_object__for_each_map(map, obj) {
		if (!bpf_map__is_offload_neutral(map))
			map->map_ifindex = attr->ifindex;
	}

	if (!first_prog) {
		pr_warn("object file doesn't contain bpf program\n");
		bpf_object__close(obj);
		return -ENOENT;
	}

	err = bpf_object__load(obj);
	if (err) {
		bpf_object__close(obj);
		return err;
	}

	*pobj = obj;
	*prog_fd = bpf_program__fd(first_prog);
	return 0;
}

struct bpf_link {
	int (*detach)(struct bpf_link *link);
	int (*destroy)(struct bpf_link *link);
	char *pin_path;		/* NULL, if not pinned */
	int fd;			/* hook FD, -1 if not applicable */
	bool disconnected;
};

/* Replace link's underlying BPF program with the new one */
int bpf_link__update_program(struct bpf_link *link, struct bpf_program *prog)
{
	return bpf_link_update(bpf_link__fd(link), bpf_program__fd(prog), NULL);
}

/* Release "ownership" of underlying BPF resource (typically, BPF program
 * attached to some BPF hook, e.g., tracepoint, kprobe, etc). Disconnected
 * link, when destructed through bpf_link__destroy() call won't attempt to
 * detach/unregisted that BPF resource. This is useful in situations where,
 * say, attached BPF program has to outlive userspace program that attached it
 * in the system. Depending on type of BPF program, though, there might be
 * additional steps (like pinning BPF program in BPF FS) necessary to ensure
 * exit of userspace program doesn't trigger automatic detachment and clean up
 * inside the kernel.
 */
void bpf_link__disconnect(struct bpf_link *link)
{
	link->disconnected = true;
}

int bpf_link__destroy(struct bpf_link *link)
{
	int err = 0;

	if (IS_ERR_OR_NULL(link))
		return 0;

	if (!link->disconnected && link->detach)
		err = link->detach(link);
	if (link->destroy)
		link->destroy(link);
	if (link->pin_path)
		free(link->pin_path);
	free(link);

	return err;
}

int bpf_link__fd(const struct bpf_link *link)
{
	return link->fd;
}

const char *bpf_link__pin_path(const struct bpf_link *link)
{
	return link->pin_path;
}

static int bpf_link__detach_fd(struct bpf_link *link)
{
	return close(link->fd);
}

struct bpf_link *bpf_link__open(const char *path)
{
	struct bpf_link *link;
	int fd;

	fd = bpf_obj_get(path);
	if (fd < 0) {
		fd = -errno;
		pr_warn("failed to open link at %s: %d\n", path, fd);
		return ERR_PTR(fd);
	}

	link = calloc(1, sizeof(*link));
	if (!link) {
		close(fd);
		return ERR_PTR(-ENOMEM);
	}
	link->detach = &bpf_link__detach_fd;
	link->fd = fd;

	link->pin_path = strdup(path);
	if (!link->pin_path) {
		bpf_link__destroy(link);
		return ERR_PTR(-ENOMEM);
	}

	return link;
}

int bpf_link__detach(struct bpf_link *link)
{
	return bpf_link_detach(link->fd) ? -errno : 0;
}

int bpf_link__pin(struct bpf_link *link, const char *path)
{
	int err;

	if (link->pin_path)
		return -EBUSY;
	err = make_parent_dir(path);
	if (err)
		return err;
	err = check_path(path);
	if (err)
		return err;

	link->pin_path = strdup(path);
	if (!link->pin_path)
		return -ENOMEM;

	if (bpf_obj_pin(link->fd, link->pin_path)) {
		err = -errno;
		zfree(&link->pin_path);
		return err;
	}

	pr_debug("link fd=%d: pinned at %s\n", link->fd, link->pin_path);
	return 0;
}

int bpf_link__unpin(struct bpf_link *link)
{
	int err;

	if (!link->pin_path)
		return -EINVAL;

	err = unlink(link->pin_path);
	if (err != 0)
		return -errno;

	pr_debug("link fd=%d: unpinned from %s\n", link->fd, link->pin_path);
	zfree(&link->pin_path);
	return 0;
}

static int bpf_link__detach_perf_event(struct bpf_link *link)
{
	int err;

	err = ioctl(link->fd, PERF_EVENT_IOC_DISABLE, 0);
	if (err)
		err = -errno;

	close(link->fd);
	return err;
}

struct bpf_link *bpf_program__attach_perf_event(struct bpf_program *prog,
						int pfd)
{
	char errmsg[STRERR_BUFSIZE];
	struct bpf_link *link;
	int prog_fd, err;

	if (pfd < 0) {
		pr_warn("prog '%s': invalid perf event FD %d\n",
			prog->name, pfd);
		return ERR_PTR(-EINVAL);
	}
	prog_fd = bpf_program__fd(prog);
	if (prog_fd < 0) {
		pr_warn("prog '%s': can't attach BPF program w/o FD (did you load it?)\n",
			prog->name);
		return ERR_PTR(-EINVAL);
	}

	link = calloc(1, sizeof(*link));
	if (!link)
		return ERR_PTR(-ENOMEM);
	link->detach = &bpf_link__detach_perf_event;
	link->fd = pfd;

	if (ioctl(pfd, PERF_EVENT_IOC_SET_BPF, prog_fd) < 0) {
		err = -errno;
		free(link);
		pr_warn("prog '%s': failed to attach to pfd %d: %s\n",
			prog->name, pfd, libbpf_strerror_r(err, errmsg, sizeof(errmsg)));
		if (err == -EPROTO)
			pr_warn("prog '%s': try add PERF_SAMPLE_CALLCHAIN to or remove exclude_callchain_[kernel|user] from pfd %d\n",
				prog->name, pfd);
		return ERR_PTR(err);
	}
	if (ioctl(pfd, PERF_EVENT_IOC_ENABLE, 0) < 0) {
		err = -errno;
		free(link);
		pr_warn("prog '%s': failed to enable pfd %d: %s\n",
			prog->name, pfd, libbpf_strerror_r(err, errmsg, sizeof(errmsg)));
		return ERR_PTR(err);
	}
	return link;
}

/*
 * this function is expected to parse integer in the range of [0, 2^31-1] from
 * given file using scanf format string fmt. If actual parsed value is
 * negative, the result might be indistinguishable from error
 */
static int parse_uint_from_file(const char *file, const char *fmt)
{
	char buf[STRERR_BUFSIZE];
	int err, ret;
	FILE *f;

	f = fopen(file, "r");
	if (!f) {
		err = -errno;
		pr_debug("failed to open '%s': %s\n", file,
			 libbpf_strerror_r(err, buf, sizeof(buf)));
		return err;
	}
	err = fscanf(f, fmt, &ret);
	if (err != 1) {
		err = err == EOF ? -EIO : -errno;
		pr_debug("failed to parse '%s': %s\n", file,
			libbpf_strerror_r(err, buf, sizeof(buf)));
		fclose(f);
		return err;
	}
	fclose(f);
	return ret;
}

static int determine_kprobe_perf_type(void)
{
	const char *file = "/sys/bus/event_source/devices/kprobe/type";

	return parse_uint_from_file(file, "%d\n");
}

static int determine_uprobe_perf_type(void)
{
	const char *file = "/sys/bus/event_source/devices/uprobe/type";

	return parse_uint_from_file(file, "%d\n");
}

static int determine_kprobe_retprobe_bit(void)
{
	const char *file = "/sys/bus/event_source/devices/kprobe/format/retprobe";

	return parse_uint_from_file(file, "config:%d\n");
}

static int determine_uprobe_retprobe_bit(void)
{
	const char *file = "/sys/bus/event_source/devices/uprobe/format/retprobe";

	return parse_uint_from_file(file, "config:%d\n");
}

static int perf_event_open_probe(bool uprobe, bool retprobe, const char *name,
				 uint64_t offset, int pid)
{
	struct perf_event_attr attr = {};
	char errmsg[STRERR_BUFSIZE];
	int type, pfd, err;

	type = uprobe ? determine_uprobe_perf_type()
		      : determine_kprobe_perf_type();
	if (type < 0) {
		pr_warn("failed to determine %s perf type: %s\n",
			uprobe ? "uprobe" : "kprobe",
			libbpf_strerror_r(type, errmsg, sizeof(errmsg)));
		return type;
	}
	if (retprobe) {
		int bit = uprobe ? determine_uprobe_retprobe_bit()
				 : determine_kprobe_retprobe_bit();

		if (bit < 0) {
			pr_warn("failed to determine %s retprobe bit: %s\n",
				uprobe ? "uprobe" : "kprobe",
				libbpf_strerror_r(bit, errmsg, sizeof(errmsg)));
			return bit;
		}
		attr.config |= 1 << bit;
	}
	attr.size = sizeof(attr);
	attr.type = type;
	attr.config1 = ptr_to_u64(name); /* kprobe_func or uprobe_path */
	attr.config2 = offset;		 /* kprobe_addr or probe_offset */

	/* pid filter is meaningful only for uprobes */
	pfd = syscall(__NR_perf_event_open, &attr,
		      pid < 0 ? -1 : pid /* pid */,
		      pid == -1 ? 0 : -1 /* cpu */,
		      -1 /* group_fd */, PERF_FLAG_FD_CLOEXEC);
	if (pfd < 0) {
		err = -errno;
		pr_warn("%s perf_event_open() failed: %s\n",
			uprobe ? "uprobe" : "kprobe",
			libbpf_strerror_r(err, errmsg, sizeof(errmsg)));
		return err;
	}
	return pfd;
}

struct bpf_link *bpf_program__attach_kprobe(struct bpf_program *prog,
					    bool retprobe,
					    const char *func_name)
{
	char errmsg[STRERR_BUFSIZE];
	struct bpf_link *link;
	int pfd, err;

	pfd = perf_event_open_probe(false /* uprobe */, retprobe, func_name,
				    0 /* offset */, -1 /* pid */);
	if (pfd < 0) {
		pr_warn("prog '%s': failed to create %s '%s' perf event: %s\n",
			prog->name, retprobe ? "kretprobe" : "kprobe", func_name,
			libbpf_strerror_r(pfd, errmsg, sizeof(errmsg)));
		return ERR_PTR(pfd);
	}
	link = bpf_program__attach_perf_event(prog, pfd);
	if (IS_ERR(link)) {
		close(pfd);
		err = PTR_ERR(link);
		pr_warn("prog '%s': failed to attach to %s '%s': %s\n",
			prog->name, retprobe ? "kretprobe" : "kprobe", func_name,
			libbpf_strerror_r(err, errmsg, sizeof(errmsg)));
		return link;
	}
	return link;
}

static struct bpf_link *attach_kprobe(const struct bpf_sec_def *sec,
				      struct bpf_program *prog)
{
	const char *func_name;
	bool retprobe;

	func_name = prog->sec_name + sec->len;
	retprobe = strcmp(sec->sec, "kretprobe/") == 0;

	return bpf_program__attach_kprobe(prog, retprobe, func_name);
}

struct bpf_link *bpf_program__attach_uprobe(struct bpf_program *prog,
					    bool retprobe, pid_t pid,
					    const char *binary_path,
					    size_t func_offset)
{
	char errmsg[STRERR_BUFSIZE];
	struct bpf_link *link;
	int pfd, err;

	pfd = perf_event_open_probe(true /* uprobe */, retprobe,
				    binary_path, func_offset, pid);
	if (pfd < 0) {
		pr_warn("prog '%s': failed to create %s '%s:0x%zx' perf event: %s\n",
			prog->name, retprobe ? "uretprobe" : "uprobe",
			binary_path, func_offset,
			libbpf_strerror_r(pfd, errmsg, sizeof(errmsg)));
		return ERR_PTR(pfd);
	}
	link = bpf_program__attach_perf_event(prog, pfd);
	if (IS_ERR(link)) {
		close(pfd);
		err = PTR_ERR(link);
		pr_warn("prog '%s': failed to attach to %s '%s:0x%zx': %s\n",
			prog->name, retprobe ? "uretprobe" : "uprobe",
			binary_path, func_offset,
			libbpf_strerror_r(err, errmsg, sizeof(errmsg)));
		return link;
	}
	return link;
}

static int determine_tracepoint_id(const char *tp_category,
				   const char *tp_name)
{
	char file[PATH_MAX];
	int ret;

	ret = snprintf(file, sizeof(file),
		       "/sys/kernel/debug/tracing/events/%s/%s/id",
		       tp_category, tp_name);
	if (ret < 0)
		return -errno;
	if (ret >= sizeof(file)) {
		pr_debug("tracepoint %s/%s path is too long\n",
			 tp_category, tp_name);
		return -E2BIG;
	}
	return parse_uint_from_file(file, "%d\n");
}

static int perf_event_open_tracepoint(const char *tp_category,
				      const char *tp_name)
{
	struct perf_event_attr attr = {};
	char errmsg[STRERR_BUFSIZE];
	int tp_id, pfd, err;

	tp_id = determine_tracepoint_id(tp_category, tp_name);
	if (tp_id < 0) {
		pr_warn("failed to determine tracepoint '%s/%s' perf event ID: %s\n",
			tp_category, tp_name,
			libbpf_strerror_r(tp_id, errmsg, sizeof(errmsg)));
		return tp_id;
	}

	attr.type = PERF_TYPE_TRACEPOINT;
	attr.size = sizeof(attr);
	attr.config = tp_id;

	pfd = syscall(__NR_perf_event_open, &attr, -1 /* pid */, 0 /* cpu */,
		      -1 /* group_fd */, PERF_FLAG_FD_CLOEXEC);
	if (pfd < 0) {
		err = -errno;
		pr_warn("tracepoint '%s/%s' perf_event_open() failed: %s\n",
			tp_category, tp_name,
			libbpf_strerror_r(err, errmsg, sizeof(errmsg)));
		return err;
	}
	return pfd;
}

struct bpf_link *bpf_program__attach_tracepoint(struct bpf_program *prog,
						const char *tp_category,
						const char *tp_name)
{
	char errmsg[STRERR_BUFSIZE];
	struct bpf_link *link;
	int pfd, err;

	pfd = perf_event_open_tracepoint(tp_category, tp_name);
	if (pfd < 0) {
		pr_warn("prog '%s': failed to create tracepoint '%s/%s' perf event: %s\n",
			prog->name, tp_category, tp_name,
			libbpf_strerror_r(pfd, errmsg, sizeof(errmsg)));
		return ERR_PTR(pfd);
	}
	link = bpf_program__attach_perf_event(prog, pfd);
	if (IS_ERR(link)) {
		close(pfd);
		err = PTR_ERR(link);
		pr_warn("prog '%s': failed to attach to tracepoint '%s/%s': %s\n",
			prog->name, tp_category, tp_name,
			libbpf_strerror_r(err, errmsg, sizeof(errmsg)));
		return link;
	}
	return link;
}

static struct bpf_link *attach_tp(const struct bpf_sec_def *sec,
				  struct bpf_program *prog)
{
	char *sec_name, *tp_cat, *tp_name;
	struct bpf_link *link;

	sec_name = strdup(prog->sec_name);
	if (!sec_name)
		return ERR_PTR(-ENOMEM);

	/* extract "tp/<category>/<name>" */
	tp_cat = sec_name + sec->len;
	tp_name = strchr(tp_cat, '/');
	if (!tp_name) {
		link = ERR_PTR(-EINVAL);
		goto out;
	}
	*tp_name = '\0';
	tp_name++;

	link = bpf_program__attach_tracepoint(prog, tp_cat, tp_name);
out:
	free(sec_name);
	return link;
}

struct bpf_link *bpf_program__attach_raw_tracepoint(struct bpf_program *prog,
						    const char *tp_name)
{
	char errmsg[STRERR_BUFSIZE];
	struct bpf_link *link;
	int prog_fd, pfd;

	prog_fd = bpf_program__fd(prog);
	if (prog_fd < 0) {
		pr_warn("prog '%s': can't attach before loaded\n", prog->name);
		return ERR_PTR(-EINVAL);
	}

	link = calloc(1, sizeof(*link));
	if (!link)
		return ERR_PTR(-ENOMEM);
	link->detach = &bpf_link__detach_fd;

	pfd = bpf_raw_tracepoint_open(tp_name, prog_fd);
	if (pfd < 0) {
		pfd = -errno;
		free(link);
		pr_warn("prog '%s': failed to attach to raw tracepoint '%s': %s\n",
			prog->name, tp_name, libbpf_strerror_r(pfd, errmsg, sizeof(errmsg)));
		return ERR_PTR(pfd);
	}
	link->fd = pfd;
	return link;
}

static struct bpf_link *attach_raw_tp(const struct bpf_sec_def *sec,
				      struct bpf_program *prog)
{
	const char *tp_name = prog->sec_name + sec->len;

	return bpf_program__attach_raw_tracepoint(prog, tp_name);
}

/* Common logic for all BPF program types that attach to a btf_id */
static struct bpf_link *bpf_program__attach_btf_id(struct bpf_program *prog)
{
	char errmsg[STRERR_BUFSIZE];
	struct bpf_link *link;
	int prog_fd, pfd;

	prog_fd = bpf_program__fd(prog);
	if (prog_fd < 0) {
		pr_warn("prog '%s': can't attach before loaded\n", prog->name);
		return ERR_PTR(-EINVAL);
	}

	link = calloc(1, sizeof(*link));
	if (!link)
		return ERR_PTR(-ENOMEM);
	link->detach = &bpf_link__detach_fd;

	pfd = bpf_raw_tracepoint_open(NULL, prog_fd);
	if (pfd < 0) {
		pfd = -errno;
		free(link);
		pr_warn("prog '%s': failed to attach: %s\n",
			prog->name, libbpf_strerror_r(pfd, errmsg, sizeof(errmsg)));
		return ERR_PTR(pfd);
	}
	link->fd = pfd;
	return (struct bpf_link *)link;
}

struct bpf_link *bpf_program__attach_trace(struct bpf_program *prog)
{
	return bpf_program__attach_btf_id(prog);
}

struct bpf_link *bpf_program__attach_lsm(struct bpf_program *prog)
{
	return bpf_program__attach_btf_id(prog);
}

static struct bpf_link *attach_trace(const struct bpf_sec_def *sec,
				     struct bpf_program *prog)
{
	return bpf_program__attach_trace(prog);
}

static struct bpf_link *attach_lsm(const struct bpf_sec_def *sec,
				   struct bpf_program *prog)
{
	return bpf_program__attach_lsm(prog);
}

static struct bpf_link *attach_iter(const struct bpf_sec_def *sec,
				    struct bpf_program *prog)
{
	return bpf_program__attach_iter(prog, NULL);
}

static struct bpf_link *
bpf_program__attach_fd(struct bpf_program *prog, int target_fd, int btf_id,
		       const char *target_name)
{
	DECLARE_LIBBPF_OPTS(bpf_link_create_opts, opts,
			    .target_btf_id = btf_id);
	enum bpf_attach_type attach_type;
	char errmsg[STRERR_BUFSIZE];
	struct bpf_link *link;
	int prog_fd, link_fd;

	prog_fd = bpf_program__fd(prog);
	if (prog_fd < 0) {
		pr_warn("prog '%s': can't attach before loaded\n", prog->name);
		return ERR_PTR(-EINVAL);
	}

	link = calloc(1, sizeof(*link));
	if (!link)
		return ERR_PTR(-ENOMEM);
	link->detach = &bpf_link__detach_fd;

	attach_type = bpf_program__get_expected_attach_type(prog);
	link_fd = bpf_link_create(prog_fd, target_fd, attach_type, &opts);
	if (link_fd < 0) {
		link_fd = -errno;
		free(link);
		pr_warn("prog '%s': failed to attach to %s: %s\n",
			prog->name, target_name,
			libbpf_strerror_r(link_fd, errmsg, sizeof(errmsg)));
		return ERR_PTR(link_fd);
	}
	link->fd = link_fd;
	return link;
}

struct bpf_link *
bpf_program__attach_cgroup(struct bpf_program *prog, int cgroup_fd)
{
	return bpf_program__attach_fd(prog, cgroup_fd, 0, "cgroup");
}

struct bpf_link *
bpf_program__attach_netns(struct bpf_program *prog, int netns_fd)
{
	return bpf_program__attach_fd(prog, netns_fd, 0, "netns");
}

struct bpf_link *bpf_program__attach_xdp(struct bpf_program *prog, int ifindex)
{
	/* target_fd/target_ifindex use the same field in LINK_CREATE */
	return bpf_program__attach_fd(prog, ifindex, 0, "xdp");
}

struct bpf_link *bpf_program__attach_freplace(struct bpf_program *prog,
					      int target_fd,
					      const char *attach_func_name)
{
	int btf_id;

	if (!!target_fd != !!attach_func_name) {
		pr_warn("prog '%s': supply none or both of target_fd and attach_func_name\n",
			prog->name);
		return ERR_PTR(-EINVAL);
	}

	if (prog->type != BPF_PROG_TYPE_EXT) {
		pr_warn("prog '%s': only BPF_PROG_TYPE_EXT can attach as freplace",
			prog->name);
		return ERR_PTR(-EINVAL);
	}

	if (target_fd) {
		btf_id = libbpf_find_prog_btf_id(attach_func_name, target_fd);
		if (btf_id < 0)
			return ERR_PTR(btf_id);

		return bpf_program__attach_fd(prog, target_fd, btf_id, "freplace");
	} else {
		/* no target, so use raw_tracepoint_open for compatibility
		 * with old kernels
		 */
		return bpf_program__attach_trace(prog);
	}
}

struct bpf_link *
bpf_program__attach_iter(struct bpf_program *prog,
			 const struct bpf_iter_attach_opts *opts)
{
	DECLARE_LIBBPF_OPTS(bpf_link_create_opts, link_create_opts);
	char errmsg[STRERR_BUFSIZE];
	struct bpf_link *link;
	int prog_fd, link_fd;
	__u32 target_fd = 0;

	if (!OPTS_VALID(opts, bpf_iter_attach_opts))
		return ERR_PTR(-EINVAL);

	link_create_opts.iter_info = OPTS_GET(opts, link_info, (void *)0);
	link_create_opts.iter_info_len = OPTS_GET(opts, link_info_len, 0);

	prog_fd = bpf_program__fd(prog);
	if (prog_fd < 0) {
		pr_warn("prog '%s': can't attach before loaded\n", prog->name);
		return ERR_PTR(-EINVAL);
	}

	link = calloc(1, sizeof(*link));
	if (!link)
		return ERR_PTR(-ENOMEM);
	link->detach = &bpf_link__detach_fd;

	link_fd = bpf_link_create(prog_fd, target_fd, BPF_TRACE_ITER,
				  &link_create_opts);
	if (link_fd < 0) {
		link_fd = -errno;
		free(link);
		pr_warn("prog '%s': failed to attach to iterator: %s\n",
			prog->name, libbpf_strerror_r(link_fd, errmsg, sizeof(errmsg)));
		return ERR_PTR(link_fd);
	}
	link->fd = link_fd;
	return link;
}

struct bpf_link *bpf_program__attach(struct bpf_program *prog)
{
	const struct bpf_sec_def *sec_def;

	sec_def = find_sec_def(prog->sec_name);
	if (!sec_def || !sec_def->attach_fn)
		return ERR_PTR(-ESRCH);

	return sec_def->attach_fn(sec_def, prog);
}

static int bpf_link__detach_struct_ops(struct bpf_link *link)
{
	__u32 zero = 0;

	if (bpf_map_delete_elem(link->fd, &zero))
		return -errno;

	return 0;
}

struct bpf_link *bpf_map__attach_struct_ops(struct bpf_map *map)
{
	struct bpf_struct_ops *st_ops;
	struct bpf_link *link;
	__u32 i, zero = 0;
	int err;

	if (!bpf_map__is_struct_ops(map) || map->fd == -1)
		return ERR_PTR(-EINVAL);

	link = calloc(1, sizeof(*link));
	if (!link)
		return ERR_PTR(-EINVAL);

	st_ops = map->st_ops;
	for (i = 0; i < btf_vlen(st_ops->type); i++) {
		struct bpf_program *prog = st_ops->progs[i];
		void *kern_data;
		int prog_fd;

		if (!prog)
			continue;

		prog_fd = bpf_program__fd(prog);
		kern_data = st_ops->kern_vdata + st_ops->kern_func_off[i];
		*(unsigned long *)kern_data = prog_fd;
	}

	err = bpf_map_update_elem(map->fd, &zero, st_ops->kern_vdata, 0);
	if (err) {
		err = -errno;
		free(link);
		return ERR_PTR(err);
	}

	link->detach = bpf_link__detach_struct_ops;
	link->fd = map->fd;

	return link;
}

enum bpf_perf_event_ret
bpf_perf_event_read_simple(void *mmap_mem, size_t mmap_size, size_t page_size,
			   void **copy_mem, size_t *copy_size,
			   bpf_perf_event_print_t fn, void *private_data)
{
	struct perf_event_mmap_page *header = mmap_mem;
	__u64 data_head = ring_buffer_read_head(header);
	__u64 data_tail = header->data_tail;
	void *base = ((__u8 *)header) + page_size;
	int ret = LIBBPF_PERF_EVENT_CONT;
	struct perf_event_header *ehdr;
	size_t ehdr_size;

	while (data_head != data_tail) {
		ehdr = base + (data_tail & (mmap_size - 1));
		ehdr_size = ehdr->size;

		if (((void *)ehdr) + ehdr_size > base + mmap_size) {
			void *copy_start = ehdr;
			size_t len_first = base + mmap_size - copy_start;
			size_t len_secnd = ehdr_size - len_first;

			if (*copy_size < ehdr_size) {
				free(*copy_mem);
				*copy_mem = malloc(ehdr_size);
				if (!*copy_mem) {
					*copy_size = 0;
					ret = LIBBPF_PERF_EVENT_ERROR;
					break;
				}
				*copy_size = ehdr_size;
			}

			memcpy(*copy_mem, copy_start, len_first);
			memcpy(*copy_mem + len_first, base, len_secnd);
			ehdr = *copy_mem;
		}

		ret = fn(ehdr, private_data);
		data_tail += ehdr_size;
		if (ret != LIBBPF_PERF_EVENT_CONT)
			break;
	}

	ring_buffer_write_tail(header, data_tail);
	return ret;
}

struct perf_buffer;

struct perf_buffer_params {
	struct perf_event_attr *attr;
	/* if event_cb is specified, it takes precendence */
	perf_buffer_event_fn event_cb;
	/* sample_cb and lost_cb are higher-level common-case callbacks */
	perf_buffer_sample_fn sample_cb;
	perf_buffer_lost_fn lost_cb;
	void *ctx;
	int cpu_cnt;
	int *cpus;
	int *map_keys;
};

struct perf_cpu_buf {
	struct perf_buffer *pb;
	void *base; /* mmap()'ed memory */
	void *buf; /* for reconstructing segmented data */
	size_t buf_size;
	int fd;
	int cpu;
	int map_key;
};

struct perf_buffer {
	perf_buffer_event_fn event_cb;
	perf_buffer_sample_fn sample_cb;
	perf_buffer_lost_fn lost_cb;
	void *ctx; /* passed into callbacks */

	size_t page_size;
	size_t mmap_size;
	struct perf_cpu_buf **cpu_bufs;
	struct epoll_event *events;
	int cpu_cnt; /* number of allocated CPU buffers */
	int epoll_fd; /* perf event FD */
	int map_fd; /* BPF_MAP_TYPE_PERF_EVENT_ARRAY BPF map FD */
};

static void perf_buffer__free_cpu_buf(struct perf_buffer *pb,
				      struct perf_cpu_buf *cpu_buf)
{
	if (!cpu_buf)
		return;
	if (cpu_buf->base &&
	    munmap(cpu_buf->base, pb->mmap_size + pb->page_size))
		pr_warn("failed to munmap cpu_buf #%d\n", cpu_buf->cpu);
	if (cpu_buf->fd >= 0) {
		ioctl(cpu_buf->fd, PERF_EVENT_IOC_DISABLE, 0);
		close(cpu_buf->fd);
	}
	free(cpu_buf->buf);
	free(cpu_buf);
}

void perf_buffer__free(struct perf_buffer *pb)
{
	int i;

	if (IS_ERR_OR_NULL(pb))
		return;
	if (pb->cpu_bufs) {
		for (i = 0; i < pb->cpu_cnt; i++) {
			struct perf_cpu_buf *cpu_buf = pb->cpu_bufs[i];

			if (!cpu_buf)
				continue;

			bpf_map_delete_elem(pb->map_fd, &cpu_buf->map_key);
			perf_buffer__free_cpu_buf(pb, cpu_buf);
		}
		free(pb->cpu_bufs);
	}
	if (pb->epoll_fd >= 0)
		close(pb->epoll_fd);
	free(pb->events);
	free(pb);
}

static struct perf_cpu_buf *
perf_buffer__open_cpu_buf(struct perf_buffer *pb, struct perf_event_attr *attr,
			  int cpu, int map_key)
{
	struct perf_cpu_buf *cpu_buf;
	char msg[STRERR_BUFSIZE];
	int err;

	cpu_buf = calloc(1, sizeof(*cpu_buf));
	if (!cpu_buf)
		return ERR_PTR(-ENOMEM);

	cpu_buf->pb = pb;
	cpu_buf->cpu = cpu;
	cpu_buf->map_key = map_key;

	cpu_buf->fd = syscall(__NR_perf_event_open, attr, -1 /* pid */, cpu,
			      -1, PERF_FLAG_FD_CLOEXEC);
	if (cpu_buf->fd < 0) {
		err = -errno;
		pr_warn("failed to open perf buffer event on cpu #%d: %s\n",
			cpu, libbpf_strerror_r(err, msg, sizeof(msg)));
		goto error;
	}

	cpu_buf->base = mmap(NULL, pb->mmap_size + pb->page_size,
			     PROT_READ | PROT_WRITE, MAP_SHARED,
			     cpu_buf->fd, 0);
	if (cpu_buf->base == MAP_FAILED) {
		cpu_buf->base = NULL;
		err = -errno;
		pr_warn("failed to mmap perf buffer on cpu #%d: %s\n",
			cpu, libbpf_strerror_r(err, msg, sizeof(msg)));
		goto error;
	}

	if (ioctl(cpu_buf->fd, PERF_EVENT_IOC_ENABLE, 0) < 0) {
		err = -errno;
		pr_warn("failed to enable perf buffer event on cpu #%d: %s\n",
			cpu, libbpf_strerror_r(err, msg, sizeof(msg)));
		goto error;
	}

	return cpu_buf;

error:
	perf_buffer__free_cpu_buf(pb, cpu_buf);
	return (struct perf_cpu_buf *)ERR_PTR(err);
}

static struct perf_buffer *__perf_buffer__new(int map_fd, size_t page_cnt,
					      struct perf_buffer_params *p);

struct perf_buffer *perf_buffer__new(int map_fd, size_t page_cnt,
				     const struct perf_buffer_opts *opts)
{
	struct perf_buffer_params p = {};
	struct perf_event_attr attr = { 0, };

	attr.config = PERF_COUNT_SW_BPF_OUTPUT;
	attr.type = PERF_TYPE_SOFTWARE;
	attr.sample_type = PERF_SAMPLE_RAW;
	attr.sample_period = 1;
	attr.wakeup_events = 1;

	p.attr = &attr;
	p.sample_cb = opts ? opts->sample_cb : NULL;
	p.lost_cb = opts ? opts->lost_cb : NULL;
	p.ctx = opts ? opts->ctx : NULL;

	return __perf_buffer__new(map_fd, page_cnt, &p);
}

struct perf_buffer *
perf_buffer__new_raw(int map_fd, size_t page_cnt,
		     const struct perf_buffer_raw_opts *opts)
{
	struct perf_buffer_params p = {};

	p.attr = opts->attr;
	p.event_cb = opts->event_cb;
	p.ctx = opts->ctx;
	p.cpu_cnt = opts->cpu_cnt;
	p.cpus = opts->cpus;
	p.map_keys = opts->map_keys;

	return __perf_buffer__new(map_fd, page_cnt, &p);
}

static struct perf_buffer *__perf_buffer__new(int map_fd, size_t page_cnt,
					      struct perf_buffer_params *p)
{
	const char *online_cpus_file = "/sys/devices/system/cpu/online";
	struct bpf_map_info map;
	char msg[STRERR_BUFSIZE];
	struct perf_buffer *pb;
	bool *online = NULL;
	__u32 map_info_len;
	int err, i, j, n;

	if (page_cnt & (page_cnt - 1)) {
		pr_warn("page count should be power of two, but is %zu\n",
			page_cnt);
		return ERR_PTR(-EINVAL);
	}

	/* best-effort sanity checks */
	memset(&map, 0, sizeof(map));
	map_info_len = sizeof(map);
	err = bpf_obj_get_info_by_fd(map_fd, &map, &map_info_len);
	if (err) {
		err = -errno;
		/* if BPF_OBJ_GET_INFO_BY_FD is supported, will return
		 * -EBADFD, -EFAULT, or -E2BIG on real error
		 */
		if (err != -EINVAL) {
			pr_warn("failed to get map info for map FD %d: %s\n",
				map_fd, libbpf_strerror_r(err, msg, sizeof(msg)));
			return ERR_PTR(err);
		}
		pr_debug("failed to get map info for FD %d; API not supported? Ignoring...\n",
			 map_fd);
	} else {
		if (map.type != BPF_MAP_TYPE_PERF_EVENT_ARRAY) {
			pr_warn("map '%s' should be BPF_MAP_TYPE_PERF_EVENT_ARRAY\n",
				map.name);
			return ERR_PTR(-EINVAL);
		}
	}

	pb = calloc(1, sizeof(*pb));
	if (!pb)
		return ERR_PTR(-ENOMEM);

	pb->event_cb = p->event_cb;
	pb->sample_cb = p->sample_cb;
	pb->lost_cb = p->lost_cb;
	pb->ctx = p->ctx;

	pb->page_size = getpagesize();
	pb->mmap_size = pb->page_size * page_cnt;
	pb->map_fd = map_fd;

	pb->epoll_fd = epoll_create1(EPOLL_CLOEXEC);
	if (pb->epoll_fd < 0) {
		err = -errno;
		pr_warn("failed to create epoll instance: %s\n",
			libbpf_strerror_r(err, msg, sizeof(msg)));
		goto error;
	}

	if (p->cpu_cnt > 0) {
		pb->cpu_cnt = p->cpu_cnt;
	} else {
		pb->cpu_cnt = libbpf_num_possible_cpus();
		if (pb->cpu_cnt < 0) {
			err = pb->cpu_cnt;
			goto error;
		}
		if (map.max_entries && map.max_entries < pb->cpu_cnt)
			pb->cpu_cnt = map.max_entries;
	}

	pb->events = calloc(pb->cpu_cnt, sizeof(*pb->events));
	if (!pb->events) {
		err = -ENOMEM;
		pr_warn("failed to allocate events: out of memory\n");
		goto error;
	}
	pb->cpu_bufs = calloc(pb->cpu_cnt, sizeof(*pb->cpu_bufs));
	if (!pb->cpu_bufs) {
		err = -ENOMEM;
		pr_warn("failed to allocate buffers: out of memory\n");
		goto error;
	}

	err = parse_cpu_mask_file(online_cpus_file, &online, &n);
	if (err) {
		pr_warn("failed to get online CPU mask: %d\n", err);
		goto error;
	}

	for (i = 0, j = 0; i < pb->cpu_cnt; i++) {
		struct perf_cpu_buf *cpu_buf;
		int cpu, map_key;

		cpu = p->cpu_cnt > 0 ? p->cpus[i] : i;
		map_key = p->cpu_cnt > 0 ? p->map_keys[i] : i;

		/* in case user didn't explicitly requested particular CPUs to
		 * be attached to, skip offline/not present CPUs
		 */
		if (p->cpu_cnt <= 0 && (cpu >= n || !online[cpu]))
			continue;

		cpu_buf = perf_buffer__open_cpu_buf(pb, p->attr, cpu, map_key);
		if (IS_ERR(cpu_buf)) {
			err = PTR_ERR(cpu_buf);
			goto error;
		}

		pb->cpu_bufs[j] = cpu_buf;

		err = bpf_map_update_elem(pb->map_fd, &map_key,
					  &cpu_buf->fd, 0);
		if (err) {
			err = -errno;
			pr_warn("failed to set cpu #%d, key %d -> perf FD %d: %s\n",
				cpu, map_key, cpu_buf->fd,
				libbpf_strerror_r(err, msg, sizeof(msg)));
			goto error;
		}

		pb->events[j].events = EPOLLIN;
		pb->events[j].data.ptr = cpu_buf;
		if (epoll_ctl(pb->epoll_fd, EPOLL_CTL_ADD, cpu_buf->fd,
			      &pb->events[j]) < 0) {
			err = -errno;
			pr_warn("failed to epoll_ctl cpu #%d perf FD %d: %s\n",
				cpu, cpu_buf->fd,
				libbpf_strerror_r(err, msg, sizeof(msg)));
			goto error;
		}
		j++;
	}
	pb->cpu_cnt = j;
	free(online);

	return pb;

error:
	free(online);
	if (pb)
		perf_buffer__free(pb);
	return ERR_PTR(err);
}

struct perf_sample_raw {
	struct perf_event_header header;
	uint32_t size;
	char data[];
};

struct perf_sample_lost {
	struct perf_event_header header;
	uint64_t id;
	uint64_t lost;
	uint64_t sample_id;
};

static enum bpf_perf_event_ret
perf_buffer__process_record(struct perf_event_header *e, void *ctx)
{
	struct perf_cpu_buf *cpu_buf = ctx;
	struct perf_buffer *pb = cpu_buf->pb;
	void *data = e;

	/* user wants full control over parsing perf event */
	if (pb->event_cb)
		return pb->event_cb(pb->ctx, cpu_buf->cpu, e);

	switch (e->type) {
	case PERF_RECORD_SAMPLE: {
		struct perf_sample_raw *s = data;

		if (pb->sample_cb)
			pb->sample_cb(pb->ctx, cpu_buf->cpu, s->data, s->size);
		break;
	}
	case PERF_RECORD_LOST: {
		struct perf_sample_lost *s = data;

		if (pb->lost_cb)
			pb->lost_cb(pb->ctx, cpu_buf->cpu, s->lost);
		break;
	}
	default:
		pr_warn("unknown perf sample type %d\n", e->type);
		return LIBBPF_PERF_EVENT_ERROR;
	}
	return LIBBPF_PERF_EVENT_CONT;
}

static int perf_buffer__process_records(struct perf_buffer *pb,
					struct perf_cpu_buf *cpu_buf)
{
	enum bpf_perf_event_ret ret;

	ret = bpf_perf_event_read_simple(cpu_buf->base, pb->mmap_size,
					 pb->page_size, &cpu_buf->buf,
					 &cpu_buf->buf_size,
					 perf_buffer__process_record, cpu_buf);
	if (ret != LIBBPF_PERF_EVENT_CONT)
		return ret;
	return 0;
}

int perf_buffer__epoll_fd(const struct perf_buffer *pb)
{
	return pb->epoll_fd;
}

int perf_buffer__poll(struct perf_buffer *pb, int timeout_ms)
{
	int i, cnt, err;

	cnt = epoll_wait(pb->epoll_fd, pb->events, pb->cpu_cnt, timeout_ms);
	for (i = 0; i < cnt; i++) {
		struct perf_cpu_buf *cpu_buf = pb->events[i].data.ptr;

		err = perf_buffer__process_records(pb, cpu_buf);
		if (err) {
			pr_warn("error while processing records: %d\n", err);
			return err;
		}
	}
	return cnt < 0 ? -errno : cnt;
}

/* Return number of PERF_EVENT_ARRAY map slots set up by this perf_buffer
 * manager.
 */
size_t perf_buffer__buffer_cnt(const struct perf_buffer *pb)
{
	return pb->cpu_cnt;
}

/*
 * Return perf_event FD of a ring buffer in *buf_idx* slot of
 * PERF_EVENT_ARRAY BPF map. This FD can be polled for new data using
 * select()/poll()/epoll() Linux syscalls.
 */
int perf_buffer__buffer_fd(const struct perf_buffer *pb, size_t buf_idx)
{
	struct perf_cpu_buf *cpu_buf;

	if (buf_idx >= pb->cpu_cnt)
		return -EINVAL;

	cpu_buf = pb->cpu_bufs[buf_idx];
	if (!cpu_buf)
		return -ENOENT;

	return cpu_buf->fd;
}

/*
 * Consume data from perf ring buffer corresponding to slot *buf_idx* in
 * PERF_EVENT_ARRAY BPF map without waiting/polling. If there is no data to
 * consume, do nothing and return success.
 * Returns:
 *   - 0 on success;
 *   - <0 on failure.
 */
int perf_buffer__consume_buffer(struct perf_buffer *pb, size_t buf_idx)
{
	struct perf_cpu_buf *cpu_buf;

	if (buf_idx >= pb->cpu_cnt)
		return -EINVAL;

	cpu_buf = pb->cpu_bufs[buf_idx];
	if (!cpu_buf)
		return -ENOENT;

	return perf_buffer__process_records(pb, cpu_buf);
}

int perf_buffer__consume(struct perf_buffer *pb)
{
	int i, err;

	for (i = 0; i < pb->cpu_cnt; i++) {
		struct perf_cpu_buf *cpu_buf = pb->cpu_bufs[i];

		if (!cpu_buf)
			continue;

		err = perf_buffer__process_records(pb, cpu_buf);
		if (err) {
			pr_warn("perf_buffer: failed to process records in buffer #%d: %d\n", i, err);
			return err;
		}
	}
	return 0;
}

struct bpf_prog_info_array_desc {
	int	array_offset;	/* e.g. offset of jited_prog_insns */
	int	count_offset;	/* e.g. offset of jited_prog_len */
	int	size_offset;	/* > 0: offset of rec size,
				 * < 0: fix size of -size_offset
				 */
};

static struct bpf_prog_info_array_desc bpf_prog_info_array_desc[] = {
	[BPF_PROG_INFO_JITED_INSNS] = {
		offsetof(struct bpf_prog_info, jited_prog_insns),
		offsetof(struct bpf_prog_info, jited_prog_len),
		-1,
	},
	[BPF_PROG_INFO_XLATED_INSNS] = {
		offsetof(struct bpf_prog_info, xlated_prog_insns),
		offsetof(struct bpf_prog_info, xlated_prog_len),
		-1,
	},
	[BPF_PROG_INFO_MAP_IDS] = {
		offsetof(struct bpf_prog_info, map_ids),
		offsetof(struct bpf_prog_info, nr_map_ids),
		-(int)sizeof(__u32),
	},
	[BPF_PROG_INFO_JITED_KSYMS] = {
		offsetof(struct bpf_prog_info, jited_ksyms),
		offsetof(struct bpf_prog_info, nr_jited_ksyms),
		-(int)sizeof(__u64),
	},
	[BPF_PROG_INFO_JITED_FUNC_LENS] = {
		offsetof(struct bpf_prog_info, jited_func_lens),
		offsetof(struct bpf_prog_info, nr_jited_func_lens),
		-(int)sizeof(__u32),
	},
	[BPF_PROG_INFO_FUNC_INFO] = {
		offsetof(struct bpf_prog_info, func_info),
		offsetof(struct bpf_prog_info, nr_func_info),
		offsetof(struct bpf_prog_info, func_info_rec_size),
	},
	[BPF_PROG_INFO_LINE_INFO] = {
		offsetof(struct bpf_prog_info, line_info),
		offsetof(struct bpf_prog_info, nr_line_info),
		offsetof(struct bpf_prog_info, line_info_rec_size),
	},
	[BPF_PROG_INFO_JITED_LINE_INFO] = {
		offsetof(struct bpf_prog_info, jited_line_info),
		offsetof(struct bpf_prog_info, nr_jited_line_info),
		offsetof(struct bpf_prog_info, jited_line_info_rec_size),
	},
	[BPF_PROG_INFO_PROG_TAGS] = {
		offsetof(struct bpf_prog_info, prog_tags),
		offsetof(struct bpf_prog_info, nr_prog_tags),
		-(int)sizeof(__u8) * BPF_TAG_SIZE,
	},

};

static __u32 bpf_prog_info_read_offset_u32(struct bpf_prog_info *info,
					   int offset)
{
	__u32 *array = (__u32 *)info;

	if (offset >= 0)
		return array[offset / sizeof(__u32)];
	return -(int)offset;
}

static __u64 bpf_prog_info_read_offset_u64(struct bpf_prog_info *info,
					   int offset)
{
	__u64 *array = (__u64 *)info;

	if (offset >= 0)
		return array[offset / sizeof(__u64)];
	return -(int)offset;
}

static void bpf_prog_info_set_offset_u32(struct bpf_prog_info *info, int offset,
					 __u32 val)
{
	__u32 *array = (__u32 *)info;

	if (offset >= 0)
		array[offset / sizeof(__u32)] = val;
}

static void bpf_prog_info_set_offset_u64(struct bpf_prog_info *info, int offset,
					 __u64 val)
{
	__u64 *array = (__u64 *)info;

	if (offset >= 0)
		array[offset / sizeof(__u64)] = val;
}

struct bpf_prog_info_linear *
bpf_program__get_prog_info_linear(int fd, __u64 arrays)
{
	struct bpf_prog_info_linear *info_linear;
	struct bpf_prog_info info = {};
	__u32 info_len = sizeof(info);
	__u32 data_len = 0;
	int i, err;
	void *ptr;

	if (arrays >> BPF_PROG_INFO_LAST_ARRAY)
		return ERR_PTR(-EINVAL);

	/* step 1: get array dimensions */
	err = bpf_obj_get_info_by_fd(fd, &info, &info_len);
	if (err) {
		pr_debug("can't get prog info: %s", strerror(errno));
		return ERR_PTR(-EFAULT);
	}

	/* step 2: calculate total size of all arrays */
	for (i = BPF_PROG_INFO_FIRST_ARRAY; i < BPF_PROG_INFO_LAST_ARRAY; ++i) {
		bool include_array = (arrays & (1UL << i)) > 0;
		struct bpf_prog_info_array_desc *desc;
		__u32 count, size;

		desc = bpf_prog_info_array_desc + i;

		/* kernel is too old to support this field */
		if (info_len < desc->array_offset + sizeof(__u32) ||
		    info_len < desc->count_offset + sizeof(__u32) ||
		    (desc->size_offset > 0 && info_len < desc->size_offset))
			include_array = false;

		if (!include_array) {
			arrays &= ~(1UL << i);	/* clear the bit */
			continue;
		}

		count = bpf_prog_info_read_offset_u32(&info, desc->count_offset);
		size  = bpf_prog_info_read_offset_u32(&info, desc->size_offset);

		data_len += count * size;
	}

	/* step 3: allocate continuous memory */
	data_len = roundup(data_len, sizeof(__u64));
	info_linear = malloc(sizeof(struct bpf_prog_info_linear) + data_len);
	if (!info_linear)
		return ERR_PTR(-ENOMEM);

	/* step 4: fill data to info_linear->info */
	info_linear->arrays = arrays;
	memset(&info_linear->info, 0, sizeof(info));
	ptr = info_linear->data;

	for (i = BPF_PROG_INFO_FIRST_ARRAY; i < BPF_PROG_INFO_LAST_ARRAY; ++i) {
		struct bpf_prog_info_array_desc *desc;
		__u32 count, size;

		if ((arrays & (1UL << i)) == 0)
			continue;

		desc  = bpf_prog_info_array_desc + i;
		count = bpf_prog_info_read_offset_u32(&info, desc->count_offset);
		size  = bpf_prog_info_read_offset_u32(&info, desc->size_offset);
		bpf_prog_info_set_offset_u32(&info_linear->info,
					     desc->count_offset, count);
		bpf_prog_info_set_offset_u32(&info_linear->info,
					     desc->size_offset, size);
		bpf_prog_info_set_offset_u64(&info_linear->info,
					     desc->array_offset,
					     ptr_to_u64(ptr));
		ptr += count * size;
	}

	/* step 5: call syscall again to get required arrays */
	err = bpf_obj_get_info_by_fd(fd, &info_linear->info, &info_len);
	if (err) {
		pr_debug("can't get prog info: %s", strerror(errno));
		free(info_linear);
		return ERR_PTR(-EFAULT);
	}

	/* step 6: verify the data */
	for (i = BPF_PROG_INFO_FIRST_ARRAY; i < BPF_PROG_INFO_LAST_ARRAY; ++i) {
		struct bpf_prog_info_array_desc *desc;
		__u32 v1, v2;

		if ((arrays & (1UL << i)) == 0)
			continue;

		desc = bpf_prog_info_array_desc + i;
		v1 = bpf_prog_info_read_offset_u32(&info, desc->count_offset);
		v2 = bpf_prog_info_read_offset_u32(&info_linear->info,
						   desc->count_offset);
		if (v1 != v2)
			pr_warn("%s: mismatch in element count\n", __func__);

		v1 = bpf_prog_info_read_offset_u32(&info, desc->size_offset);
		v2 = bpf_prog_info_read_offset_u32(&info_linear->info,
						   desc->size_offset);
		if (v1 != v2)
			pr_warn("%s: mismatch in rec size\n", __func__);
	}

	/* step 7: update info_len and data_len */
	info_linear->info_len = sizeof(struct bpf_prog_info);
	info_linear->data_len = data_len;

	return info_linear;
}

void bpf_program__bpil_addr_to_offs(struct bpf_prog_info_linear *info_linear)
{
	int i;

	for (i = BPF_PROG_INFO_FIRST_ARRAY; i < BPF_PROG_INFO_LAST_ARRAY; ++i) {
		struct bpf_prog_info_array_desc *desc;
		__u64 addr, offs;

		if ((info_linear->arrays & (1UL << i)) == 0)
			continue;

		desc = bpf_prog_info_array_desc + i;
		addr = bpf_prog_info_read_offset_u64(&info_linear->info,
						     desc->array_offset);
		offs = addr - ptr_to_u64(info_linear->data);
		bpf_prog_info_set_offset_u64(&info_linear->info,
					     desc->array_offset, offs);
	}
}

void bpf_program__bpil_offs_to_addr(struct bpf_prog_info_linear *info_linear)
{
	int i;

	for (i = BPF_PROG_INFO_FIRST_ARRAY; i < BPF_PROG_INFO_LAST_ARRAY; ++i) {
		struct bpf_prog_info_array_desc *desc;
		__u64 addr, offs;

		if ((info_linear->arrays & (1UL << i)) == 0)
			continue;

		desc = bpf_prog_info_array_desc + i;
		offs = bpf_prog_info_read_offset_u64(&info_linear->info,
						     desc->array_offset);
		addr = offs + ptr_to_u64(info_linear->data);
		bpf_prog_info_set_offset_u64(&info_linear->info,
					     desc->array_offset, addr);
	}
}

int bpf_program__set_attach_target(struct bpf_program *prog,
				   int attach_prog_fd,
				   const char *attach_func_name)
{
	int btf_obj_fd = 0, btf_id = 0, err;

	if (!prog || attach_prog_fd < 0 || !attach_func_name)
		return -EINVAL;

	if (prog->obj->loaded)
		return -EINVAL;

	if (attach_prog_fd) {
		btf_id = libbpf_find_prog_btf_id(attach_func_name,
						 attach_prog_fd);
<<<<<<< HEAD
	else
		btf_id = libbpf_find_vmlinux_btf_id(attach_func_name,
						    prog->expected_attach_type);

	if (btf_id < 0)
		return btf_id;
=======
		if (btf_id < 0)
			return btf_id;
	} else {
		/* load btf_vmlinux, if not yet */
		err = bpf_object__load_vmlinux_btf(prog->obj, true);
		if (err)
			return err;
		err = find_kernel_btf_id(prog->obj, attach_func_name,
					 prog->expected_attach_type,
					 &btf_obj_fd, &btf_id);
		if (err)
			return err;
	}
>>>>>>> 356006a6

	prog->attach_btf_id = btf_id;
	prog->attach_btf_obj_fd = btf_obj_fd;
	prog->attach_prog_fd = attach_prog_fd;
	return 0;
}

int parse_cpu_mask_str(const char *s, bool **mask, int *mask_sz)
{
	int err = 0, n, len, start, end = -1;
	bool *tmp;

	*mask = NULL;
	*mask_sz = 0;

	/* Each sub string separated by ',' has format \d+-\d+ or \d+ */
	while (*s) {
		if (*s == ',' || *s == '\n') {
			s++;
			continue;
		}
		n = sscanf(s, "%d%n-%d%n", &start, &len, &end, &len);
		if (n <= 0 || n > 2) {
			pr_warn("Failed to get CPU range %s: %d\n", s, n);
			err = -EINVAL;
			goto cleanup;
		} else if (n == 1) {
			end = start;
		}
		if (start < 0 || start > end) {
			pr_warn("Invalid CPU range [%d,%d] in %s\n",
				start, end, s);
			err = -EINVAL;
			goto cleanup;
		}
		tmp = realloc(*mask, end + 1);
		if (!tmp) {
			err = -ENOMEM;
			goto cleanup;
		}
		*mask = tmp;
		memset(tmp + *mask_sz, 0, start - *mask_sz);
		memset(tmp + start, 1, end - start + 1);
		*mask_sz = end + 1;
		s += len;
	}
	if (!*mask_sz) {
		pr_warn("Empty CPU range\n");
		return -EINVAL;
	}
	return 0;
cleanup:
	free(*mask);
	*mask = NULL;
	return err;
}

int parse_cpu_mask_file(const char *fcpu, bool **mask, int *mask_sz)
{
	int fd, err = 0, len;
	char buf[128];

	fd = open(fcpu, O_RDONLY);
	if (fd < 0) {
		err = -errno;
		pr_warn("Failed to open cpu mask file %s: %d\n", fcpu, err);
		return err;
	}
	len = read(fd, buf, sizeof(buf));
	close(fd);
	if (len <= 0) {
		err = len ? -errno : -EINVAL;
		pr_warn("Failed to read cpu mask from %s: %d\n", fcpu, err);
		return err;
	}
	if (len >= sizeof(buf)) {
		pr_warn("CPU mask is too big in file %s\n", fcpu);
		return -E2BIG;
	}
	buf[len] = '\0';

	return parse_cpu_mask_str(buf, mask, mask_sz);
}

int libbpf_num_possible_cpus(void)
{
	static const char *fcpu = "/sys/devices/system/cpu/possible";
	static int cpus;
	int err, n, i, tmp_cpus;
	bool *mask;

	tmp_cpus = READ_ONCE(cpus);
	if (tmp_cpus > 0)
		return tmp_cpus;

	err = parse_cpu_mask_file(fcpu, &mask, &n);
	if (err)
		return err;

	tmp_cpus = 0;
	for (i = 0; i < n; i++) {
		if (mask[i])
			tmp_cpus++;
	}
	free(mask);

	WRITE_ONCE(cpus, tmp_cpus);
	return tmp_cpus;
}

int bpf_object__open_skeleton(struct bpf_object_skeleton *s,
			      const struct bpf_object_open_opts *opts)
{
	DECLARE_LIBBPF_OPTS(bpf_object_open_opts, skel_opts,
		.object_name = s->name,
	);
	struct bpf_object *obj;
	int i;

	/* Attempt to preserve opts->object_name, unless overriden by user
	 * explicitly. Overwriting object name for skeletons is discouraged,
	 * as it breaks global data maps, because they contain object name
	 * prefix as their own map name prefix. When skeleton is generated,
	 * bpftool is making an assumption that this name will stay the same.
	 */
	if (opts) {
		memcpy(&skel_opts, opts, sizeof(*opts));
		if (!opts->object_name)
			skel_opts.object_name = s->name;
	}

	obj = bpf_object__open_mem(s->data, s->data_sz, &skel_opts);
	if (IS_ERR(obj)) {
		pr_warn("failed to initialize skeleton BPF object '%s': %ld\n",
			s->name, PTR_ERR(obj));
		return PTR_ERR(obj);
	}

	*s->obj = obj;

	for (i = 0; i < s->map_cnt; i++) {
		struct bpf_map **map = s->maps[i].map;
		const char *name = s->maps[i].name;
		void **mmaped = s->maps[i].mmaped;

		*map = bpf_object__find_map_by_name(obj, name);
		if (!*map) {
			pr_warn("failed to find skeleton map '%s'\n", name);
			return -ESRCH;
		}

		/* externs shouldn't be pre-setup from user code */
		if (mmaped && (*map)->libbpf_type != LIBBPF_MAP_KCONFIG)
			*mmaped = (*map)->mmaped;
	}

	for (i = 0; i < s->prog_cnt; i++) {
		struct bpf_program **prog = s->progs[i].prog;
		const char *name = s->progs[i].name;

		*prog = bpf_object__find_program_by_name(obj, name);
		if (!*prog) {
			pr_warn("failed to find skeleton program '%s'\n", name);
			return -ESRCH;
		}
	}

	return 0;
}

int bpf_object__load_skeleton(struct bpf_object_skeleton *s)
{
	int i, err;

	err = bpf_object__load(*s->obj);
	if (err) {
		pr_warn("failed to load BPF skeleton '%s': %d\n", s->name, err);
		return err;
	}

	for (i = 0; i < s->map_cnt; i++) {
		struct bpf_map *map = *s->maps[i].map;
		size_t mmap_sz = bpf_map_mmap_sz(map);
		int prot, map_fd = bpf_map__fd(map);
		void **mmaped = s->maps[i].mmaped;

		if (!mmaped)
			continue;

		if (!(map->def.map_flags & BPF_F_MMAPABLE)) {
			*mmaped = NULL;
			continue;
		}

		if (map->def.map_flags & BPF_F_RDONLY_PROG)
			prot = PROT_READ;
		else
			prot = PROT_READ | PROT_WRITE;

		/* Remap anonymous mmap()-ed "map initialization image" as
		 * a BPF map-backed mmap()-ed memory, but preserving the same
		 * memory address. This will cause kernel to change process'
		 * page table to point to a different piece of kernel memory,
		 * but from userspace point of view memory address (and its
		 * contents, being identical at this point) will stay the
		 * same. This mapping will be released by bpf_object__close()
		 * as per normal clean up procedure, so we don't need to worry
		 * about it from skeleton's clean up perspective.
		 */
		*mmaped = mmap(map->mmaped, mmap_sz, prot,
				MAP_SHARED | MAP_FIXED, map_fd, 0);
		if (*mmaped == MAP_FAILED) {
			err = -errno;
			*mmaped = NULL;
			pr_warn("failed to re-mmap() map '%s': %d\n",
				 bpf_map__name(map), err);
			return err;
		}
	}

	return 0;
}

int bpf_object__attach_skeleton(struct bpf_object_skeleton *s)
{
	int i;

	for (i = 0; i < s->prog_cnt; i++) {
		struct bpf_program *prog = *s->progs[i].prog;
		struct bpf_link **link = s->progs[i].link;
		const struct bpf_sec_def *sec_def;

		if (!prog->load)
			continue;

		sec_def = find_sec_def(prog->sec_name);
		if (!sec_def || !sec_def->attach_fn)
			continue;

		*link = sec_def->attach_fn(sec_def, prog);
		if (IS_ERR(*link)) {
			pr_warn("failed to auto-attach program '%s': %ld\n",
				bpf_program__name(prog), PTR_ERR(*link));
			return PTR_ERR(*link);
		}
	}

	return 0;
}

void bpf_object__detach_skeleton(struct bpf_object_skeleton *s)
{
	int i;

	for (i = 0; i < s->prog_cnt; i++) {
		struct bpf_link **link = s->progs[i].link;

		bpf_link__destroy(*link);
		*link = NULL;
	}
}

void bpf_object__destroy_skeleton(struct bpf_object_skeleton *s)
{
	if (s->progs)
		bpf_object__detach_skeleton(s);
	if (s->obj)
		bpf_object__close(*s->obj);
	free(s->maps);
	free(s->progs);
	free(s);
}<|MERGE_RESOLUTION|>--- conflicted
+++ resolved
@@ -176,11 +176,8 @@
 	FEAT_PROBE_READ_KERN,
 	/* BPF_PROG_BIND_MAP is supported */
 	FEAT_PROG_BIND_MAP,
-<<<<<<< HEAD
-=======
 	/* Kernel support for module BTFs */
 	FEAT_MODULE_BTF,
->>>>>>> 356006a6
 	__FEAT_CNT,
 };
 
@@ -281,10 +278,7 @@
 	enum bpf_prog_type type;
 	enum bpf_attach_type expected_attach_type;
 	int prog_ifindex;
-<<<<<<< HEAD
-=======
 	__u32 attach_btf_obj_fd;
->>>>>>> 356006a6
 	__u32 attach_btf_id;
 	__u32 attach_prog_fd;
 	void *func_info;
@@ -592,7 +586,6 @@
 
 	memset(prog, 0, sizeof(*prog));
 	prog->obj = obj;
-<<<<<<< HEAD
 
 	prog->sec_idx = sec_idx;
 	prog->sec_insn_off = sec_off / BPF_INSN_SZ;
@@ -606,21 +599,6 @@
 	prog->instances.fds = NULL;
 	prog->instances.nr = -1;
 
-=======
-
-	prog->sec_idx = sec_idx;
-	prog->sec_insn_off = sec_off / BPF_INSN_SZ;
-	prog->sec_insn_cnt = insn_data_sz / BPF_INSN_SZ;
-	/* insns_cnt can later be increased by appending used subprograms */
-	prog->insns_cnt = prog->sec_insn_cnt;
-
-	prog->type = BPF_PROG_TYPE_UNSPEC;
-	prog->load = true;
-
-	prog->instances.fds = NULL;
-	prog->instances.nr = -1;
-
->>>>>>> 356006a6
 	prog->sec_name = strdup(sec_name);
 	if (!prog->sec_name)
 		goto errout;
@@ -2558,13 +2536,6 @@
 static bool obj_needs_vmlinux_btf(const struct bpf_object *obj)
 {
 	struct bpf_program *prog;
-<<<<<<< HEAD
-	int i, err;
-
-	/* CO-RE relocations need kernel BTF */
-	if (obj->btf_ext && obj->btf_ext->core_relo_info.len)
-		need_vmlinux_btf = true;
-=======
 	int i;
 
 	/* CO-RE relocations need kernel BTF */
@@ -2578,18 +2549,6 @@
 		ext = &obj->externs[i];
 		if (ext->type == EXT_KSYM && ext->ksym.type_id)
 			return true;
-	}
->>>>>>> 356006a6
-
-	/* Support for typed ksyms needs kernel BTF */
-	for (i = 0; i < obj->nr_extern; i++) {
-		const struct extern_desc *ext;
-
-		ext = &obj->externs[i];
-		if (ext->type == EXT_KSYM && ext->ksym.type_id) {
-			need_vmlinux_btf = true;
-			break;
-		}
 	}
 
 	bpf_object__for_each_program(prog, obj) {
@@ -2691,7 +2650,6 @@
 
 	return name;
 }
-<<<<<<< HEAD
 
 static const char *elf_sec_str(const struct bpf_object *obj, size_t off)
 {
@@ -2720,48 +2678,11 @@
 	return scn;
 }
 
-=======
-
-static const char *elf_sec_str(const struct bpf_object *obj, size_t off)
-{
-	const char *name;
-
-	name = elf_strptr(obj->efile.elf, obj->efile.shstrndx, off);
-	if (!name) {
-		pr_warn("elf: failed to get section name string at offset %zu from %s: %s\n",
-			off, obj->path, elf_errmsg(-1));
-		return NULL;
-	}
-
-	return name;
-}
-
-static Elf_Scn *elf_sec_by_idx(const struct bpf_object *obj, size_t idx)
-{
-	Elf_Scn *scn;
-
-	scn = elf_getscn(obj->efile.elf, idx);
-	if (!scn) {
-		pr_warn("elf: failed to get section(%zu) from %s: %s\n",
-			idx, obj->path, elf_errmsg(-1));
-		return NULL;
-	}
-	return scn;
-}
-
->>>>>>> 356006a6
 static Elf_Scn *elf_sec_by_name(const struct bpf_object *obj, const char *name)
 {
 	Elf_Scn *scn = NULL;
 	Elf *elf = obj->efile.elf;
 	const char *sec_name;
-<<<<<<< HEAD
-
-	while ((scn = elf_nextscn(elf, scn)) != NULL) {
-		sec_name = elf_sec_name(obj, scn);
-		if (!sec_name)
-			return NULL;
-=======
 
 	while ((scn = elf_nextscn(elf, scn)) != NULL) {
 		sec_name = elf_sec_name(obj, scn);
@@ -3016,256 +2937,6 @@
 						    sizeof(*obj->efile.reloc_sects));
 			if (!sects)
 				return -ENOMEM;
->>>>>>> 356006a6
-
-		if (strcmp(sec_name, name) != 0)
-			continue;
-
-		return scn;
-	}
-	return NULL;
-}
-
-static int elf_sec_hdr(const struct bpf_object *obj, Elf_Scn *scn, GElf_Shdr *hdr)
-{
-	if (!scn)
-		return -EINVAL;
-
-	if (gelf_getshdr(scn, hdr) != hdr) {
-		pr_warn("elf: failed to get section(%zu) header from %s: %s\n",
-			elf_ndxscn(scn), obj->path, elf_errmsg(-1));
-		return -EINVAL;
-	}
-
-	return 0;
-}
-
-static const char *elf_sec_name(const struct bpf_object *obj, Elf_Scn *scn)
-{
-	const char *name;
-	GElf_Shdr sh;
-
-	if (!scn)
-		return NULL;
-
-	if (elf_sec_hdr(obj, scn, &sh))
-		return NULL;
-
-	name = elf_sec_str(obj, sh.sh_name);
-	if (!name) {
-		pr_warn("elf: failed to get section(%zu) name from %s: %s\n",
-			elf_ndxscn(scn), obj->path, elf_errmsg(-1));
-		return NULL;
-	}
-
-	return name;
-}
-
-static Elf_Data *elf_sec_data(const struct bpf_object *obj, Elf_Scn *scn)
-{
-	Elf_Data *data;
-
-	if (!scn)
-		return NULL;
-
-	data = elf_getdata(scn, 0);
-	if (!data) {
-		pr_warn("elf: failed to get section(%zu) %s data from %s: %s\n",
-			elf_ndxscn(scn), elf_sec_name(obj, scn) ?: "<?>",
-			obj->path, elf_errmsg(-1));
-		return NULL;
-	}
-
-	return data;
-}
-
-static int elf_sym_by_sec_off(const struct bpf_object *obj, size_t sec_idx,
-			      size_t off, __u32 sym_type, GElf_Sym *sym)
-{
-	Elf_Data *symbols = obj->efile.symbols;
-	size_t n = symbols->d_size / sizeof(GElf_Sym);
-	int i;
-
-	for (i = 0; i < n; i++) {
-		if (!gelf_getsym(symbols, i, sym))
-			continue;
-		if (sym->st_shndx != sec_idx || sym->st_value != off)
-			continue;
-		if (GELF_ST_TYPE(sym->st_info) != sym_type)
-			continue;
-		return 0;
-	}
-
-	return -ENOENT;
-}
-
-static bool is_sec_name_dwarf(const char *name)
-{
-	/* approximation, but the actual list is too long */
-	return strncmp(name, ".debug_", sizeof(".debug_") - 1) == 0;
-}
-
-static bool ignore_elf_section(GElf_Shdr *hdr, const char *name)
-{
-	/* no special handling of .strtab */
-	if (hdr->sh_type == SHT_STRTAB)
-		return true;
-
-	/* ignore .llvm_addrsig section as well */
-	if (hdr->sh_type == 0x6FFF4C03 /* SHT_LLVM_ADDRSIG */)
-		return true;
-
-	/* no subprograms will lead to an empty .text section, ignore it */
-	if (hdr->sh_type == SHT_PROGBITS && hdr->sh_size == 0 &&
-	    strcmp(name, ".text") == 0)
-		return true;
-
-	/* DWARF sections */
-	if (is_sec_name_dwarf(name))
-		return true;
-
-	if (strncmp(name, ".rel", sizeof(".rel") - 1) == 0) {
-		name += sizeof(".rel") - 1;
-		/* DWARF section relocations */
-		if (is_sec_name_dwarf(name))
-			return true;
-
-		/* .BTF and .BTF.ext don't need relocations */
-		if (strcmp(name, BTF_ELF_SEC) == 0 ||
-		    strcmp(name, BTF_EXT_ELF_SEC) == 0)
-			return true;
-	}
-
-	return false;
-}
-
-static int cmp_progs(const void *_a, const void *_b)
-{
-	const struct bpf_program *a = _a;
-	const struct bpf_program *b = _b;
-
-	if (a->sec_idx != b->sec_idx)
-		return a->sec_idx < b->sec_idx ? -1 : 1;
-
-	/* sec_insn_off can't be the same within the section */
-	return a->sec_insn_off < b->sec_insn_off ? -1 : 1;
-}
-
-static int bpf_object__elf_collect(struct bpf_object *obj)
-{
-	Elf *elf = obj->efile.elf;
-	Elf_Data *btf_ext_data = NULL;
-	Elf_Data *btf_data = NULL;
-	int idx = 0, err = 0;
-	const char *name;
-	Elf_Data *data;
-	Elf_Scn *scn;
-	GElf_Shdr sh;
-
-	/* a bunch of ELF parsing functionality depends on processing symbols,
-	 * so do the first pass and find the symbol table
-	 */
-	scn = NULL;
-	while ((scn = elf_nextscn(elf, scn)) != NULL) {
-		if (elf_sec_hdr(obj, scn, &sh))
-			return -LIBBPF_ERRNO__FORMAT;
-
-		if (sh.sh_type == SHT_SYMTAB) {
-			if (obj->efile.symbols) {
-				pr_warn("elf: multiple symbol tables in %s\n", obj->path);
-				return -LIBBPF_ERRNO__FORMAT;
-			}
-
-			data = elf_sec_data(obj, scn);
-			if (!data)
-				return -LIBBPF_ERRNO__FORMAT;
-
-			obj->efile.symbols = data;
-			obj->efile.symbols_shndx = elf_ndxscn(scn);
-			obj->efile.strtabidx = sh.sh_link;
-		}
-	}
-
-	scn = NULL;
-	while ((scn = elf_nextscn(elf, scn)) != NULL) {
-		idx++;
-
-		if (elf_sec_hdr(obj, scn, &sh))
-			return -LIBBPF_ERRNO__FORMAT;
-
-		name = elf_sec_str(obj, sh.sh_name);
-		if (!name)
-			return -LIBBPF_ERRNO__FORMAT;
-
-		if (ignore_elf_section(&sh, name))
-			continue;
-
-		data = elf_sec_data(obj, scn);
-		if (!data)
-			return -LIBBPF_ERRNO__FORMAT;
-
-		pr_debug("elf: section(%d) %s, size %ld, link %d, flags %lx, type=%d\n",
-			 idx, name, (unsigned long)data->d_size,
-			 (int)sh.sh_link, (unsigned long)sh.sh_flags,
-			 (int)sh.sh_type);
-
-		if (strcmp(name, "license") == 0) {
-			err = bpf_object__init_license(obj, data->d_buf, data->d_size);
-			if (err)
-				return err;
-		} else if (strcmp(name, "version") == 0) {
-			err = bpf_object__init_kversion(obj, data->d_buf, data->d_size);
-			if (err)
-				return err;
-		} else if (strcmp(name, "maps") == 0) {
-			obj->efile.maps_shndx = idx;
-		} else if (strcmp(name, MAPS_ELF_SEC) == 0) {
-			obj->efile.btf_maps_shndx = idx;
-		} else if (strcmp(name, BTF_ELF_SEC) == 0) {
-			btf_data = data;
-		} else if (strcmp(name, BTF_EXT_ELF_SEC) == 0) {
-			btf_ext_data = data;
-		} else if (sh.sh_type == SHT_SYMTAB) {
-			/* already processed during the first pass above */
-		} else if (sh.sh_type == SHT_PROGBITS && data->d_size > 0) {
-			if (sh.sh_flags & SHF_EXECINSTR) {
-				if (strcmp(name, ".text") == 0)
-					obj->efile.text_shndx = idx;
-				err = bpf_object__add_programs(obj, data, name, idx);
-				if (err)
-					return err;
-			} else if (strcmp(name, DATA_SEC) == 0) {
-				obj->efile.data = data;
-				obj->efile.data_shndx = idx;
-			} else if (strcmp(name, RODATA_SEC) == 0) {
-				obj->efile.rodata = data;
-				obj->efile.rodata_shndx = idx;
-			} else if (strcmp(name, STRUCT_OPS_SEC) == 0) {
-				obj->efile.st_ops_data = data;
-				obj->efile.st_ops_shndx = idx;
-			} else {
-				pr_info("elf: skipping unrecognized data section(%d) %s\n",
-					idx, name);
-			}
-		} else if (sh.sh_type == SHT_REL) {
-			int nr_sects = obj->efile.nr_reloc_sects;
-			void *sects = obj->efile.reloc_sects;
-			int sec = sh.sh_info; /* points to other section */
-
-			/* Only do relo for section with exec instructions */
-			if (!section_have_execinstr(obj, sec) &&
-			    strcmp(name, ".rel" STRUCT_OPS_SEC) &&
-			    strcmp(name, ".rel" MAPS_ELF_SEC)) {
-				pr_info("elf: skipping relo section(%d) %s for section(%d) %s\n",
-					idx, name, sec,
-					elf_sec_name(obj, elf_sec_by_idx(obj, sec)) ?: "<?>");
-				continue;
-			}
-
-			sects = libbpf_reallocarray(sects, nr_sects + 1,
-						    sizeof(*obj->efile.reloc_sects));
-			if (!sects)
-				return -ENOMEM;
 
 			obj->efile.reloc_sects = sects;
 			obj->efile.nr_reloc_sects++;
@@ -3888,7 +3559,6 @@
 				relo_sec_name, (size_t)GELF_R_SYM(rel.r_info), i);
 			return -LIBBPF_ERRNO__FORMAT;
 		}
-<<<<<<< HEAD
 
 		insn_idx = rel.r_offset / BPF_INSN_SZ;
 		/* relocations against static functions are recorded as
@@ -3906,25 +3576,6 @@
 		pr_debug("sec '%s': relo #%d: insn #%u against '%s'\n",
 			 relo_sec_name, i, insn_idx, sym_name);
 
-=======
-
-		insn_idx = rel.r_offset / BPF_INSN_SZ;
-		/* relocations against static functions are recorded as
-		 * relocations against the section that contains a function;
-		 * in such case, symbol will be STT_SECTION and sym.st_name
-		 * will point to empty string (0), so fetch section name
-		 * instead
-		 */
-		if (GELF_ST_TYPE(sym.st_info) == STT_SECTION && sym.st_name == 0)
-			sym_name = elf_sec_name(obj, elf_sec_by_idx(obj, sym.st_shndx));
-		else
-			sym_name = elf_sym_str(obj, sym.st_name);
-		sym_name = sym_name ?: "<?";
-
-		pr_debug("sec '%s': relo #%d: insn #%u against '%s'\n",
-			 relo_sec_name, i, insn_idx, sym_name);
-
->>>>>>> 356006a6
 		prog = find_prog_by_sec_insn(obj, sec_idx, insn_idx);
 		if (!prog) {
 			pr_warn("sec '%s': relo #%d: program not found in section '%s' for insn #%u\n",
@@ -4264,140 +3915,6 @@
 	attr.license = "GPL";
 
 	return probe_fd(bpf_load_program_xattr(&attr, NULL, 0));
-<<<<<<< HEAD
-}
-
-static int probe_kern_probe_read_kernel(void)
-{
-	struct bpf_load_program_attr attr;
-	struct bpf_insn insns[] = {
-		BPF_MOV64_REG(BPF_REG_1, BPF_REG_10),	/* r1 = r10 (fp) */
-		BPF_ALU64_IMM(BPF_ADD, BPF_REG_1, -8),	/* r1 += -8 */
-		BPF_MOV64_IMM(BPF_REG_2, 8),		/* r2 = 8 */
-		BPF_MOV64_IMM(BPF_REG_3, 0),		/* r3 = 0 */
-		BPF_RAW_INSN(BPF_JMP | BPF_CALL, 0, 0, 0, BPF_FUNC_probe_read_kernel),
-		BPF_EXIT_INSN(),
-	};
-
-	memset(&attr, 0, sizeof(attr));
-	attr.prog_type = BPF_PROG_TYPE_KPROBE;
-	attr.insns = insns;
-	attr.insns_cnt = ARRAY_SIZE(insns);
-	attr.license = "GPL";
-
-	return probe_fd(bpf_load_program_xattr(&attr, NULL, 0));
-}
-
-static int probe_prog_bind_map(void)
-{
-	struct bpf_load_program_attr prg_attr;
-	struct bpf_create_map_attr map_attr;
-	char *cp, errmsg[STRERR_BUFSIZE];
-	struct bpf_insn insns[] = {
-		BPF_MOV64_IMM(BPF_REG_0, 0),
-		BPF_EXIT_INSN(),
-	};
-	int ret, map, prog;
-
-	memset(&map_attr, 0, sizeof(map_attr));
-	map_attr.map_type = BPF_MAP_TYPE_ARRAY;
-	map_attr.key_size = sizeof(int);
-	map_attr.value_size = 32;
-	map_attr.max_entries = 1;
-
-	map = bpf_create_map_xattr(&map_attr);
-	if (map < 0) {
-		ret = -errno;
-		cp = libbpf_strerror_r(ret, errmsg, sizeof(errmsg));
-		pr_warn("Error in %s():%s(%d). Couldn't create simple array map.\n",
-			__func__, cp, -ret);
-		return ret;
-	}
-
-	memset(&prg_attr, 0, sizeof(prg_attr));
-	prg_attr.prog_type = BPF_PROG_TYPE_SOCKET_FILTER;
-	prg_attr.insns = insns;
-	prg_attr.insns_cnt = ARRAY_SIZE(insns);
-	prg_attr.license = "GPL";
-
-	prog = bpf_load_program_xattr(&prg_attr, NULL, 0);
-	if (prog < 0) {
-		close(map);
-		return 0;
-	}
-
-	ret = bpf_prog_bind_map(prog, map, NULL);
-
-	close(map);
-	close(prog);
-
-	return ret >= 0;
-}
-
-enum kern_feature_result {
-	FEAT_UNKNOWN = 0,
-	FEAT_SUPPORTED = 1,
-	FEAT_MISSING = 2,
-};
-
-typedef int (*feature_probe_fn)(void);
-
-static struct kern_feature_desc {
-	const char *desc;
-	feature_probe_fn probe;
-	enum kern_feature_result res;
-} feature_probes[__FEAT_CNT] = {
-	[FEAT_PROG_NAME] = {
-		"BPF program name", probe_kern_prog_name,
-	},
-	[FEAT_GLOBAL_DATA] = {
-		"global variables", probe_kern_global_data,
-	},
-	[FEAT_BTF] = {
-		"minimal BTF", probe_kern_btf,
-	},
-	[FEAT_BTF_FUNC] = {
-		"BTF functions", probe_kern_btf_func,
-	},
-	[FEAT_BTF_GLOBAL_FUNC] = {
-		"BTF global function", probe_kern_btf_func_global,
-	},
-	[FEAT_BTF_DATASEC] = {
-		"BTF data section and variable", probe_kern_btf_datasec,
-	},
-	[FEAT_ARRAY_MMAP] = {
-		"ARRAY map mmap()", probe_kern_array_mmap,
-	},
-	[FEAT_EXP_ATTACH_TYPE] = {
-		"BPF_PROG_LOAD expected_attach_type attribute",
-		probe_kern_exp_attach_type,
-	},
-	[FEAT_PROBE_READ_KERN] = {
-		"bpf_probe_read_kernel() helper", probe_kern_probe_read_kernel,
-	},
-	[FEAT_PROG_BIND_MAP] = {
-		"BPF_PROG_BIND_MAP support", probe_prog_bind_map,
-	}
-};
-
-static bool kernel_supports(enum kern_feature_id feat_id)
-{
-	struct kern_feature_desc *feat = &feature_probes[feat_id];
-	int ret;
-
-	if (READ_ONCE(feat->res) == FEAT_UNKNOWN) {
-		ret = feat->probe();
-		if (ret > 0) {
-			WRITE_ONCE(feat->res, FEAT_SUPPORTED);
-		} else if (ret == 0) {
-			WRITE_ONCE(feat->res, FEAT_MISSING);
-		} else {
-			pr_warn("Detection of kernel %s support failed: %d\n", feat->desc, ret);
-			WRITE_ONCE(feat->res, FEAT_MISSING);
-		}
-	}
-
-=======
 }
 
 static int probe_kern_probe_read_kernel(void)
@@ -4562,7 +4079,6 @@
 		}
 	}
 
->>>>>>> 356006a6
 	return READ_ONCE(feat->res) == FEAT_SUPPORTED;
 }
 
@@ -5170,42 +4686,16 @@
 			      int targ_start_id,
 			      struct core_cand_list *cands)
 {
-<<<<<<< HEAD
-	size_t local_essent_len, targ_essent_len;
-	const char *local_name, *targ_name;
-	const struct btf_type *t, *local_t;
-	struct ids_vec *cand_ids;
-	__u32 *new_ids;
-	int i, err, n;
-
-	local_t = btf__type_by_id(local_btf, local_type_id);
-	if (!local_t)
-		return ERR_PTR(-EINVAL);
-
-	local_name = btf__name_by_offset(local_btf, local_t->name_off);
-	if (str_is_empty(local_name))
-		return ERR_PTR(-EINVAL);
-	local_essent_len = bpf_core_essential_name_len(local_name);
-
-	cand_ids = calloc(1, sizeof(*cand_ids));
-	if (!cand_ids)
-		return ERR_PTR(-ENOMEM);
-=======
 	struct core_cand *new_cands, *cand;
 	const struct btf_type *t;
 	const char *targ_name;
 	size_t targ_essent_len;
 	int n, i;
->>>>>>> 356006a6
 
 	n = btf__get_nr_types(targ_btf);
 	for (i = targ_start_id; i <= n; i++) {
 		t = btf__type_by_id(targ_btf, i);
-<<<<<<< HEAD
-		if (btf_kind(t) != btf_kind(local_t))
-=======
 		if (btf_kind(t) != btf_kind(local_cand->t))
->>>>>>> 356006a6
 			continue;
 
 		targ_name = btf__name_by_offset(targ_btf, t->name_off);
@@ -5216,22 +4706,6 @@
 		if (targ_essent_len != local_essent_len)
 			continue;
 
-<<<<<<< HEAD
-		if (strncmp(local_name, targ_name, local_essent_len) == 0) {
-			pr_debug("CO-RE relocating [%d] %s %s: found target candidate [%d] %s %s\n",
-				 local_type_id, btf_kind_str(local_t),
-				 local_name, i, btf_kind_str(t), targ_name);
-			new_ids = libbpf_reallocarray(cand_ids->data,
-						      cand_ids->len + 1,
-						      sizeof(*cand_ids->data));
-			if (!new_ids) {
-				err = -ENOMEM;
-				goto err_out;
-			}
-			cand_ids->data = new_ids;
-			cand_ids->data[cand_ids->len++] = i;
-		}
-=======
 		if (strncmp(local_cand->name, targ_name, local_essent_len) != 0)
 			continue;
 
@@ -5252,13 +4726,10 @@
 
 		cands->cands = new_cands;
 		cands->len++;
->>>>>>> 356006a6
 	}
 	return 0;
 }
 
-<<<<<<< HEAD
-=======
 static int load_module_btfs(struct bpf_object *obj)
 {
 	struct bpf_btf_info info;
@@ -5406,7 +4877,6 @@
 	return ERR_PTR(err);
 }
 
->>>>>>> 356006a6
 /* Check two types for compatibility for the purpose of field access
  * relocation. const/volatile/restrict and typedefs are skipped to ensure we
  * are relocating semantically compatible entities:
@@ -5928,7 +5398,6 @@
 	/* BPF_TYPE_ID_LOCAL is handled specially and shouldn't get here */
 	default:
 		return -EOPNOTSUPP;
-<<<<<<< HEAD
 	}
 
 	return 0;
@@ -5954,41 +5423,11 @@
 		break;
 	default:
 		return -EOPNOTSUPP;
-=======
->>>>>>> 356006a6
 	}
 
 	return 0;
 }
 
-<<<<<<< HEAD
-=======
-static int bpf_core_calc_enumval_relo(const struct bpf_core_relo *relo,
-				      const struct bpf_core_spec *spec,
-				      __u32 *val)
-{
-	const struct btf_type *t;
-	const struct btf_enum *e;
-
-	switch (relo->kind) {
-	case BPF_ENUMVAL_EXISTS:
-		*val = spec ? 1 : 0;
-		break;
-	case BPF_ENUMVAL_VALUE:
-		if (!spec)
-			return -EUCLEAN; /* request instruction poisoning */
-		t = btf__type_by_id(spec->btf, spec->spec[0].type_id);
-		e = btf_enum(t) + spec->spec[0].idx;
-		*val = e->val;
-		break;
-	default:
-		return -EOPNOTSUPP;
-	}
-
-	return 0;
-}
-
->>>>>>> 356006a6
 struct bpf_core_relo_res
 {
 	/* expected value in the instruction, unless validate == false */
@@ -6428,10 +5867,6 @@
 			       const struct bpf_core_relo *relo,
 			       int relo_idx,
 			       const struct btf *local_btf,
-<<<<<<< HEAD
-			       const struct btf *targ_btf,
-=======
->>>>>>> 356006a6
 			       struct hashmap *cand_cache)
 {
 	struct bpf_core_spec local_spec, cand_spec, targ_spec = {};
@@ -6439,13 +5874,8 @@
 	struct bpf_core_relo_res cand_res, targ_res;
 	const struct btf_type *local_type;
 	const char *local_name;
-<<<<<<< HEAD
-	struct ids_vec *cand_ids;
-	__u32 local_id, cand_id;
-=======
 	struct core_cand_list *cands = NULL;
 	__u32 local_id;
->>>>>>> 356006a6
 	const char *spec_str;
 	int i, j, err;
 
@@ -6492,15 +5922,6 @@
 		return -EOPNOTSUPP;
 	}
 
-<<<<<<< HEAD
-	if (!hashmap__find(cand_cache, type_key, (void **)&cand_ids)) {
-		cand_ids = bpf_core_find_cands(local_btf, local_id, targ_btf);
-		if (IS_ERR(cand_ids)) {
-			pr_warn("prog '%s': relo #%d: target candidate search failed for [%d] %s %s: %ld",
-				prog->name, relo_idx, local_id, btf_kind_str(local_type),
-				local_name, PTR_ERR(cand_ids));
-			return PTR_ERR(cand_ids);
-=======
 	if (!hashmap__find(cand_cache, type_key, (void **)&cands)) {
 		cands = bpf_core_find_cands(prog->obj, local_btf, local_id);
 		if (IS_ERR(cands)) {
@@ -6508,7 +5929,6 @@
 				prog->name, relo_idx, local_id, btf_kind_str(local_type),
 				local_name, PTR_ERR(cands));
 			return PTR_ERR(cands);
->>>>>>> 356006a6
 		}
 		err = hashmap__set(cand_cache, type_key, cands, NULL, NULL);
 		if (err) {
@@ -6517,15 +5937,9 @@
 		}
 	}
 
-<<<<<<< HEAD
-	for (i = 0, j = 0; i < cand_ids->len; i++) {
-		cand_id = cand_ids->data[i];
-		err = bpf_core_spec_match(&local_spec, targ_btf, cand_id, &cand_spec);
-=======
 	for (i = 0, j = 0; i < cands->len; i++) {
 		err = bpf_core_spec_match(&local_spec, cands->cands[i].btf,
 					  cands->cands[i].id, &cand_spec);
->>>>>>> 356006a6
 		if (err < 0) {
 			pr_warn("prog '%s': relo #%d: error matching candidate #%d ",
 				prog->name, relo_idx, i);
@@ -6569,11 +5983,7 @@
 			return -EINVAL;
 		}
 
-<<<<<<< HEAD
-		cand_ids->data[j++] = cand_spec.root_type_id;
-=======
 		cands->cands[j++] = cands->cands[i];
->>>>>>> 356006a6
 	}
 
 	/*
@@ -6631,19 +6041,6 @@
 	struct bpf_program *prog;
 	const char *sec_name;
 	int i, err = 0, insn_idx, sec_idx;
-<<<<<<< HEAD
-
-	if (obj->btf_ext->core_relo_info.len == 0)
-		return 0;
-
-	if (targ_btf_path)
-		targ_btf = btf__parse(targ_btf_path, NULL);
-	else
-		targ_btf = obj->btf_vmlinux;
-	if (IS_ERR_OR_NULL(targ_btf)) {
-		pr_warn("failed to get target BTF: %ld\n", PTR_ERR(targ_btf));
-		return PTR_ERR(targ_btf);
-=======
 
 	if (obj->btf_ext->core_relo_info.len == 0)
 		return 0;
@@ -6655,7 +6052,6 @@
 			pr_warn("failed to parse target BTF: %d\n", err);
 			return err;
 		}
->>>>>>> 356006a6
 	}
 
 	cand_cache = hashmap__new(bpf_core_hash_fn, bpf_core_equal_fn, NULL);
@@ -6707,12 +6103,7 @@
 			if (!prog->load)
 				continue;
 
-<<<<<<< HEAD
-			err = bpf_core_apply_relo(prog, rec, i, obj->btf,
-						  targ_btf, cand_cache);
-=======
 			err = bpf_core_apply_relo(prog, rec, i, obj->btf, cand_cache);
->>>>>>> 356006a6
 			if (err) {
 				pr_warn("prog '%s': relo #%d: failed to relocate: %d\n",
 					prog->name, i, err);
@@ -6862,434 +6253,6 @@
 }
 
 static int
-reloc_prog_func_and_line_info(const struct bpf_object *obj,
-			      struct bpf_program *main_prog,
-			      const struct bpf_program *prog)
-{
-	int err;
-
-	/* no .BTF.ext relocation if .BTF.ext is missing or kernel doesn't
-	 * supprot func/line info
-	 */
-	if (!obj->btf_ext || !kernel_supports(FEAT_BTF_FUNC))
-		return 0;
-
-	/* only attempt func info relocation if main program's func_info
-	 * relocation was successful
-	 */
-	if (main_prog != prog && !main_prog->func_info)
-		goto line_info;
-
-	err = adjust_prog_btf_ext_info(obj, prog, &obj->btf_ext->func_info,
-				       &main_prog->func_info,
-				       &main_prog->func_info_cnt,
-				       &main_prog->func_info_rec_size);
-	if (err) {
-		if (err != -ENOENT) {
-			pr_warn("prog '%s': error relocating .BTF.ext function info: %d\n",
-				prog->name, err);
-			return err;
-		}
-		if (main_prog->func_info) {
-			/*
-			 * Some info has already been found but has problem
-			 * in the last btf_ext reloc. Must have to error out.
-			 */
-			pr_warn("prog '%s': missing .BTF.ext function info.\n", prog->name);
-			return err;
-		}
-		/* Have problem loading the very first info. Ignore the rest. */
-		pr_warn("prog '%s': missing .BTF.ext function info for the main program, skipping all of .BTF.ext func info.\n",
-			prog->name);
-	}
-
-line_info:
-	/* don't relocate line info if main program's relocation failed */
-	if (main_prog != prog && !main_prog->line_info)
-		return 0;
-
-	err = adjust_prog_btf_ext_info(obj, prog, &obj->btf_ext->line_info,
-				       &main_prog->line_info,
-				       &main_prog->line_info_cnt,
-				       &main_prog->line_info_rec_size);
-	if (err) {
-		if (err != -ENOENT) {
-			pr_warn("prog '%s': error relocating .BTF.ext line info: %d\n",
-				prog->name, err);
-			return err;
-		}
-		if (main_prog->line_info) {
-			/*
-			 * Some info has already been found but has problem
-			 * in the last btf_ext reloc. Must have to error out.
-			 */
-			pr_warn("prog '%s': missing .BTF.ext line info.\n", prog->name);
-			return err;
-		}
-		/* Have problem loading the very first info. Ignore the rest. */
-		pr_warn("prog '%s': missing .BTF.ext line info for the main program, skipping all of .BTF.ext line info.\n",
-			prog->name);
-	}
-	return 0;
-}
-
-<<<<<<< HEAD
-static int cmp_relo_by_insn_idx(const void *key, const void *elem)
-{
-	size_t insn_idx = *(const size_t *)key;
-	const struct reloc_desc *relo = elem;
-
-	if (insn_idx == relo->insn_idx)
-		return 0;
-	return insn_idx < relo->insn_idx ? -1 : 1;
-}
-
-static struct reloc_desc *find_prog_insn_relo(const struct bpf_program *prog, size_t insn_idx)
-{
-	return bsearch(&insn_idx, prog->reloc_desc, prog->nr_reloc,
-		       sizeof(*prog->reloc_desc), cmp_relo_by_insn_idx);
-}
-
-static int
-bpf_object__reloc_code(struct bpf_object *obj, struct bpf_program *main_prog,
-		       struct bpf_program *prog)
-{
-	size_t sub_insn_idx, insn_idx, new_cnt;
-	struct bpf_program *subprog;
-	struct bpf_insn *insns, *insn;
-	struct reloc_desc *relo;
-	int err;
-
-	err = reloc_prog_func_and_line_info(obj, main_prog, prog);
-	if (err)
-		return err;
-
-	for (insn_idx = 0; insn_idx < prog->sec_insn_cnt; insn_idx++) {
-		insn = &main_prog->insns[prog->sub_insn_off + insn_idx];
-		if (!insn_is_subprog_call(insn))
-			continue;
-
-		relo = find_prog_insn_relo(prog, insn_idx);
-		if (relo && relo->type != RELO_CALL) {
-			pr_warn("prog '%s': unexpected relo for insn #%zu, type %d\n",
-				prog->name, insn_idx, relo->type);
-			return -LIBBPF_ERRNO__RELOC;
-		}
-		if (relo) {
-			/* sub-program instruction index is a combination of
-			 * an offset of a symbol pointed to by relocation and
-			 * call instruction's imm field; for global functions,
-			 * call always has imm = -1, but for static functions
-			 * relocation is against STT_SECTION and insn->imm
-			 * points to a start of a static function
-			 */
-			sub_insn_idx = relo->sym_off / BPF_INSN_SZ + insn->imm + 1;
-		} else {
-			/* if subprogram call is to a static function within
-			 * the same ELF section, there won't be any relocation
-			 * emitted, but it also means there is no additional
-			 * offset necessary, insns->imm is relative to
-			 * instruction's original position within the section
-			 */
-			sub_insn_idx = prog->sec_insn_off + insn_idx + insn->imm + 1;
-		}
-
-		/* we enforce that sub-programs should be in .text section */
-		subprog = find_prog_by_sec_insn(obj, obj->efile.text_shndx, sub_insn_idx);
-		if (!subprog) {
-			pr_warn("prog '%s': no .text section found yet sub-program call exists\n",
-				prog->name);
-			return -LIBBPF_ERRNO__RELOC;
-		}
-
-		/* if it's the first call instruction calling into this
-		 * subprogram (meaning this subprog hasn't been processed
-		 * yet) within the context of current main program:
-		 *   - append it at the end of main program's instructions blog;
-		 *   - process is recursively, while current program is put on hold;
-		 *   - if that subprogram calls some other not yet processes
-		 *   subprogram, same thing will happen recursively until
-		 *   there are no more unprocesses subprograms left to append
-		 *   and relocate.
-		 */
-		if (subprog->sub_insn_off == 0) {
-			subprog->sub_insn_off = main_prog->insns_cnt;
-
-			new_cnt = main_prog->insns_cnt + subprog->insns_cnt;
-			insns = libbpf_reallocarray(main_prog->insns, new_cnt, sizeof(*insns));
-			if (!insns) {
-				pr_warn("prog '%s': failed to realloc prog code\n", main_prog->name);
-				return -ENOMEM;
-			}
-			main_prog->insns = insns;
-			main_prog->insns_cnt = new_cnt;
-
-			memcpy(main_prog->insns + subprog->sub_insn_off, subprog->insns,
-			       subprog->insns_cnt * sizeof(*insns));
-
-			pr_debug("prog '%s': added %zu insns from sub-prog '%s'\n",
-				 main_prog->name, subprog->insns_cnt, subprog->name);
-
-			err = bpf_object__reloc_code(obj, main_prog, subprog);
-			if (err)
-				return err;
-		}
-
-		/* main_prog->insns memory could have been re-allocated, so
-		 * calculate pointer again
-		 */
-		insn = &main_prog->insns[prog->sub_insn_off + insn_idx];
-		/* calculate correct instruction position within current main
-		 * prog; each main prog can have a different set of
-		 * subprograms appended (potentially in different order as
-		 * well), so position of any subprog can be different for
-		 * different main programs */
-		insn->imm = subprog->sub_insn_off - (prog->sub_insn_off + insn_idx) - 1;
-
-		if (relo)
-			relo->processed = true;
-
-		pr_debug("prog '%s': insn #%zu relocated, imm %d points to subprog '%s' (now at %zu offset)\n",
-			 prog->name, insn_idx, insn->imm, subprog->name, subprog->sub_insn_off);
-	}
-
-	return 0;
-=======
-/* Relocate data references within program code:
- *  - map references;
- *  - global variable references;
- *  - extern references.
- */
-static int
-bpf_object__relocate_data(struct bpf_object *obj, struct bpf_program *prog)
-{
-	int i;
-
-	for (i = 0; i < prog->nr_reloc; i++) {
-		struct reloc_desc *relo = &prog->reloc_desc[i];
-		struct bpf_insn *insn = &prog->insns[relo->insn_idx];
-		struct extern_desc *ext;
-
-		switch (relo->type) {
-		case RELO_LD64:
-			insn[0].src_reg = BPF_PSEUDO_MAP_FD;
-			insn[0].imm = obj->maps[relo->map_idx].fd;
-			relo->processed = true;
-			break;
-		case RELO_DATA:
-			insn[0].src_reg = BPF_PSEUDO_MAP_VALUE;
-			insn[1].imm = insn[0].imm + relo->sym_off;
-			insn[0].imm = obj->maps[relo->map_idx].fd;
-			relo->processed = true;
-			break;
-		case RELO_EXTERN:
-			ext = &obj->externs[relo->sym_off];
-			if (ext->type == EXT_KCFG) {
-				insn[0].src_reg = BPF_PSEUDO_MAP_VALUE;
-				insn[0].imm = obj->maps[obj->kconfig_map_idx].fd;
-				insn[1].imm = ext->kcfg.data_off;
-			} else /* EXT_KSYM */ {
-				if (ext->ksym.type_id) { /* typed ksyms */
-					insn[0].src_reg = BPF_PSEUDO_BTF_ID;
-					insn[0].imm = ext->ksym.vmlinux_btf_id;
-				} else { /* typeless ksyms */
-					insn[0].imm = (__u32)ext->ksym.addr;
-					insn[1].imm = ext->ksym.addr >> 32;
-				}
-			}
-			relo->processed = true;
-			break;
-		case RELO_CALL:
-			/* will be handled as a follow up pass */
-			break;
-		default:
-			pr_warn("prog '%s': relo #%d: bad relo type %d\n",
-				prog->name, i, relo->type);
-			return -EINVAL;
-		}
-	}
-
-	return 0;
-}
-
-static int adjust_prog_btf_ext_info(const struct bpf_object *obj,
-				    const struct bpf_program *prog,
-				    const struct btf_ext_info *ext_info,
-				    void **prog_info, __u32 *prog_rec_cnt,
-				    __u32 *prog_rec_sz)
-{
-	void *copy_start = NULL, *copy_end = NULL;
-	void *rec, *rec_end, *new_prog_info;
-	const struct btf_ext_info_sec *sec;
-	size_t old_sz, new_sz;
-	const char *sec_name;
-	int i, off_adj;
-
-	for_each_btf_ext_sec(ext_info, sec) {
-		sec_name = btf__name_by_offset(obj->btf, sec->sec_name_off);
-		if (!sec_name)
-			return -EINVAL;
-		if (strcmp(sec_name, prog->sec_name) != 0)
-			continue;
-
-		for_each_btf_ext_rec(ext_info, sec, i, rec) {
-			__u32 insn_off = *(__u32 *)rec / BPF_INSN_SZ;
-
-			if (insn_off < prog->sec_insn_off)
-				continue;
-			if (insn_off >= prog->sec_insn_off + prog->sec_insn_cnt)
-				break;
-
-			if (!copy_start)
-				copy_start = rec;
-			copy_end = rec + ext_info->rec_size;
-		}
-
-		if (!copy_start)
-			return -ENOENT;
-
-		/* append func/line info of a given (sub-)program to the main
-		 * program func/line info
-		 */
-		old_sz = (size_t)(*prog_rec_cnt) * ext_info->rec_size;
-		new_sz = old_sz + (copy_end - copy_start);
-		new_prog_info = realloc(*prog_info, new_sz);
-		if (!new_prog_info)
-			return -ENOMEM;
-		*prog_info = new_prog_info;
-		*prog_rec_cnt = new_sz / ext_info->rec_size;
-		memcpy(new_prog_info + old_sz, copy_start, copy_end - copy_start);
-
-		/* Kernel instruction offsets are in units of 8-byte
-		 * instructions, while .BTF.ext instruction offsets generated
-		 * by Clang are in units of bytes. So convert Clang offsets
-		 * into kernel offsets and adjust offset according to program
-		 * relocated position.
-		 */
-		off_adj = prog->sub_insn_off - prog->sec_insn_off;
-		rec = new_prog_info + old_sz;
-		rec_end = new_prog_info + new_sz;
-		for (; rec < rec_end; rec += ext_info->rec_size) {
-			__u32 *insn_off = rec;
-
-			*insn_off = *insn_off / BPF_INSN_SZ + off_adj;
-		}
-		*prog_rec_sz = ext_info->rec_size;
-		return 0;
-	}
-
-	return -ENOENT;
->>>>>>> 356006a6
-}
-
-/*
- * Relocate sub-program calls.
- *
- * Algorithm operates as follows. Each entry-point BPF program (referred to as
- * main prog) is processed separately. For each subprog (non-entry functions,
- * that can be called from either entry progs or other subprogs) gets their
- * sub_insn_off reset to zero. This serves as indicator that this subprogram
- * hasn't been yet appended and relocated within current main prog. Once its
- * relocated, sub_insn_off will point at the position within current main prog
- * where given subprog was appended. This will further be used to relocate all
- * the call instructions jumping into this subprog.
- *
- * We start with main program and process all call instructions. If the call
- * is into a subprog that hasn't been processed (i.e., subprog->sub_insn_off
- * is zero), subprog instructions are appended at the end of main program's
- * instruction array. Then main program is "put on hold" while we recursively
- * process newly appended subprogram. If that subprogram calls into another
- * subprogram that hasn't been appended, new subprogram is appended again to
- * the *main* prog's instructions (subprog's instructions are always left
- * untouched, as they need to be in unmodified state for subsequent main progs
- * and subprog instructions are always sent only as part of a main prog) and
- * the process continues recursively. Once all the subprogs called from a main
- * prog or any of its subprogs are appended (and relocated), all their
- * positions within finalized instructions array are known, so it's easy to
- * rewrite call instructions with correct relative offsets, corresponding to
- * desired target subprog.
- *
- * Its important to realize that some subprogs might not be called from some
- * main prog and any of its called/used subprogs. Those will keep their
- * subprog->sub_insn_off as zero at all times and won't be appended to current
- * main prog and won't be relocated within the context of current main prog.
- * They might still be used from other main progs later.
- *
- * Visually this process can be shown as below. Suppose we have two main
- * programs mainA and mainB and BPF object contains three subprogs: subA,
- * subB, and subC. mainA calls only subA, mainB calls only subC, but subA and
- * subC both call subB:
- *
- *        +--------+ +-------+
- *        |        v v       |
- *     +--+---+ +--+-+-+ +---+--+
- *     | subA | | subB | | subC |
- *     +--+---+ +------+ +---+--+
- *        ^                  ^
- *        |                  |
- *    +---+-------+   +------+----+
- *    |   mainA   |   |   mainB   |
- *    +-----------+   +-----------+
- *
- * We'll start relocating mainA, will find subA, append it and start
- * processing sub A recursively:
- *
- *    +-----------+------+
- *    |   mainA   | subA |
- *    +-----------+------+
- *
- * At this point we notice that subB is used from subA, so we append it and
- * relocate (there are no further subcalls from subB):
- *
- *    +-----------+------+------+
- *    |   mainA   | subA | subB |
- *    +-----------+------+------+
- *
- * At this point, we relocate subA calls, then go one level up and finish with
- * relocatin mainA calls. mainA is done.
- *
- * For mainB process is similar but results in different order. We start with
- * mainB and skip subA and subB, as mainB never calls them (at least
- * directly), but we see subC is needed, so we append and start processing it:
- *
- *    +-----------+------+
- *    |   mainB   | subC |
- *    +-----------+------+
- * Now we see subC needs subB, so we go back to it, append and relocate it:
- *
- *    +-----------+------+------+
- *    |   mainB   | subC | subB |
- *    +-----------+------+------+
- *
- * At this point we unwind recursion, relocate calls in subC, then in mainB.
- */
-static int
-<<<<<<< HEAD
-bpf_object__relocate_calls(struct bpf_object *obj, struct bpf_program *prog)
-{
-	struct bpf_program *subprog;
-	int i, j, err;
-
-	/* mark all subprogs as not relocated (yet) within the context of
-	 * current main program
-	 */
-	for (i = 0; i < obj->nr_programs; i++) {
-		subprog = &obj->programs[i];
-		if (!prog_is_subprog(obj, subprog))
-			continue;
-
-		subprog->sub_insn_off = 0;
-		for (j = 0; j < subprog->nr_reloc; j++)
-			if (subprog->reloc_desc[j].type == RELO_CALL)
-				subprog->reloc_desc[j].processed = false;
-	}
-
-	err = bpf_object__reloc_code(obj, prog, prog);
-	if (err)
-		return err;
-
-
-=======
 reloc_prog_func_and_line_info(const struct bpf_object *obj,
 			      struct bpf_program *main_prog,
 			      const struct bpf_program *prog)
@@ -7589,7 +6552,6 @@
 		return err;
 
 
->>>>>>> 356006a6
 	return 0;
 }
 
@@ -8177,11 +7139,7 @@
 
 	bpf_object__for_each_program(prog, obj) {
 		prog->sec_def = find_sec_def(prog->sec_name);
-<<<<<<< HEAD
-		if (!prog->sec_def)
-=======
 		if (!prog->sec_def) {
->>>>>>> 356006a6
 			/* couldn't guess, but user might manually specify */
 			pr_debug("prog '%s': unrecognized ELF section name '%s'\n",
 				prog->name, prog->sec_name);
@@ -8523,11 +7481,7 @@
 	}
 
 	err = bpf_object__probe_loading(obj);
-<<<<<<< HEAD
-	err = err ? : bpf_object__load_vmlinux_btf(obj);
-=======
 	err = err ? : bpf_object__load_vmlinux_btf(obj, false);
->>>>>>> 356006a6
 	err = err ? : bpf_object__resolve_externs(obj, obj->kconfig);
 	err = err ? : bpf_object__sanitize_and_load_btf(obj);
 	err = err ? : bpf_object__sanitize_maps(obj);
@@ -10007,12 +8961,8 @@
 {
 	enum bpf_attach_type attach_type = prog->expected_attach_type;
 	__u32 attach_prog_fd = prog->attach_prog_fd;
-<<<<<<< HEAD
-	const char *name = prog->sec_name;
-=======
 	const char *name = prog->sec_name, *attach_name;
 	const struct bpf_sec_def *sec = NULL;
->>>>>>> 356006a6
 	int i, err;
 
 	if (!name)
@@ -11937,14 +10887,6 @@
 	if (attach_prog_fd) {
 		btf_id = libbpf_find_prog_btf_id(attach_func_name,
 						 attach_prog_fd);
-<<<<<<< HEAD
-	else
-		btf_id = libbpf_find_vmlinux_btf_id(attach_func_name,
-						    prog->expected_attach_type);
-
-	if (btf_id < 0)
-		return btf_id;
-=======
 		if (btf_id < 0)
 			return btf_id;
 	} else {
@@ -11958,7 +10900,6 @@
 		if (err)
 			return err;
 	}
->>>>>>> 356006a6
 
 	prog->attach_btf_id = btf_id;
 	prog->attach_btf_obj_fd = btf_obj_fd;
