#!/usr/bin/python
# SPDX-License-Identifier: GPL-2.0-only
#
# Tool for analyzing suspend/resume timing
# Copyright (c) 2013, Intel Corporation.
#
# This program is free software; you can redistribute it and/or modify it
# under the terms and conditions of the GNU General Public License,
# version 2, as published by the Free Software Foundation.
#
# This program is distributed in the hope it will be useful, but WITHOUT
# ANY WARRANTY; without even the implied warranty of MERCHANTABILITY or
# FITNESS FOR A PARTICULAR PURPOSE.  See the GNU General Public License for
# more details.
#
# Authors:
#	 Todd Brandt <todd.e.brandt@linux.intel.com>
#
# Links:
#	 Home Page
#	   https://01.org/pm-graph
#	 Source repo
#	   git@github.com:intel/pm-graph
#
# Description:
#	 This tool is designed to assist kernel and OS developers in optimizing
#	 their linux stack's suspend/resume time. Using a kernel image built
#	 with a few extra options enabled, the tool will execute a suspend and
#	 will capture dmesg and ftrace data until resume is complete. This data
#	 is transformed into a device timeline and a callgraph to give a quick
#	 and detailed view of which devices and callbacks are taking the most
#	 time in suspend/resume. The output is a single html file which can be
#	 viewed in firefox or chrome.
#
#	 The following kernel build options are required:
#		 CONFIG_DEVMEM=y
#		 CONFIG_PM_DEBUG=y
#		 CONFIG_PM_SLEEP_DEBUG=y
#		 CONFIG_FTRACE=y
#		 CONFIG_FUNCTION_TRACER=y
#		 CONFIG_FUNCTION_GRAPH_TRACER=y
#		 CONFIG_KPROBES=y
#		 CONFIG_KPROBES_ON_FTRACE=y
#
#	 For kernel versions older than 3.15:
#	 The following additional kernel parameters are required:
#		 (e.g. in file /etc/default/grub)
#		 GRUB_CMDLINE_LINUX_DEFAULT="... initcall_debug log_buf_len=16M ..."
#

# ----------------- LIBRARIES --------------------

import sys
import time
import os
import string
import re
import platform
import signal
import codecs
from datetime import datetime
import struct
import configparser
import gzip
from threading import Thread
from subprocess import call, Popen, PIPE
import base64

def pprint(msg):
	print(msg)
	sys.stdout.flush()

def ascii(text):
	return text.decode('ascii', 'ignore')

# ----------------- CLASSES --------------------

# Class: SystemValues
# Description:
#	 A global, single-instance container used to
#	 store system values and test parameters
class SystemValues:
	title = 'SleepGraph'
	version = '5.5'
	ansi = False
	rs = 0
	display = ''
	gzip = False
	sync = False
	verbose = False
	testlog = True
	dmesglog = True
	ftracelog = False
	tstat = True
	mindevlen = 0.0
	mincglen = 0.0
	cgphase = ''
	cgtest = -1
	cgskip = ''
	multitest = {'run': False, 'count': 0, 'delay': 0}
	max_graph_depth = 0
	callloopmaxgap = 0.0001
	callloopmaxlen = 0.005
	bufsize = 0
	cpucount = 0
	memtotal = 204800
	memfree = 204800
	srgap = 0
	cgexp = False
	testdir = ''
	outdir = ''
	tpath = '/sys/kernel/debug/tracing/'
	fpdtpath = '/sys/firmware/acpi/tables/FPDT'
	epath = '/sys/kernel/debug/tracing/events/power/'
	pmdpath = '/sys/power/pm_debug_messages'
	traceevents = [
		'suspend_resume',
		'wakeup_source_activate',
		'wakeup_source_deactivate',
		'device_pm_callback_end',
		'device_pm_callback_start'
	]
	logmsg = ''
	testcommand = ''
	mempath = '/dev/mem'
	powerfile = '/sys/power/state'
	mempowerfile = '/sys/power/mem_sleep'
	diskpowerfile = '/sys/power/disk'
	suspendmode = 'mem'
	memmode = ''
	diskmode = ''
	hostname = 'localhost'
	prefix = 'test'
	teststamp = ''
	sysstamp = ''
	dmesgstart = 0.0
	dmesgfile = ''
	ftracefile = ''
	htmlfile = 'output.html'
	result = ''
	rtcwake = True
	rtcwaketime = 15
	rtcpath = ''
	devicefilter = []
	cgfilter = []
	stamp = 0
	execcount = 1
	x2delay = 0
	skiphtml = False
	usecallgraph = False
	ftopfunc = 'suspend_devices_and_enter'
	ftop = False
	usetraceevents = False
	usetracemarkers = True
	usekprobes = True
	usedevsrc = False
	useprocmon = False
	notestrun = False
	cgdump = False
	devdump = False
	mixedphaseheight = True
	devprops = dict()
	platinfo = []
	predelay = 0
	postdelay = 0
	pmdebug = ''
	tracefuncs = {
		'sys_sync': {},
		'ksys_sync': {},
		'__pm_notifier_call_chain': {},
		'pm_prepare_console': {},
		'pm_notifier_call_chain': {},
		'freeze_processes': {},
		'freeze_kernel_threads': {},
		'pm_restrict_gfp_mask': {},
		'acpi_suspend_begin': {},
		'acpi_hibernation_begin': {},
		'acpi_hibernation_enter': {},
		'acpi_hibernation_leave': {},
		'acpi_pm_freeze': {},
		'acpi_pm_thaw': {},
		'acpi_s2idle_end': {},
		'acpi_s2idle_sync': {},
		'acpi_s2idle_begin': {},
		'acpi_s2idle_prepare': {},
		'acpi_s2idle_wake': {},
		'acpi_s2idle_wakeup': {},
		'acpi_s2idle_restore': {},
		'hibernate_preallocate_memory': {},
		'create_basic_memory_bitmaps': {},
		'swsusp_write': {},
		'suspend_console': {},
		'acpi_pm_prepare': {},
		'syscore_suspend': {},
		'arch_enable_nonboot_cpus_end': {},
		'syscore_resume': {},
		'acpi_pm_finish': {},
		'resume_console': {},
		'acpi_pm_end': {},
		'pm_restore_gfp_mask': {},
		'thaw_processes': {},
		'pm_restore_console': {},
		'CPU_OFF': {
			'func':'_cpu_down',
			'args_x86_64': {'cpu':'%di:s32'},
			'format': 'CPU_OFF[{cpu}]'
		},
		'CPU_ON': {
			'func':'_cpu_up',
			'args_x86_64': {'cpu':'%di:s32'},
			'format': 'CPU_ON[{cpu}]'
		},
	}
	dev_tracefuncs = {
		# general wait/delay/sleep
		'msleep': { 'args_x86_64': {'time':'%di:s32'}, 'ub': 1 },
		'schedule_timeout': { 'args_x86_64': {'timeout':'%di:s32'}, 'ub': 1 },
		'udelay': { 'func':'__const_udelay', 'args_x86_64': {'loops':'%di:s32'}, 'ub': 1 },
		'usleep_range': { 'args_x86_64': {'min':'%di:s32', 'max':'%si:s32'}, 'ub': 1 },
		'mutex_lock_slowpath': { 'func':'__mutex_lock_slowpath', 'ub': 1 },
		'acpi_os_stall': {'ub': 1},
		'rt_mutex_slowlock': {'ub': 1},
		# ACPI
		'acpi_resume_power_resources': {},
		'acpi_ps_execute_method': { 'args_x86_64': {
			'fullpath':'+0(+40(%di)):string',
		}},
		# mei_me
		'mei_reset': {},
		# filesystem
		'ext4_sync_fs': {},
		# 80211
		'ath10k_bmi_read_memory': { 'args_x86_64': {'length':'%cx:s32'} },
		'ath10k_bmi_write_memory': { 'args_x86_64': {'length':'%cx:s32'} },
		'ath10k_bmi_fast_download': { 'args_x86_64': {'length':'%cx:s32'} },
		'iwlagn_mac_start': {},
		'iwlagn_alloc_bcast_station': {},
		'iwl_trans_pcie_start_hw': {},
		'iwl_trans_pcie_start_fw': {},
		'iwl_run_init_ucode': {},
		'iwl_load_ucode_wait_alive': {},
		'iwl_alive_start': {},
		'iwlagn_mac_stop': {},
		'iwlagn_mac_suspend': {},
		'iwlagn_mac_resume': {},
		'iwlagn_mac_add_interface': {},
		'iwlagn_mac_remove_interface': {},
		'iwlagn_mac_change_interface': {},
		'iwlagn_mac_config': {},
		'iwlagn_configure_filter': {},
		'iwlagn_mac_hw_scan': {},
		'iwlagn_bss_info_changed': {},
		'iwlagn_mac_channel_switch': {},
		'iwlagn_mac_flush': {},
		# ATA
		'ata_eh_recover': { 'args_x86_64': {'port':'+36(%di):s32'} },
		# i915
		'i915_gem_resume': {},
		'i915_restore_state': {},
		'intel_opregion_setup': {},
		'g4x_pre_enable_dp': {},
		'vlv_pre_enable_dp': {},
		'chv_pre_enable_dp': {},
		'g4x_enable_dp': {},
		'vlv_enable_dp': {},
		'intel_hpd_init': {},
		'intel_opregion_register': {},
		'intel_dp_detect': {},
		'intel_hdmi_detect': {},
		'intel_opregion_init': {},
		'intel_fbdev_set_suspend': {},
	}
	cgblacklist = []
	kprobes = dict()
	timeformat = '%.3f'
	cmdline = '%s %s' % \
			(os.path.basename(sys.argv[0]), ' '.join(sys.argv[1:]))
	kparams = ''
	sudouser = ''
	def __init__(self):
		self.archargs = 'args_'+platform.machine()
		self.hostname = platform.node()
		if(self.hostname == ''):
			self.hostname = 'localhost'
		rtc = "rtc0"
		if os.path.exists('/dev/rtc'):
			rtc = os.readlink('/dev/rtc')
		rtc = '/sys/class/rtc/'+rtc
		if os.path.exists(rtc) and os.path.exists(rtc+'/date') and \
			os.path.exists(rtc+'/time') and os.path.exists(rtc+'/wakealarm'):
			self.rtcpath = rtc
		if (hasattr(sys.stdout, 'isatty') and sys.stdout.isatty()):
			self.ansi = True
		self.testdir = datetime.now().strftime('suspend-%y%m%d-%H%M%S')
		if os.getuid() == 0 and 'SUDO_USER' in os.environ and \
			os.environ['SUDO_USER']:
			self.sudouser = os.environ['SUDO_USER']
	def vprint(self, msg):
		self.logmsg += msg+'\n'
		if self.verbose or msg.startswith('WARNING:'):
			pprint(msg)
	def signalHandler(self, signum, frame):
		if not self.result:
			return
		signame = self.signames[signum] if signum in self.signames else 'UNKNOWN'
		msg = 'Signal %s caused a tool exit, line %d' % (signame, frame.f_lineno)
		sysvals.outputResult({'error':msg})
		sys.exit(3)
	def signalHandlerInit(self):
		capture = ['BUS', 'SYS', 'XCPU', 'XFSZ', 'PWR', 'HUP', 'INT', 'QUIT',
			'ILL', 'ABRT', 'FPE', 'SEGV', 'TERM', 'TSTP']
		self.signames = dict()
		for i in capture:
			s = 'SIG'+i
			try:
				signum = getattr(signal, s)
				signal.signal(signum, self.signalHandler)
			except:
				continue
			self.signames[signum] = s
	def rootCheck(self, fatal=True):
		if(os.access(self.powerfile, os.W_OK)):
			return True
		if fatal:
			msg = 'This command requires sysfs mount and root access'
			pprint('ERROR: %s\n' % msg)
			self.outputResult({'error':msg})
			sys.exit(1)
		return False
	def rootUser(self, fatal=False):
		if 'USER' in os.environ and os.environ['USER'] == 'root':
			return True
		if fatal:
			msg = 'This command must be run as root'
			pprint('ERROR: %s\n' % msg)
			self.outputResult({'error':msg})
			sys.exit(1)
		return False
	def getExec(self, cmd):
		try:
			fp = Popen(['which', cmd], stdout=PIPE, stderr=PIPE).stdout
			out = ascii(fp.read()).strip()
			fp.close()
		except:
			out = ''
		if out:
			return out
		for path in ['/sbin', '/bin', '/usr/sbin', '/usr/bin',
			'/usr/local/sbin', '/usr/local/bin']:
			cmdfull = os.path.join(path, cmd)
			if os.path.exists(cmdfull):
				return cmdfull
		return out
	def setPrecision(self, num):
		if num < 0 or num > 6:
			return
		self.timeformat = '%.{0}f'.format(num)
	def setOutputFolder(self, value):
		args = dict()
		n = datetime.now()
		args['date'] = n.strftime('%y%m%d')
		args['time'] = n.strftime('%H%M%S')
		args['hostname'] = args['host'] = self.hostname
		args['mode'] = self.suspendmode
		return value.format(**args)
	def setOutputFile(self):
		if self.dmesgfile != '':
			m = re.match('(?P<name>.*)_dmesg\.txt.*', self.dmesgfile)
			if(m):
				self.htmlfile = m.group('name')+'.html'
		if self.ftracefile != '':
			m = re.match('(?P<name>.*)_ftrace\.txt.*', self.ftracefile)
			if(m):
				self.htmlfile = m.group('name')+'.html'
	def systemInfo(self, info):
		p = m = ''
		if 'baseboard-manufacturer' in info:
			m = info['baseboard-manufacturer']
		elif 'system-manufacturer' in info:
			m = info['system-manufacturer']
		if 'system-product-name' in info:
			p = info['system-product-name']
		elif 'baseboard-product-name' in info:
			p = info['baseboard-product-name']
		if m[:5].lower() == 'intel' and 'baseboard-product-name' in info:
			p = info['baseboard-product-name']
		c = info['processor-version'] if 'processor-version' in info else ''
		b = info['bios-version'] if 'bios-version' in info else ''
		r = info['bios-release-date'] if 'bios-release-date' in info else ''
		self.sysstamp = '# sysinfo | man:%s | plat:%s | cpu:%s | bios:%s | biosdate:%s | numcpu:%d | memsz:%d | memfr:%d' % \
			(m, p, c, b, r, self.cpucount, self.memtotal, self.memfree)
		try:
			kcmd = open('/proc/cmdline', 'r').read().strip()
		except:
			kcmd = ''
		if kcmd:
			self.sysstamp += '\n# kparams | %s' % kcmd
	def printSystemInfo(self, fatal=False):
		self.rootCheck(True)
		out = dmidecode(self.mempath, fatal)
		if len(out) < 1:
			return
		fmt = '%-24s: %s'
		for name in sorted(out):
			print(fmt % (name, out[name]))
		print(fmt % ('cpucount', ('%d' % self.cpucount)))
		print(fmt % ('memtotal', ('%d kB' % self.memtotal)))
		print(fmt % ('memfree', ('%d kB' % self.memfree)))
	def cpuInfo(self):
		self.cpucount = 0
		fp = open('/proc/cpuinfo', 'r')
		for line in fp:
			if re.match('^processor[ \t]*:[ \t]*[0-9]*', line):
				self.cpucount += 1
		fp.close()
		fp = open('/proc/meminfo', 'r')
		for line in fp:
			m = re.match('^MemTotal:[ \t]*(?P<sz>[0-9]*) *kB', line)
			if m:
				self.memtotal = int(m.group('sz'))
			m = re.match('^MemFree:[ \t]*(?P<sz>[0-9]*) *kB', line)
			if m:
				self.memfree = int(m.group('sz'))
		fp.close()
	def initTestOutput(self, name):
		self.prefix = self.hostname
		v = open('/proc/version', 'r').read().strip()
		kver = v.split()[2]
		fmt = name+'-%m%d%y-%H%M%S'
		testtime = datetime.now().strftime(fmt)
		self.teststamp = \
			'# '+testtime+' '+self.prefix+' '+self.suspendmode+' '+kver
		ext = ''
		if self.gzip:
			ext = '.gz'
		self.dmesgfile = \
			self.testdir+'/'+self.prefix+'_'+self.suspendmode+'_dmesg.txt'+ext
		self.ftracefile = \
			self.testdir+'/'+self.prefix+'_'+self.suspendmode+'_ftrace.txt'+ext
		self.htmlfile = \
			self.testdir+'/'+self.prefix+'_'+self.suspendmode+'.html'
		if not os.path.isdir(self.testdir):
			os.makedirs(self.testdir)
	def getValueList(self, value):
		out = []
		for i in value.split(','):
			if i.strip():
				out.append(i.strip())
		return out
	def setDeviceFilter(self, value):
		self.devicefilter = self.getValueList(value)
	def setCallgraphFilter(self, value):
		self.cgfilter = self.getValueList(value)
	def skipKprobes(self, value):
		for k in self.getValueList(value):
			if k in self.tracefuncs:
				del self.tracefuncs[k]
			if k in self.dev_tracefuncs:
				del self.dev_tracefuncs[k]
	def setCallgraphBlacklist(self, file):
		self.cgblacklist = self.listFromFile(file)
	def rtcWakeAlarmOn(self):
		call('echo 0 > '+self.rtcpath+'/wakealarm', shell=True)
		nowtime = open(self.rtcpath+'/since_epoch', 'r').read().strip()
		if nowtime:
			nowtime = int(nowtime)
		else:
			# if hardware time fails, use the software time
			nowtime = int(datetime.now().strftime('%s'))
		alarm = nowtime + self.rtcwaketime
		call('echo %d > %s/wakealarm' % (alarm, self.rtcpath), shell=True)
	def rtcWakeAlarmOff(self):
		call('echo 0 > %s/wakealarm' % self.rtcpath, shell=True)
	def initdmesg(self):
		# get the latest time stamp from the dmesg log
		fp = Popen('dmesg', stdout=PIPE).stdout
		ktime = '0'
		for line in fp:
			line = ascii(line).replace('\r\n', '')
			idx = line.find('[')
			if idx > 1:
				line = line[idx:]
			m = re.match('[ \t]*(\[ *)(?P<ktime>[0-9\.]*)(\]) (?P<msg>.*)', line)
			if(m):
				ktime = m.group('ktime')
		fp.close()
		self.dmesgstart = float(ktime)
	def getdmesg(self, testdata):
		op = self.writeDatafileHeader(sysvals.dmesgfile, testdata)
		# store all new dmesg lines since initdmesg was called
		fp = Popen('dmesg', stdout=PIPE).stdout
		for line in fp:
			line = ascii(line).replace('\r\n', '')
			idx = line.find('[')
			if idx > 1:
				line = line[idx:]
			m = re.match('[ \t]*(\[ *)(?P<ktime>[0-9\.]*)(\]) (?P<msg>.*)', line)
			if(not m):
				continue
			ktime = float(m.group('ktime'))
			if ktime > self.dmesgstart:
				op.write(line)
		fp.close()
		op.close()
	def listFromFile(self, file):
		list = []
		fp = open(file)
		for i in fp.read().split('\n'):
			i = i.strip()
			if i and i[0] != '#':
				list.append(i)
		fp.close()
		return list
	def addFtraceFilterFunctions(self, file):
		for i in self.listFromFile(file):
			if len(i) < 2:
				continue
			self.tracefuncs[i] = dict()
	def getFtraceFilterFunctions(self, current):
		self.rootCheck(True)
		if not current:
			call('cat '+self.tpath+'available_filter_functions', shell=True)
			return
		master = self.listFromFile(self.tpath+'available_filter_functions')
		for i in sorted(self.tracefuncs):
			if 'func' in self.tracefuncs[i]:
				i = self.tracefuncs[i]['func']
			if i in master:
				print(i)
			else:
				print(self.colorText(i))
	def setFtraceFilterFunctions(self, list):
		master = self.listFromFile(self.tpath+'available_filter_functions')
		flist = ''
		for i in list:
			if i not in master:
				continue
			if ' [' in i:
				flist += i.split(' ')[0]+'\n'
			else:
				flist += i+'\n'
		fp = open(self.tpath+'set_graph_function', 'w')
		fp.write(flist)
		fp.close()
	def basicKprobe(self, name):
		self.kprobes[name] = {'name': name,'func': name,'args': dict(),'format': name}
	def defaultKprobe(self, name, kdata):
		k = kdata
		for field in ['name', 'format', 'func']:
			if field not in k:
				k[field] = name
		if self.archargs in k:
			k['args'] = k[self.archargs]
		else:
			k['args'] = dict()
			k['format'] = name
		self.kprobes[name] = k
	def kprobeColor(self, name):
		if name not in self.kprobes or 'color' not in self.kprobes[name]:
			return ''
		return self.kprobes[name]['color']
	def kprobeDisplayName(self, name, dataraw):
		if name not in self.kprobes:
			self.basicKprobe(name)
		data = ''
		quote=0
		# first remvoe any spaces inside quotes, and the quotes
		for c in dataraw:
			if c == '"':
				quote = (quote + 1) % 2
			if quote and c == ' ':
				data += '_'
			elif c != '"':
				data += c
		fmt, args = self.kprobes[name]['format'], self.kprobes[name]['args']
		arglist = dict()
		# now process the args
		for arg in sorted(args):
			arglist[arg] = ''
			m = re.match('.* '+arg+'=(?P<arg>.*) ', data);
			if m:
				arglist[arg] = m.group('arg')
			else:
				m = re.match('.* '+arg+'=(?P<arg>.*)', data);
				if m:
					arglist[arg] = m.group('arg')
		out = fmt.format(**arglist)
		out = out.replace(' ', '_').replace('"', '')
		return out
	def kprobeText(self, kname, kprobe):
		name = fmt = func = kname
		args = dict()
		if 'name' in kprobe:
			name = kprobe['name']
		if 'format' in kprobe:
			fmt = kprobe['format']
		if 'func' in kprobe:
			func = kprobe['func']
		if self.archargs in kprobe:
			args = kprobe[self.archargs]
		if 'args' in kprobe:
			args = kprobe['args']
		if re.findall('{(?P<n>[a-z,A-Z,0-9]*)}', func):
			doError('Kprobe "%s" has format info in the function name "%s"' % (name, func))
		for arg in re.findall('{(?P<n>[a-z,A-Z,0-9]*)}', fmt):
			if arg not in args:
				doError('Kprobe "%s" is missing argument "%s"' % (name, arg))
		val = 'p:%s_cal %s' % (name, func)
		for i in sorted(args):
			val += ' %s=%s' % (i, args[i])
		val += '\nr:%s_ret %s $retval\n' % (name, func)
		return val
	def addKprobes(self, output=False):
		if len(self.kprobes) < 1:
			return
		if output:
			pprint('    kprobe functions in this kernel:')
		# first test each kprobe
		rejects = []
		# sort kprobes: trace, ub-dev, custom, dev
		kpl = [[], [], [], []]
		linesout = len(self.kprobes)
		for name in sorted(self.kprobes):
			res = self.colorText('YES', 32)
			if not self.testKprobe(name, self.kprobes[name]):
				res = self.colorText('NO')
				rejects.append(name)
			else:
				if name in self.tracefuncs:
					kpl[0].append(name)
				elif name in self.dev_tracefuncs:
					if 'ub' in self.dev_tracefuncs[name]:
						kpl[1].append(name)
					else:
						kpl[3].append(name)
				else:
					kpl[2].append(name)
			if output:
				pprint('         %s: %s' % (name, res))
		kplist = kpl[0] + kpl[1] + kpl[2] + kpl[3]
		# remove all failed ones from the list
		for name in rejects:
			self.kprobes.pop(name)
		# set the kprobes all at once
		self.fsetVal('', 'kprobe_events')
		kprobeevents = ''
		for kp in kplist:
			kprobeevents += self.kprobeText(kp, self.kprobes[kp])
		self.fsetVal(kprobeevents, 'kprobe_events')
		if output:
			check = self.fgetVal('kprobe_events')
			linesack = (len(check.split('\n')) - 1) // 2
			pprint('    kprobe functions enabled: %d/%d' % (linesack, linesout))
		self.fsetVal('1', 'events/kprobes/enable')
	def testKprobe(self, kname, kprobe):
		self.fsetVal('0', 'events/kprobes/enable')
		kprobeevents = self.kprobeText(kname, kprobe)
		if not kprobeevents:
			return False
		try:
			self.fsetVal(kprobeevents, 'kprobe_events')
			check = self.fgetVal('kprobe_events')
		except:
			return False
		linesout = len(kprobeevents.split('\n'))
		linesack = len(check.split('\n'))
		if linesack < linesout:
			return False
		return True
	def setVal(self, val, file):
		if not os.path.exists(file):
			return False
		try:
<<<<<<< HEAD
			fp = open(file, mode)
			fp.write(val)
=======
			fp = open(file, 'wb', 0)
			fp.write(val.encode())
>>>>>>> e3e2ffdc
			fp.flush()
			fp.close()
		except:
			return False
		return True
	def fsetVal(self, val, path):
		return self.setVal(val, self.tpath+path)
	def getVal(self, file):
		res = ''
		if not os.path.exists(file):
			return res
		try:
			fp = open(file, 'r')
			res = fp.read()
			fp.close()
		except:
			pass
		return res
	def fgetVal(self, path):
		return self.getVal(self.tpath+path)
	def cleanupFtrace(self):
		if(self.usecallgraph or self.usetraceevents or self.usedevsrc):
			self.fsetVal('0', 'events/kprobes/enable')
			self.fsetVal('', 'kprobe_events')
			self.fsetVal('1024', 'buffer_size_kb')
		if self.pmdebug:
			self.setVal(self.pmdebug, self.pmdpath)
	def setupAllKprobes(self):
		for name in self.tracefuncs:
			self.defaultKprobe(name, self.tracefuncs[name])
		for name in self.dev_tracefuncs:
			self.defaultKprobe(name, self.dev_tracefuncs[name])
	def isCallgraphFunc(self, name):
		if len(self.tracefuncs) < 1 and self.suspendmode == 'command':
			return True
		for i in self.tracefuncs:
			if 'func' in self.tracefuncs[i]:
				f = self.tracefuncs[i]['func']
			else:
				f = i
			if name == f:
				return True
		return False
	def initFtrace(self):
		self.printSystemInfo(False)
		pprint('INITIALIZING FTRACE...')
		# turn trace off
		self.fsetVal('0', 'tracing_on')
		self.cleanupFtrace()
		# pm debug messages
		pv = self.getVal(self.pmdpath)
		if pv != '1':
			self.setVal('1', self.pmdpath)
			self.pmdebug = pv
		# set the trace clock to global
		self.fsetVal('global', 'trace_clock')
		self.fsetVal('nop', 'current_tracer')
		# set trace buffer to an appropriate value
		cpus = max(1, self.cpucount)
		if self.bufsize > 0:
			tgtsize = self.bufsize
		elif self.usecallgraph or self.usedevsrc:
			bmax = (1*1024*1024) if self.suspendmode in ['disk', 'command'] \
				else (3*1024*1024)
			tgtsize = min(self.memfree, bmax)
		else:
			tgtsize = 65536
		while not self.fsetVal('%d' % (tgtsize // cpus), 'buffer_size_kb'):
			# if the size failed to set, lower it and keep trying
			tgtsize -= 65536
			if tgtsize < 65536:
				tgtsize = int(self.fgetVal('buffer_size_kb')) * cpus
				break
		pprint('Setting trace buffers to %d kB (%d kB per cpu)' % (tgtsize, tgtsize/cpus))
		# initialize the callgraph trace
		if(self.usecallgraph):
			# set trace type
			self.fsetVal('function_graph', 'current_tracer')
			self.fsetVal('', 'set_ftrace_filter')
			# set trace format options
			self.fsetVal('print-parent', 'trace_options')
			self.fsetVal('funcgraph-abstime', 'trace_options')
			self.fsetVal('funcgraph-cpu', 'trace_options')
			self.fsetVal('funcgraph-duration', 'trace_options')
			self.fsetVal('funcgraph-proc', 'trace_options')
			self.fsetVal('funcgraph-tail', 'trace_options')
			self.fsetVal('nofuncgraph-overhead', 'trace_options')
			self.fsetVal('context-info', 'trace_options')
			self.fsetVal('graph-time', 'trace_options')
			self.fsetVal('%d' % self.max_graph_depth, 'max_graph_depth')
			cf = ['dpm_run_callback']
			if(self.usetraceevents):
				cf += ['dpm_prepare', 'dpm_complete']
			for fn in self.tracefuncs:
				if 'func' in self.tracefuncs[fn]:
					cf.append(self.tracefuncs[fn]['func'])
				else:
					cf.append(fn)
			if self.ftop:
				self.setFtraceFilterFunctions([self.ftopfunc])
			else:
				self.setFtraceFilterFunctions(cf)
		# initialize the kprobe trace
		elif self.usekprobes:
			for name in self.tracefuncs:
				self.defaultKprobe(name, self.tracefuncs[name])
			if self.usedevsrc:
				for name in self.dev_tracefuncs:
					self.defaultKprobe(name, self.dev_tracefuncs[name])
			pprint('INITIALIZING KPROBES...')
			self.addKprobes(self.verbose)
		if(self.usetraceevents):
			# turn trace events on
			events = iter(self.traceevents)
			for e in events:
				self.fsetVal('1', 'events/power/'+e+'/enable')
		# clear the trace buffer
		self.fsetVal('', 'trace')
	def verifyFtrace(self):
		# files needed for any trace data
		files = ['buffer_size_kb', 'current_tracer', 'trace', 'trace_clock',
				 'trace_marker', 'trace_options', 'tracing_on']
		# files needed for callgraph trace data
		tp = self.tpath
		if(self.usecallgraph):
			files += [
				'available_filter_functions',
				'set_ftrace_filter',
				'set_graph_function'
			]
		for f in files:
			if(os.path.exists(tp+f) == False):
				return False
		return True
	def verifyKprobes(self):
		# files needed for kprobes to work
		files = ['kprobe_events', 'events']
		tp = self.tpath
		for f in files:
			if(os.path.exists(tp+f) == False):
				return False
		return True
	def colorText(self, str, color=31):
		if not self.ansi:
			return str
		return '\x1B[%d;40m%s\x1B[m' % (color, str)
	def writeDatafileHeader(self, filename, testdata):
		fp = self.openlog(filename, 'w')
		fp.write('%s\n%s\n# command | %s\n' % (self.teststamp, self.sysstamp, self.cmdline))
		for test in testdata:
			if 'fw' in test:
				fw = test['fw']
				if(fw):
					fp.write('# fwsuspend %u fwresume %u\n' % (fw[0], fw[1]))
			if 'mcelog' in test:
				fp.write('# mcelog %s\n' % test['mcelog'])
			if 'turbo' in test:
				fp.write('# turbostat %s\n' % test['turbo'])
			if 'bat' in test:
				(a1, c1), (a2, c2) = test['bat']
				fp.write('# battery %s %d %s %d\n' % (a1, c1, a2, c2))
			if 'wifi' in test:
				wstr = []
				for wifi in test['wifi']:
					tmp = []
					for key in sorted(wifi):
						tmp.append('%s:%s' % (key, wifi[key]))
					wstr.append('|'.join(tmp))
				fp.write('# wifi %s\n' % (','.join(wstr)))
			if test['error'] or len(testdata) > 1:
				fp.write('# enter_sleep_error %s\n' % test['error'])
		return fp
	def sudoUserchown(self, dir):
		if os.path.exists(dir) and self.sudouser:
			cmd = 'chown -R {0}:{0} {1} > /dev/null 2>&1'
			call(cmd.format(self.sudouser, dir), shell=True)
	def outputResult(self, testdata, num=0):
		if not self.result:
			return
		n = ''
		if num > 0:
			n = '%d' % num
		fp = open(self.result, 'a')
		if 'error' in testdata:
			fp.write('result%s: fail\n' % n)
			fp.write('error%s: %s\n' % (n, testdata['error']))
		else:
			fp.write('result%s: pass\n' % n)
		for v in ['suspend', 'resume', 'boot', 'lastinit']:
			if v in testdata:
				fp.write('%s%s: %.3f\n' % (v, n, testdata[v]))
		for v in ['fwsuspend', 'fwresume']:
			if v in testdata:
				fp.write('%s%s: %.3f\n' % (v, n, testdata[v] / 1000000.0))
		if 'bugurl' in testdata:
			fp.write('url%s: %s\n' % (n, testdata['bugurl']))
		fp.close()
		self.sudoUserchown(self.result)
	def configFile(self, file):
		dir = os.path.dirname(os.path.realpath(__file__))
		if os.path.exists(file):
			return file
		elif os.path.exists(dir+'/'+file):
			return dir+'/'+file
		elif os.path.exists(dir+'/config/'+file):
			return dir+'/config/'+file
		return ''
	def openlog(self, filename, mode):
		isgz = self.gzip
		if mode == 'r':
			try:
				with gzip.open(filename, mode+'t') as fp:
					test = fp.read(64)
				isgz = True
			except:
				isgz = False
		if isgz:
			return gzip.open(filename, mode+'t')
		return open(filename, mode)
	def b64unzip(self, data):
		try:
			out = codecs.decode(base64.b64decode(data), 'zlib').decode()
		except:
			out = data
		return out
	def b64zip(self, data):
		out = base64.b64encode(codecs.encode(data.encode(), 'zlib')).decode()
		return out
	def mcelog(self, clear=False):
		cmd = self.getExec('mcelog')
		if not cmd:
			return ''
		if clear:
			call(cmd+' > /dev/null 2>&1', shell=True)
			return ''
		try:
			fp = Popen([cmd], stdout=PIPE, stderr=PIPE).stdout
			out = ascii(fp.read()).strip()
			fp.close()
		except:
			return ''
		if not out:
			return ''
		return self.b64zip(out)
	def platforminfo(self):
		# add platform info on to a completed ftrace file
		if not os.path.exists(self.ftracefile):
			return False
		footer = '#\n'

		# add test command string line if need be
		if self.suspendmode == 'command' and self.testcommand:
			footer += '# platform-testcmd: %s\n' % (self.testcommand)

		# get a list of target devices from the ftrace file
		props = dict()
		tp = TestProps()
		tf = self.openlog(self.ftracefile, 'r')
		for line in tf:
			# determine the trace data type (required for further parsing)
			m = re.match(tp.tracertypefmt, line)
			if(m):
				tp.setTracerType(m.group('t'))
				continue
			# parse only valid lines, if this is not one move on
			m = re.match(tp.ftrace_line_fmt, line)
			if(not m or 'device_pm_callback_start' not in line):
				continue
			m = re.match('.*: (?P<drv>.*) (?P<d>.*), parent: *(?P<p>.*), .*', m.group('msg'));
			if(not m):
				continue
			dev = m.group('d')
			if dev not in props:
				props[dev] = DevProps()
		tf.close()

		# now get the syspath for each target device
		for dirname, dirnames, filenames in os.walk('/sys/devices'):
			if(re.match('.*/power', dirname) and 'async' in filenames):
				dev = dirname.split('/')[-2]
				if dev in props and (not props[dev].syspath or len(dirname) < len(props[dev].syspath)):
					props[dev].syspath = dirname[:-6]

		# now fill in the properties for our target devices
		for dev in sorted(props):
			dirname = props[dev].syspath
			if not dirname or not os.path.exists(dirname):
				continue
			with open(dirname+'/power/async') as fp:
				text = fp.read()
				props[dev].isasync = False
				if 'enabled' in text:
					props[dev].isasync = True
			fields = os.listdir(dirname)
			if 'product' in fields:
				with open(dirname+'/product', 'rb') as fp:
					props[dev].altname = ascii(fp.read())
			elif 'name' in fields:
				with open(dirname+'/name', 'rb') as fp:
					props[dev].altname = ascii(fp.read())
			elif 'model' in fields:
				with open(dirname+'/model', 'rb') as fp:
					props[dev].altname = ascii(fp.read())
			elif 'description' in fields:
				with open(dirname+'/description', 'rb') as fp:
					props[dev].altname = ascii(fp.read())
			elif 'id' in fields:
				with open(dirname+'/id', 'rb') as fp:
					props[dev].altname = ascii(fp.read())
			elif 'idVendor' in fields and 'idProduct' in fields:
				idv, idp = '', ''
				with open(dirname+'/idVendor', 'rb') as fp:
					idv = ascii(fp.read()).strip()
				with open(dirname+'/idProduct', 'rb') as fp:
					idp = ascii(fp.read()).strip()
				props[dev].altname = '%s:%s' % (idv, idp)
			if props[dev].altname:
				out = props[dev].altname.strip().replace('\n', ' ')\
					.replace(',', ' ').replace(';', ' ')
				props[dev].altname = out

		# add a devinfo line to the bottom of ftrace
		out = ''
		for dev in sorted(props):
			out += props[dev].out(dev)
		footer += '# platform-devinfo: %s\n' % self.b64zip(out)

		# add a line for each of these commands with their outputs
		cmds = [
			['pcidevices', 'lspci', '-tv'],
			['interrupts', 'cat', '/proc/interrupts'],
			['gpecounts', 'sh', '-c', 'grep -v invalid /sys/firmware/acpi/interrupts/gpe*'],
		]
		for cargs in cmds:
			name = cargs[0]
			cmdline = ' '.join(cargs[1:])
			cmdpath = self.getExec(cargs[1])
			if not cmdpath:
				continue
			cmd = [cmdpath] + cargs[2:]
			try:
				fp = Popen(cmd, stdout=PIPE, stderr=PIPE).stdout
				info = ascii(fp.read()).strip()
				fp.close()
			except:
				continue
			if not info:
				continue
			footer += '# platform-%s: %s | %s\n' % (name, cmdline, self.b64zip(info))

		with self.openlog(self.ftracefile, 'a') as fp:
			fp.write(footer)
		return True
	def haveTurbostat(self):
		if not self.tstat:
			return False
		cmd = self.getExec('turbostat')
		if not cmd:
			return False
		fp = Popen([cmd, '-v'], stdout=PIPE, stderr=PIPE).stderr
		out = ascii(fp.read()).strip()
		fp.close()
		if re.match('turbostat version [0-9\.]* .*', out):
			sysvals.vprint(out)
			return True
		return False
	def turbostat(self):
		cmd = self.getExec('turbostat')
		rawout = keyline = valline = ''
		fullcmd = '%s -q -S echo freeze > %s' % (cmd, self.powerfile)
		fp = Popen(['sh', '-c', fullcmd], stdout=PIPE, stderr=PIPE).stderr
		for line in fp:
			line = ascii(line)
			rawout += line
			if keyline and valline:
				continue
			if re.match('(?i)Avg_MHz.*', line):
				keyline = line.strip().split()
			elif keyline:
				valline = line.strip().split()
		fp.close()
		if not keyline or not valline or len(keyline) != len(valline):
			errmsg = 'unrecognized turbostat output:\n'+rawout.strip()
			sysvals.vprint(errmsg)
			if not sysvals.verbose:
				pprint(errmsg)
			return ''
		if sysvals.verbose:
			pprint(rawout.strip())
		out = []
		for key in keyline:
			idx = keyline.index(key)
			val = valline[idx]
			out.append('%s=%s' % (key, val))
		return '|'.join(out)
	def checkWifi(self):
		out = dict()
		iwcmd, ifcmd = self.getExec('iwconfig'), self.getExec('ifconfig')
		if not iwcmd or not ifcmd:
			return out
		fp = Popen(iwcmd, stdout=PIPE, stderr=PIPE).stdout
		for line in fp:
			m = re.match('(?P<dev>\S*) .* ESSID:(?P<ess>\S*)', ascii(line))
			if not m:
				continue
			out['device'] = m.group('dev')
			if '"' in m.group('ess'):
				out['essid'] = m.group('ess').strip('"')
				break
		fp.close()
		if 'device' in out:
			fp = Popen([ifcmd, out['device']], stdout=PIPE, stderr=PIPE).stdout
			for line in fp:
				m = re.match('.* inet (?P<ip>[0-9\.]*)', ascii(line))
				if m:
					out['ip'] = m.group('ip')
					break
			fp.close()
		return out
	def errorSummary(self, errinfo, msg):
		found = False
		for entry in errinfo:
			if re.match(entry['match'], msg):
				entry['count'] += 1
				if self.hostname not in entry['urls']:
					entry['urls'][self.hostname] = [self.htmlfile]
				elif self.htmlfile not in entry['urls'][self.hostname]:
					entry['urls'][self.hostname].append(self.htmlfile)
				found = True
				break
		if found:
			return
		arr = msg.split()
		for j in range(len(arr)):
			if re.match('^[0-9,\-\.]*$', arr[j]):
				arr[j] = '[0-9,\-\.]*'
			else:
				arr[j] = arr[j]\
					.replace('\\', '\\\\').replace(']', '\]').replace('[', '\[')\
					.replace('.', '\.').replace('+', '\+').replace('*', '\*')\
					.replace('(', '\(').replace(')', '\)')
		mstr = ' '.join(arr)
		entry = {
			'line': msg,
			'match': mstr,
			'count': 1,
			'urls': {self.hostname: [self.htmlfile]}
		}
		errinfo.append(entry)

sysvals = SystemValues()
switchvalues = ['enable', 'disable', 'on', 'off', 'true', 'false', '1', '0']
switchoff = ['disable', 'off', 'false', '0']
suspendmodename = {
	'freeze': 'Freeze (S0)',
	'standby': 'Standby (S1)',
	'mem': 'Suspend (S3)',
	'disk': 'Hibernate (S4)'
}

# Class: DevProps
# Description:
#	 Simple class which holds property values collected
#	 for all the devices used in the timeline.
class DevProps:
	def __init__(self):
		self.syspath = ''
		self.altname = ''
		self.isasync = True
		self.xtraclass = ''
		self.xtrainfo = ''
	def out(self, dev):
		return '%s,%s,%d;' % (dev, self.altname, self.isasync)
	def debug(self, dev):
		pprint('%s:\n\taltname = %s\n\t  async = %s' % (dev, self.altname, self.isasync))
	def altName(self, dev):
		if not self.altname or self.altname == dev:
			return dev
		return '%s [%s]' % (self.altname, dev)
	def xtraClass(self):
		if self.xtraclass:
			return ' '+self.xtraclass
		if not self.isasync:
			return ' sync'
		return ''
	def xtraInfo(self):
		if self.xtraclass:
			return ' '+self.xtraclass
		if self.isasync:
			return ' async_device'
		return ' sync_device'

# Class: DeviceNode
# Description:
#	 A container used to create a device hierachy, with a single root node
#	 and a tree of child nodes. Used by Data.deviceTopology()
class DeviceNode:
	def __init__(self, nodename, nodedepth):
		self.name = nodename
		self.children = []
		self.depth = nodedepth

# Class: Data
# Description:
#	 The primary container for suspend/resume test data. There is one for
#	 each test run. The data is organized into a cronological hierarchy:
#	 Data.dmesg {
#		phases {
#			10 sequential, non-overlapping phases of S/R
#			contents: times for phase start/end, order/color data for html
#			devlist {
#				device callback or action list for this phase
#				device {
#					a single device callback or generic action
#					contents: start/stop times, pid/cpu/driver info
#						parents/children, html id for timeline/callgraph
#						optionally includes an ftrace callgraph
#						optionally includes dev/ps data
#				}
#			}
#		}
#	}
#
class Data:
	phasedef = {
		'suspend_prepare': {'order': 0, 'color': '#CCFFCC'},
		        'suspend': {'order': 1, 'color': '#88FF88'},
		   'suspend_late': {'order': 2, 'color': '#00AA00'},
		  'suspend_noirq': {'order': 3, 'color': '#008888'},
		'suspend_machine': {'order': 4, 'color': '#0000FF'},
		 'resume_machine': {'order': 5, 'color': '#FF0000'},
		   'resume_noirq': {'order': 6, 'color': '#FF9900'},
		   'resume_early': {'order': 7, 'color': '#FFCC00'},
		         'resume': {'order': 8, 'color': '#FFFF88'},
		'resume_complete': {'order': 9, 'color': '#FFFFCC'},
	}
	errlist = {
		'HWERROR' : '.*\[ *Hardware Error *\].*',
		'FWBUG'   : '.*\[ *Firmware Bug *\].*',
		'BUG'     : '.*BUG.*',
		'ERROR'   : '.*ERROR.*',
		'WARNING' : '.*WARNING.*',
		'IRQ'     : '.*genirq: .*',
		'TASKFAIL': '.*Freezing of tasks *.*',
		'ACPI'    : '.*ACPI *(?P<b>[A-Za-z]*) *Error[: ].*',
		'DEVFAIL' : '.* failed to (?P<b>[a-z]*) async: .*',
		'DISKFULL': '.*No space left on device.*',
		'USBERR'  : '.*usb .*device .*, error [0-9-]*',
		'ATAERR'  : ' *ata[0-9\.]*: .*failed.*',
		'MEIERR'  : ' *mei.*: .*failed.*',
		'TPMERR'  : '(?i) *tpm *tpm[0-9]*: .*error.*',
	}
	def __init__(self, num):
		idchar = 'abcdefghij'
		self.start = 0.0 # test start
		self.end = 0.0   # test end
		self.tSuspended = 0.0 # low-level suspend start
		self.tResumed = 0.0   # low-level resume start
		self.tKernSus = 0.0   # kernel level suspend start
		self.tKernRes = 0.0   # kernel level resume end
		self.fwValid = False  # is firmware data available
		self.fwSuspend = 0    # time spent in firmware suspend
		self.fwResume = 0     # time spent in firmware resume
		self.html_device_id = 0
		self.stamp = 0
		self.outfile = ''
		self.kerror = False
		self.battery = 0
		self.wifi = 0
		self.turbostat = 0
		self.mcelog = 0
		self.enterfail = ''
		self.currphase = ''
		self.pstl = dict()    # process timeline
		self.testnumber = num
		self.idstr = idchar[num]
		self.dmesgtext = []   # dmesg text file in memory
		self.dmesg = dict()   # root data structure
		self.errorinfo = {'suspend':[],'resume':[]}
		self.tLow = []        # time spent in low-level suspends (standby/freeze)
		self.devpids = []
		self.devicegroups = 0
	def sortedPhases(self):
		return sorted(self.dmesg, key=lambda k:self.dmesg[k]['order'])
	def initDevicegroups(self):
		# called when phases are all finished being added
		for phase in sorted(self.dmesg.keys()):
			if '*' in phase:
				p = phase.split('*')
				pnew = '%s%d' % (p[0], len(p))
				self.dmesg[pnew] = self.dmesg.pop(phase)
		self.devicegroups = []
		for phase in self.sortedPhases():
			self.devicegroups.append([phase])
	def nextPhase(self, phase, offset):
		order = self.dmesg[phase]['order'] + offset
		for p in self.dmesg:
			if self.dmesg[p]['order'] == order:
				return p
		return ''
	def lastPhase(self):
		plist = self.sortedPhases()
		if len(plist) < 1:
			return ''
		return plist[-1]
	def turbostatInfo(self):
		tp = TestProps()
		out = {'syslpi':'N/A','pkgpc10':'N/A'}
		for line in self.dmesgtext:
			m = re.match(tp.tstatfmt, line)
			if not m:
				continue
			for i in m.group('t').split('|'):
				if 'SYS%LPI' in i:
					out['syslpi'] = i.split('=')[-1]+'%'
				elif 'pc10' in i:
					out['pkgpc10'] = i.split('=')[-1]+'%'
			break
		return out
	def extractErrorInfo(self):
		lf = self.dmesgtext
		if len(self.dmesgtext) < 1 and sysvals.dmesgfile:
			lf = sysvals.openlog(sysvals.dmesgfile, 'r')
		i = 0
		list = []
		for line in lf:
			i += 1
			m = re.match('[ \t]*(\[ *)(?P<ktime>[0-9\.]*)(\]) (?P<msg>.*)', line)
			if not m:
				continue
			t = float(m.group('ktime'))
			if t < self.start or t > self.end:
				continue
			dir = 'suspend' if t < self.tSuspended else 'resume'
			msg = m.group('msg')
			for err in self.errlist:
				if re.match(self.errlist[err], msg):
					list.append((msg, err, dir, t, i, i))
					self.kerror = True
					break
		msglist = []
		for msg, type, dir, t, idx1, idx2 in list:
			msglist.append(msg)
			sysvals.vprint('kernel %s found in %s at %f' % (type, dir, t))
			self.errorinfo[dir].append((type, t, idx1, idx2))
		if self.kerror:
			sysvals.dmesglog = True
		if len(self.dmesgtext) < 1 and sysvals.dmesgfile:
			lf.close()
		return msglist
	def setStart(self, time):
		self.start = time
	def setEnd(self, time):
		self.end = time
	def isTraceEventOutsideDeviceCalls(self, pid, time):
		for phase in self.sortedPhases():
			list = self.dmesg[phase]['list']
			for dev in list:
				d = list[dev]
				if(d['pid'] == pid and time >= d['start'] and
					time < d['end']):
					return False
		return True
	def sourcePhase(self, start):
		for phase in self.sortedPhases():
			if 'machine' in phase:
				continue
			pend = self.dmesg[phase]['end']
			if start <= pend:
				return phase
		return 'resume_complete'
	def sourceDevice(self, phaselist, start, end, pid, type):
		tgtdev = ''
		for phase in phaselist:
			list = self.dmesg[phase]['list']
			for devname in list:
				dev = list[devname]
				# pid must match
				if dev['pid'] != pid:
					continue
				devS = dev['start']
				devE = dev['end']
				if type == 'device':
					# device target event is entirely inside the source boundary
					if(start < devS or start >= devE or end <= devS or end > devE):
						continue
				elif type == 'thread':
					# thread target event will expand the source boundary
					if start < devS:
						dev['start'] = start
					if end > devE:
						dev['end'] = end
				tgtdev = dev
				break
		return tgtdev
	def addDeviceFunctionCall(self, displayname, kprobename, proc, pid, start, end, cdata, rdata):
		# try to place the call in a device
		phases = self.sortedPhases()
		tgtdev = self.sourceDevice(phases, start, end, pid, 'device')
		# calls with device pids that occur outside device bounds are dropped
		# TODO: include these somehow
		if not tgtdev and pid in self.devpids:
			return False
		# try to place the call in a thread
		if not tgtdev:
			tgtdev = self.sourceDevice(phases, start, end, pid, 'thread')
		# create new thread blocks, expand as new calls are found
		if not tgtdev:
			if proc == '<...>':
				threadname = 'kthread-%d' % (pid)
			else:
				threadname = '%s-%d' % (proc, pid)
			tgtphase = self.sourcePhase(start)
			self.newAction(tgtphase, threadname, pid, '', start, end, '', ' kth', '')
			return self.addDeviceFunctionCall(displayname, kprobename, proc, pid, start, end, cdata, rdata)
		# this should not happen
		if not tgtdev:
			sysvals.vprint('[%f - %f] %s-%d %s %s %s' % \
				(start, end, proc, pid, kprobename, cdata, rdata))
			return False
		# place the call data inside the src element of the tgtdev
		if('src' not in tgtdev):
			tgtdev['src'] = []
		dtf = sysvals.dev_tracefuncs
		ubiquitous = False
		if kprobename in dtf and 'ub' in dtf[kprobename]:
			ubiquitous = True
		title = cdata+' '+rdata
		mstr = '\(.*\) *(?P<args>.*) *\((?P<caller>.*)\+.* arg1=(?P<ret>.*)'
		m = re.match(mstr, title)
		if m:
			c = m.group('caller')
			a = m.group('args').strip()
			r = m.group('ret')
			if len(r) > 6:
				r = ''
			else:
				r = 'ret=%s ' % r
			if ubiquitous and c in dtf and 'ub' in dtf[c]:
				return False
		color = sysvals.kprobeColor(kprobename)
		e = DevFunction(displayname, a, c, r, start, end, ubiquitous, proc, pid, color)
		tgtdev['src'].append(e)
		return True
	def overflowDevices(self):
		# get a list of devices that extend beyond the end of this test run
		devlist = []
		for phase in self.sortedPhases():
			list = self.dmesg[phase]['list']
			for devname in list:
				dev = list[devname]
				if dev['end'] > self.end:
					devlist.append(dev)
		return devlist
	def mergeOverlapDevices(self, devlist):
		# merge any devices that overlap devlist
		for dev in devlist:
			devname = dev['name']
			for phase in self.sortedPhases():
				list = self.dmesg[phase]['list']
				if devname not in list:
					continue
				tdev = list[devname]
				o = min(dev['end'], tdev['end']) - max(dev['start'], tdev['start'])
				if o <= 0:
					continue
				dev['end'] = tdev['end']
				if 'src' not in dev or 'src' not in tdev:
					continue
				dev['src'] += tdev['src']
				del list[devname]
	def usurpTouchingThread(self, name, dev):
		# the caller test has priority of this thread, give it to him
		for phase in self.sortedPhases():
			list = self.dmesg[phase]['list']
			if name in list:
				tdev = list[name]
				if tdev['start'] - dev['end'] < 0.1:
					dev['end'] = tdev['end']
					if 'src' not in dev:
						dev['src'] = []
					if 'src' in tdev:
						dev['src'] += tdev['src']
					del list[name]
				break
	def stitchTouchingThreads(self, testlist):
		# merge any threads between tests that touch
		for phase in self.sortedPhases():
			list = self.dmesg[phase]['list']
			for devname in list:
				dev = list[devname]
				if 'htmlclass' not in dev or 'kth' not in dev['htmlclass']:
					continue
				for data in testlist:
					data.usurpTouchingThread(devname, dev)
	def optimizeDevSrc(self):
		# merge any src call loops to reduce timeline size
		for phase in self.sortedPhases():
			list = self.dmesg[phase]['list']
			for dev in list:
				if 'src' not in list[dev]:
					continue
				src = list[dev]['src']
				p = 0
				for e in sorted(src, key=lambda event: event.time):
					if not p or not e.repeat(p):
						p = e
						continue
					# e is another iteration of p, move it into p
					p.end = e.end
					p.length = p.end - p.time
					p.count += 1
					src.remove(e)
	def trimTimeVal(self, t, t0, dT, left):
		if left:
			if(t > t0):
				if(t - dT < t0):
					return t0
				return t - dT
			else:
				return t
		else:
			if(t < t0 + dT):
				if(t > t0):
					return t0 + dT
				return t + dT
			else:
				return t
	def trimTime(self, t0, dT, left):
		self.tSuspended = self.trimTimeVal(self.tSuspended, t0, dT, left)
		self.tResumed = self.trimTimeVal(self.tResumed, t0, dT, left)
		self.start = self.trimTimeVal(self.start, t0, dT, left)
		self.tKernSus = self.trimTimeVal(self.tKernSus, t0, dT, left)
		self.tKernRes = self.trimTimeVal(self.tKernRes, t0, dT, left)
		self.end = self.trimTimeVal(self.end, t0, dT, left)
		for phase in self.sortedPhases():
			p = self.dmesg[phase]
			p['start'] = self.trimTimeVal(p['start'], t0, dT, left)
			p['end'] = self.trimTimeVal(p['end'], t0, dT, left)
			list = p['list']
			for name in list:
				d = list[name]
				d['start'] = self.trimTimeVal(d['start'], t0, dT, left)
				d['end'] = self.trimTimeVal(d['end'], t0, dT, left)
				d['length'] = d['end'] - d['start']
				if('ftrace' in d):
					cg = d['ftrace']
					cg.start = self.trimTimeVal(cg.start, t0, dT, left)
					cg.end = self.trimTimeVal(cg.end, t0, dT, left)
					for line in cg.list:
						line.time = self.trimTimeVal(line.time, t0, dT, left)
				if('src' in d):
					for e in d['src']:
						e.time = self.trimTimeVal(e.time, t0, dT, left)
		for dir in ['suspend', 'resume']:
			list = []
			for e in self.errorinfo[dir]:
				type, tm, idx1, idx2 = e
				tm = self.trimTimeVal(tm, t0, dT, left)
				list.append((type, tm, idx1, idx2))
			self.errorinfo[dir] = list
	def trimFreezeTime(self, tZero):
		# trim out any standby or freeze clock time
		lp = ''
		for phase in self.sortedPhases():
			if 'resume_machine' in phase and 'suspend_machine' in lp:
				tS, tR = self.dmesg[lp]['end'], self.dmesg[phase]['start']
				tL = tR - tS
				if tL > 0:
					left = True if tR > tZero else False
					self.trimTime(tS, tL, left)
					self.tLow.append('%.0f'%(tL*1000))
			lp = phase
	def getTimeValues(self):
		sktime = (self.tSuspended - self.tKernSus) * 1000
		rktime = (self.tKernRes - self.tResumed) * 1000
		return (sktime, rktime)
	def setPhase(self, phase, ktime, isbegin, order=-1):
		if(isbegin):
			# phase start over current phase
			if self.currphase:
				if 'resume_machine' not in self.currphase:
					sysvals.vprint('WARNING: phase %s failed to end' % self.currphase)
				self.dmesg[self.currphase]['end'] = ktime
			phases = self.dmesg.keys()
			color = self.phasedef[phase]['color']
			count = len(phases) if order < 0 else order
			# create unique name for every new phase
			while phase in phases:
				phase += '*'
			self.dmesg[phase] = {'list': dict(), 'start': -1.0, 'end': -1.0,
				'row': 0, 'color': color, 'order': count}
			self.dmesg[phase]['start'] = ktime
			self.currphase = phase
		else:
			# phase end without a start
			if phase not in self.currphase:
				if self.currphase:
					sysvals.vprint('WARNING: %s ended instead of %s, ftrace corruption?' % (phase, self.currphase))
				else:
					sysvals.vprint('WARNING: %s ended without a start, ftrace corruption?' % phase)
					return phase
			phase = self.currphase
			self.dmesg[phase]['end'] = ktime
			self.currphase = ''
		return phase
	def sortedDevices(self, phase):
		list = self.dmesg[phase]['list']
		return sorted(list, key=lambda k:list[k]['start'])
	def fixupInitcalls(self, phase):
		# if any calls never returned, clip them at system resume end
		phaselist = self.dmesg[phase]['list']
		for devname in phaselist:
			dev = phaselist[devname]
			if(dev['end'] < 0):
				for p in self.sortedPhases():
					if self.dmesg[p]['end'] > dev['start']:
						dev['end'] = self.dmesg[p]['end']
						break
				sysvals.vprint('%s (%s): callback didnt return' % (devname, phase))
	def deviceFilter(self, devicefilter):
		for phase in self.sortedPhases():
			list = self.dmesg[phase]['list']
			rmlist = []
			for name in list:
				keep = False
				for filter in devicefilter:
					if filter in name or \
						('drv' in list[name] and filter in list[name]['drv']):
						keep = True
				if not keep:
					rmlist.append(name)
			for name in rmlist:
				del list[name]
	def fixupInitcallsThatDidntReturn(self):
		# if any calls never returned, clip them at system resume end
		for phase in self.sortedPhases():
			self.fixupInitcalls(phase)
	def phaseOverlap(self, phases):
		rmgroups = []
		newgroup = []
		for group in self.devicegroups:
			for phase in phases:
				if phase not in group:
					continue
				for p in group:
					if p not in newgroup:
						newgroup.append(p)
				if group not in rmgroups:
					rmgroups.append(group)
		for group in rmgroups:
			self.devicegroups.remove(group)
		self.devicegroups.append(newgroup)
	def newActionGlobal(self, name, start, end, pid=-1, color=''):
		# which phase is this device callback or action in
		phases = self.sortedPhases()
		targetphase = 'none'
		htmlclass = ''
		overlap = 0.0
		myphases = []
		for phase in phases:
			pstart = self.dmesg[phase]['start']
			pend = self.dmesg[phase]['end']
			# see if the action overlaps this phase
			o = max(0, min(end, pend) - max(start, pstart))
			if o > 0:
				myphases.append(phase)
			# set the target phase to the one that overlaps most
			if o > overlap:
				if overlap > 0 and phase == 'post_resume':
					continue
				targetphase = phase
				overlap = o
		# if no target phase was found, pin it to the edge
		if targetphase == 'none':
			p0start = self.dmesg[phases[0]]['start']
			if start <= p0start:
				targetphase = phases[0]
			else:
				targetphase = phases[-1]
		if pid == -2:
			htmlclass = ' bg'
		elif pid == -3:
			htmlclass = ' ps'
		if len(myphases) > 1:
			htmlclass = ' bg'
			self.phaseOverlap(myphases)
		if targetphase in phases:
			newname = self.newAction(targetphase, name, pid, '', start, end, '', htmlclass, color)
			return (targetphase, newname)
		return False
	def newAction(self, phase, name, pid, parent, start, end, drv, htmlclass='', color=''):
		# new device callback for a specific phase
		self.html_device_id += 1
		devid = '%s%d' % (self.idstr, self.html_device_id)
		list = self.dmesg[phase]['list']
		length = -1.0
		if(start >= 0 and end >= 0):
			length = end - start
		if pid == -2:
			i = 2
			origname = name
			while(name in list):
				name = '%s[%d]' % (origname, i)
				i += 1
		list[name] = {'name': name, 'start': start, 'end': end, 'pid': pid,
			'par': parent, 'length': length, 'row': 0, 'id': devid, 'drv': drv }
		if htmlclass:
			list[name]['htmlclass'] = htmlclass
		if color:
			list[name]['color'] = color
		return name
	def deviceChildren(self, devname, phase):
		devlist = []
		list = self.dmesg[phase]['list']
		for child in list:
			if(list[child]['par'] == devname):
				devlist.append(child)
		return devlist
	def maxDeviceNameSize(self, phase):
		size = 0
		for name in self.dmesg[phase]['list']:
			if len(name) > size:
				size = len(name)
		return size
	def printDetails(self):
		sysvals.vprint('Timeline Details:')
		sysvals.vprint('          test start: %f' % self.start)
		sysvals.vprint('kernel suspend start: %f' % self.tKernSus)
		tS = tR = False
		for phase in self.sortedPhases():
			devlist = self.dmesg[phase]['list']
			dc, ps, pe = len(devlist), self.dmesg[phase]['start'], self.dmesg[phase]['end']
			if not tS and ps >= self.tSuspended:
				sysvals.vprint('   machine suspended: %f' % self.tSuspended)
				tS = True
			if not tR and ps >= self.tResumed:
				sysvals.vprint('     machine resumed: %f' % self.tResumed)
				tR = True
			sysvals.vprint('%20s: %f - %f (%d devices)' % (phase, ps, pe, dc))
			if sysvals.devdump:
				sysvals.vprint(''.join('-' for i in range(80)))
				maxname = '%d' % self.maxDeviceNameSize(phase)
				fmt = '%3d) %'+maxname+'s - %f - %f'
				c = 1
				for name in sorted(devlist):
					s = devlist[name]['start']
					e = devlist[name]['end']
					sysvals.vprint(fmt % (c, name, s, e))
					c += 1
				sysvals.vprint(''.join('-' for i in range(80)))
		sysvals.vprint('   kernel resume end: %f' % self.tKernRes)
		sysvals.vprint('            test end: %f' % self.end)
	def deviceChildrenAllPhases(self, devname):
		devlist = []
		for phase in self.sortedPhases():
			list = self.deviceChildren(devname, phase)
			for dev in sorted(list):
				if dev not in devlist:
					devlist.append(dev)
		return devlist
	def masterTopology(self, name, list, depth):
		node = DeviceNode(name, depth)
		for cname in list:
			# avoid recursions
			if name == cname:
				continue
			clist = self.deviceChildrenAllPhases(cname)
			cnode = self.masterTopology(cname, clist, depth+1)
			node.children.append(cnode)
		return node
	def printTopology(self, node):
		html = ''
		if node.name:
			info = ''
			drv = ''
			for phase in self.sortedPhases():
				list = self.dmesg[phase]['list']
				if node.name in list:
					s = list[node.name]['start']
					e = list[node.name]['end']
					if list[node.name]['drv']:
						drv = ' {'+list[node.name]['drv']+'}'
					info += ('<li>%s: %.3fms</li>' % (phase, (e-s)*1000))
			html += '<li><b>'+node.name+drv+'</b>'
			if info:
				html += '<ul>'+info+'</ul>'
			html += '</li>'
		if len(node.children) > 0:
			html += '<ul>'
			for cnode in node.children:
				html += self.printTopology(cnode)
			html += '</ul>'
		return html
	def rootDeviceList(self):
		# list of devices graphed
		real = []
		for phase in self.sortedPhases():
			list = self.dmesg[phase]['list']
			for dev in sorted(list):
				if list[dev]['pid'] >= 0 and dev not in real:
					real.append(dev)
		# list of top-most root devices
		rootlist = []
		for phase in self.sortedPhases():
			list = self.dmesg[phase]['list']
			for dev in sorted(list):
				pdev = list[dev]['par']
				pid = list[dev]['pid']
				if(pid < 0 or re.match('[0-9]*-[0-9]*\.[0-9]*[\.0-9]*\:[\.0-9]*$', pdev)):
					continue
				if pdev and pdev not in real and pdev not in rootlist:
					rootlist.append(pdev)
		return rootlist
	def deviceTopology(self):
		rootlist = self.rootDeviceList()
		master = self.masterTopology('', rootlist, 0)
		return self.printTopology(master)
	def selectTimelineDevices(self, widfmt, tTotal, mindevlen):
		# only select devices that will actually show up in html
		self.tdevlist = dict()
		for phase in self.dmesg:
			devlist = []
			list = self.dmesg[phase]['list']
			for dev in list:
				length = (list[dev]['end'] - list[dev]['start']) * 1000
				width = widfmt % (((list[dev]['end']-list[dev]['start'])*100)/tTotal)
				if width != '0.000000' and length >= mindevlen:
					devlist.append(dev)
			self.tdevlist[phase] = devlist
	def addHorizontalDivider(self, devname, devend):
		phase = 'suspend_prepare'
		self.newAction(phase, devname, -2, '', \
			self.start, devend, '', ' sec', '')
		if phase not in self.tdevlist:
			self.tdevlist[phase] = []
		self.tdevlist[phase].append(devname)
		d = DevItem(0, phase, self.dmesg[phase]['list'][devname])
		return d
	def addProcessUsageEvent(self, name, times):
		# get the start and end times for this process
		maxC = 0
		tlast = 0
		start = -1
		end = -1
		for t in sorted(times):
			if tlast == 0:
				tlast = t
				continue
			if name in self.pstl[t]:
				if start == -1 or tlast < start:
					start = tlast
				if end == -1 or t > end:
					end = t
			tlast = t
		if start == -1 or end == -1:
			return 0
		# add a new action for this process and get the object
		out = self.newActionGlobal(name, start, end, -3)
		if not out:
			return 0
		phase, devname = out
		dev = self.dmesg[phase]['list'][devname]
		# get the cpu exec data
		tlast = 0
		clast = 0
		cpuexec = dict()
		for t in sorted(times):
			if tlast == 0 or t <= start or t > end:
				tlast = t
				continue
			list = self.pstl[t]
			c = 0
			if name in list:
				c = list[name]
			if c > maxC:
				maxC = c
			if c != clast:
				key = (tlast, t)
				cpuexec[key] = c
				tlast = t
				clast = c
		dev['cpuexec'] = cpuexec
		return maxC
	def createProcessUsageEvents(self):
		# get an array of process names
		proclist = []
		for t in sorted(self.pstl):
			pslist = self.pstl[t]
			for ps in sorted(pslist):
				if ps not in proclist:
					proclist.append(ps)
		# get a list of data points for suspend and resume
		tsus = []
		tres = []
		for t in sorted(self.pstl):
			if t < self.tSuspended:
				tsus.append(t)
			else:
				tres.append(t)
		# process the events for suspend and resume
		if len(proclist) > 0:
			sysvals.vprint('Process Execution:')
		for ps in proclist:
			c = self.addProcessUsageEvent(ps, tsus)
			if c > 0:
				sysvals.vprint('%25s (sus): %d' % (ps, c))
			c = self.addProcessUsageEvent(ps, tres)
			if c > 0:
				sysvals.vprint('%25s (res): %d' % (ps, c))
	def handleEndMarker(self, time):
		dm = self.dmesg
		self.setEnd(time)
		self.initDevicegroups()
		# give suspend_prepare an end if needed
		if 'suspend_prepare' in dm and dm['suspend_prepare']['end'] < 0:
			dm['suspend_prepare']['end'] = time
		# assume resume machine ends at next phase start
		if 'resume_machine' in dm and dm['resume_machine']['end'] < 0:
			np = self.nextPhase('resume_machine', 1)
			if np:
				dm['resume_machine']['end'] = dm[np]['start']
		# if kernel resume end not found, assume its the end marker
		if self.tKernRes == 0.0:
			self.tKernRes = time
		# if kernel suspend start not found, assume its the end marker
		if self.tKernSus == 0.0:
			self.tKernSus = time
		# set resume complete to end at end marker
		if 'resume_complete' in dm:
			dm['resume_complete']['end'] = time
	def debugPrint(self):
		for p in self.sortedPhases():
			list = self.dmesg[p]['list']
			for devname in sorted(list):
				dev = list[devname]
				if 'ftrace' in dev:
					dev['ftrace'].debugPrint(' [%s]' % devname)

# Class: DevFunction
# Description:
#	 A container for kprobe function data we want in the dev timeline
class DevFunction:
	def __init__(self, name, args, caller, ret, start, end, u, proc, pid, color):
		self.row = 0
		self.count = 1
		self.name = name
		self.args = args
		self.caller = caller
		self.ret = ret
		self.time = start
		self.length = end - start
		self.end = end
		self.ubiquitous = u
		self.proc = proc
		self.pid = pid
		self.color = color
	def title(self):
		cnt = ''
		if self.count > 1:
			cnt = '(x%d)' % self.count
		l = '%0.3fms' % (self.length * 1000)
		if self.ubiquitous:
			title = '%s(%s)%s <- %s, %s(%s)' % \
				(self.name, self.args, cnt, self.caller, self.ret, l)
		else:
			title = '%s(%s) %s%s(%s)' % (self.name, self.args, self.ret, cnt, l)
		return title.replace('"', '')
	def text(self):
		if self.count > 1:
			text = '%s(x%d)' % (self.name, self.count)
		else:
			text = self.name
		return text
	def repeat(self, tgt):
		# is the tgt call just a repeat of this call (e.g. are we in a loop)
		dt = self.time - tgt.end
		# only combine calls if -all- attributes are identical
		if tgt.caller == self.caller and \
			tgt.name == self.name and tgt.args == self.args and \
			tgt.proc == self.proc and tgt.pid == self.pid and \
			tgt.ret == self.ret and dt >= 0 and \
			dt <= sysvals.callloopmaxgap and \
			self.length < sysvals.callloopmaxlen:
			return True
		return False

# Class: FTraceLine
# Description:
#	 A container for a single line of ftrace data. There are six basic types:
#		 callgraph line:
#			  call: "  dpm_run_callback() {"
#			return: "  }"
#			  leaf: " dpm_run_callback();"
#		 trace event:
#			 tracing_mark_write: SUSPEND START or RESUME COMPLETE
#			 suspend_resume: phase or custom exec block data
#			 device_pm_callback: device callback info
class FTraceLine:
	def __init__(self, t, m='', d=''):
		self.length = 0.0
		self.fcall = False
		self.freturn = False
		self.fevent = False
		self.fkprobe = False
		self.depth = 0
		self.name = ''
		self.type = ''
		self.time = float(t)
		if not m and not d:
			return
		# is this a trace event
		if(d == 'traceevent' or re.match('^ *\/\* *(?P<msg>.*) \*\/ *$', m)):
			if(d == 'traceevent'):
				# nop format trace event
				msg = m
			else:
				# function_graph format trace event
				em = re.match('^ *\/\* *(?P<msg>.*) \*\/ *$', m)
				msg = em.group('msg')

			emm = re.match('^(?P<call>.*?): (?P<msg>.*)', msg)
			if(emm):
				self.name = emm.group('msg')
				self.type = emm.group('call')
			else:
				self.name = msg
			km = re.match('^(?P<n>.*)_cal$', self.type)
			if km:
				self.fcall = True
				self.fkprobe = True
				self.type = km.group('n')
				return
			km = re.match('^(?P<n>.*)_ret$', self.type)
			if km:
				self.freturn = True
				self.fkprobe = True
				self.type = km.group('n')
				return
			self.fevent = True
			return
		# convert the duration to seconds
		if(d):
			self.length = float(d)/1000000
		# the indentation determines the depth
		match = re.match('^(?P<d> *)(?P<o>.*)$', m)
		if(not match):
			return
		self.depth = self.getDepth(match.group('d'))
		m = match.group('o')
		# function return
		if(m[0] == '}'):
			self.freturn = True
			if(len(m) > 1):
				# includes comment with function name
				match = re.match('^} *\/\* *(?P<n>.*) *\*\/$', m)
				if(match):
					self.name = match.group('n').strip()
		# function call
		else:
			self.fcall = True
			# function call with children
			if(m[-1] == '{'):
				match = re.match('^(?P<n>.*) *\(.*', m)
				if(match):
					self.name = match.group('n').strip()
			# function call with no children (leaf)
			elif(m[-1] == ';'):
				self.freturn = True
				match = re.match('^(?P<n>.*) *\(.*', m)
				if(match):
					self.name = match.group('n').strip()
			# something else (possibly a trace marker)
			else:
				self.name = m
	def isCall(self):
		return self.fcall and not self.freturn
	def isReturn(self):
		return self.freturn and not self.fcall
	def isLeaf(self):
		return self.fcall and self.freturn
	def getDepth(self, str):
		return len(str)/2
	def debugPrint(self, info=''):
		if self.isLeaf():
			pprint(' -- %12.6f (depth=%02d): %s(); (%.3f us) %s' % (self.time, \
				self.depth, self.name, self.length*1000000, info))
		elif self.freturn:
			pprint(' -- %12.6f (depth=%02d): %s} (%.3f us) %s' % (self.time, \
				self.depth, self.name, self.length*1000000, info))
		else:
			pprint(' -- %12.6f (depth=%02d): %s() { (%.3f us) %s' % (self.time, \
				self.depth, self.name, self.length*1000000, info))
	def startMarker(self):
		# Is this the starting line of a suspend?
		if not self.fevent:
			return False
		if sysvals.usetracemarkers:
			if(self.name == 'SUSPEND START'):
				return True
			return False
		else:
			if(self.type == 'suspend_resume' and
				re.match('suspend_enter\[.*\] begin', self.name)):
				return True
			return False
	def endMarker(self):
		# Is this the ending line of a resume?
		if not self.fevent:
			return False
		if sysvals.usetracemarkers:
			if(self.name == 'RESUME COMPLETE'):
				return True
			return False
		else:
			if(self.type == 'suspend_resume' and
				re.match('thaw_processes\[.*\] end', self.name)):
				return True
			return False

# Class: FTraceCallGraph
# Description:
#	 A container for the ftrace callgraph of a single recursive function.
#	 This can be a dpm_run_callback, dpm_prepare, or dpm_complete callgraph
#	 Each instance is tied to a single device in a single phase, and is
#	 comprised of an ordered list of FTraceLine objects
class FTraceCallGraph:
	vfname = 'missing_function_name'
	def __init__(self, pid, sv):
		self.id = ''
		self.invalid = False
		self.name = ''
		self.partial = False
		self.ignore = False
		self.start = -1.0
		self.end = -1.0
		self.list = []
		self.depth = 0
		self.pid = pid
		self.sv = sv
	def addLine(self, line):
		# if this is already invalid, just leave
		if(self.invalid):
			if(line.depth == 0 and line.freturn):
				return 1
			return 0
		# invalidate on bad depth
		if(self.depth < 0):
			self.invalidate(line)
			return 0
		# ignore data til we return to the current depth
		if self.ignore:
			if line.depth > self.depth:
				return 0
			else:
				self.list[-1].freturn = True
				self.list[-1].length = line.time - self.list[-1].time
				self.ignore = False
				# if this is a return at self.depth, no more work is needed
				if line.depth == self.depth and line.isReturn():
					if line.depth == 0:
						self.end = line.time
						return 1
					return 0
		# compare current depth with this lines pre-call depth
		prelinedep = line.depth
		if line.isReturn():
			prelinedep += 1
		last = 0
		lasttime = line.time
		if len(self.list) > 0:
			last = self.list[-1]
			lasttime = last.time
			if last.isLeaf():
				lasttime += last.length
		# handle low misalignments by inserting returns
		mismatch = prelinedep - self.depth
		warning = self.sv.verbose and abs(mismatch) > 1
		info = []
		if mismatch < 0:
			idx = 0
			# add return calls to get the depth down
			while prelinedep < self.depth:
				self.depth -= 1
				if idx == 0 and last and last.isCall():
					# special case, turn last call into a leaf
					last.depth = self.depth
					last.freturn = True
					last.length = line.time - last.time
					if warning:
						info.append(('[make leaf]', last))
				else:
					vline = FTraceLine(lasttime)
					vline.depth = self.depth
					vline.name = self.vfname
					vline.freturn = True
					self.list.append(vline)
					if warning:
						if idx == 0:
							info.append(('', last))
						info.append(('[add return]', vline))
				idx += 1
			if warning:
				info.append(('', line))
		# handle high misalignments by inserting calls
		elif mismatch > 0:
			idx = 0
			if warning:
				info.append(('', last))
			# add calls to get the depth up
			while prelinedep > self.depth:
				if idx == 0 and line.isReturn():
					# special case, turn this return into a leaf
					line.fcall = True
					prelinedep -= 1
					if warning:
						info.append(('[make leaf]', line))
				else:
					vline = FTraceLine(lasttime)
					vline.depth = self.depth
					vline.name = self.vfname
					vline.fcall = True
					self.list.append(vline)
					self.depth += 1
					if not last:
						self.start = vline.time
					if warning:
						info.append(('[add call]', vline))
				idx += 1
			if warning and ('[make leaf]', line) not in info:
				info.append(('', line))
		if warning:
			pprint('WARNING: ftrace data missing, corrections made:')
			for i in info:
				t, obj = i
				if obj:
					obj.debugPrint(t)
		# process the call and set the new depth
		skipadd = False
		md = self.sv.max_graph_depth
		if line.isCall():
			# ignore blacklisted/overdepth funcs
			if (md and self.depth >= md - 1) or (line.name in self.sv.cgblacklist):
				self.ignore = True
			else:
				self.depth += 1
		elif line.isReturn():
			self.depth -= 1
			# remove blacklisted/overdepth/empty funcs that slipped through
			if (last and last.isCall() and last.depth == line.depth) or \
				(md and last and last.depth >= md) or \
				(line.name in self.sv.cgblacklist):
				while len(self.list) > 0 and self.list[-1].depth > line.depth:
					self.list.pop(-1)
				if len(self.list) == 0:
					self.invalid = True
					return 1
				self.list[-1].freturn = True
				self.list[-1].length = line.time - self.list[-1].time
				self.list[-1].name = line.name
				skipadd = True
		if len(self.list) < 1:
			self.start = line.time
		# check for a mismatch that returned all the way to callgraph end
		res = 1
		if mismatch < 0 and self.list[-1].depth == 0 and self.list[-1].freturn:
			line = self.list[-1]
			skipadd = True
			res = -1
		if not skipadd:
			self.list.append(line)
		if(line.depth == 0 and line.freturn):
			if(self.start < 0):
				self.start = line.time
			self.end = line.time
			if line.fcall:
				self.end += line.length
			if self.list[0].name == self.vfname:
				self.invalid = True
			if res == -1:
				self.partial = True
			return res
		return 0
	def invalidate(self, line):
		if(len(self.list) > 0):
			first = self.list[0]
			self.list = []
			self.list.append(first)
		self.invalid = True
		id = 'task %s' % (self.pid)
		window = '(%f - %f)' % (self.start, line.time)
		if(self.depth < 0):
			pprint('Data misalignment for '+id+\
				' (buffer overflow), ignoring this callback')
		else:
			pprint('Too much data for '+id+\
				' '+window+', ignoring this callback')
	def slice(self, dev):
		minicg = FTraceCallGraph(dev['pid'], self.sv)
		minicg.name = self.name
		mydepth = -1
		good = False
		for l in self.list:
			if(l.time < dev['start'] or l.time > dev['end']):
				continue
			if mydepth < 0:
				if l.name == 'mutex_lock' and l.freturn:
					mydepth = l.depth
				continue
			elif l.depth == mydepth and l.name == 'mutex_unlock' and l.fcall:
				good = True
				break
			l.depth -= mydepth
			minicg.addLine(l)
		if not good or len(minicg.list) < 1:
			return 0
		return minicg
	def repair(self, enddepth):
		# bring the depth back to 0 with additional returns
		fixed = False
		last = self.list[-1]
		for i in reversed(range(enddepth)):
			t = FTraceLine(last.time)
			t.depth = i
			t.freturn = True
			fixed = self.addLine(t)
			if fixed != 0:
				self.end = last.time
				return True
		return False
	def postProcess(self):
		if len(self.list) > 0:
			self.name = self.list[0].name
		stack = dict()
		cnt = 0
		last = 0
		for l in self.list:
			# ftrace bug: reported duration is not reliable
			# check each leaf and clip it at max possible length
			if last and last.isLeaf():
				if last.length > l.time - last.time:
					last.length = l.time - last.time
			if l.isCall():
				stack[l.depth] = l
				cnt += 1
			elif l.isReturn():
				if(l.depth not in stack):
					if self.sv.verbose:
						pprint('Post Process Error: Depth missing')
						l.debugPrint()
					return False
				# calculate call length from call/return lines
				cl = stack[l.depth]
				cl.length = l.time - cl.time
				if cl.name == self.vfname:
					cl.name = l.name
				stack.pop(l.depth)
				l.length = 0
				cnt -= 1
			last = l
		if(cnt == 0):
			# trace caught the whole call tree
			return True
		elif(cnt < 0):
			if self.sv.verbose:
				pprint('Post Process Error: Depth is less than 0')
			return False
		# trace ended before call tree finished
		return self.repair(cnt)
	def deviceMatch(self, pid, data):
		found = ''
		# add the callgraph data to the device hierarchy
		borderphase = {
			'dpm_prepare': 'suspend_prepare',
			'dpm_complete': 'resume_complete'
		}
		if(self.name in borderphase):
			p = borderphase[self.name]
			list = data.dmesg[p]['list']
			for devname in list:
				dev = list[devname]
				if(pid == dev['pid'] and
					self.start <= dev['start'] and
					self.end >= dev['end']):
					cg = self.slice(dev)
					if cg:
						dev['ftrace'] = cg
					found = devname
			return found
		for p in data.sortedPhases():
			if(data.dmesg[p]['start'] <= self.start and
				self.start <= data.dmesg[p]['end']):
				list = data.dmesg[p]['list']
				for devname in sorted(list, key=lambda k:list[k]['start']):
					dev = list[devname]
					if(pid == dev['pid'] and
						self.start <= dev['start'] and
						self.end >= dev['end']):
						dev['ftrace'] = self
						found = devname
						break
				break
		return found
	def newActionFromFunction(self, data):
		name = self.name
		if name in ['dpm_run_callback', 'dpm_prepare', 'dpm_complete']:
			return
		fs = self.start
		fe = self.end
		if fs < data.start or fe > data.end:
			return
		phase = ''
		for p in data.sortedPhases():
			if(data.dmesg[p]['start'] <= self.start and
				self.start < data.dmesg[p]['end']):
				phase = p
				break
		if not phase:
			return
		out = data.newActionGlobal(name, fs, fe, -2)
		if out:
			phase, myname = out
			data.dmesg[phase]['list'][myname]['ftrace'] = self
	def debugPrint(self, info=''):
		pprint('%s pid=%d [%f - %f] %.3f us' % \
			(self.name, self.pid, self.start, self.end,
			(self.end - self.start)*1000000))
		for l in self.list:
			if l.isLeaf():
				pprint('%f (%02d): %s(); (%.3f us)%s' % (l.time, \
					l.depth, l.name, l.length*1000000, info))
			elif l.freturn:
				pprint('%f (%02d): %s} (%.3f us)%s' % (l.time, \
					l.depth, l.name, l.length*1000000, info))
			else:
				pprint('%f (%02d): %s() { (%.3f us)%s' % (l.time, \
					l.depth, l.name, l.length*1000000, info))
		pprint(' ')

class DevItem:
	def __init__(self, test, phase, dev):
		self.test = test
		self.phase = phase
		self.dev = dev
	def isa(self, cls):
		if 'htmlclass' in self.dev and cls in self.dev['htmlclass']:
			return True
		return False

# Class: Timeline
# Description:
#	 A container for a device timeline which calculates
#	 all the html properties to display it correctly
class Timeline:
	html_tblock = '<div id="block{0}" class="tblock" style="left:{1}%;width:{2}%;"><div class="tback" style="height:{3}px"></div>\n'
	html_device = '<div id="{0}" title="{1}" class="thread{7}" style="left:{2}%;top:{3}px;height:{4}px;width:{5}%;{8}">{6}</div>\n'
	html_phase = '<div class="phase" style="left:{0}%;width:{1}%;top:{2}px;height:{3}px;background:{4}">{5}</div>\n'
	html_phaselet = '<div id="{0}" class="phaselet" style="left:{1}%;width:{2}%;background:{3}"></div>\n'
	html_legend = '<div id="p{3}" class="square" style="left:{0}%;background:{1}">&nbsp;{2}</div>\n'
	def __init__(self, rowheight, scaleheight):
		self.html = ''
		self.height = 0  # total timeline height
		self.scaleH = scaleheight # timescale (top) row height
		self.rowH = rowheight     # device row height
		self.bodyH = 0   # body height
		self.rows = 0    # total timeline rows
		self.rowlines = dict()
		self.rowheight = dict()
	def createHeader(self, sv, stamp):
		if(not stamp['time']):
			return
		self.html += '<div class="version"><a href="https://01.org/suspendresume">%s v%s</a></div>' \
			% (sv.title, sv.version)
		if sv.logmsg and sv.testlog:
			self.html += '<button id="showtest" class="logbtn btnfmt">log</button>'
		if sv.dmesglog:
			self.html += '<button id="showdmesg" class="logbtn btnfmt">dmesg</button>'
		if sv.ftracelog:
			self.html += '<button id="showftrace" class="logbtn btnfmt">ftrace</button>'
		headline_stamp = '<div class="stamp">{0} {1} {2} {3}</div>\n'
		self.html += headline_stamp.format(stamp['host'], stamp['kernel'],
			stamp['mode'], stamp['time'])
		if 'man' in stamp and 'plat' in stamp and 'cpu' in stamp and \
			stamp['man'] and stamp['plat'] and stamp['cpu']:
			headline_sysinfo = '<div class="stamp sysinfo">{0} {1} <i>with</i> {2}</div>\n'
			self.html += headline_sysinfo.format(stamp['man'], stamp['plat'], stamp['cpu'])

	# Function: getDeviceRows
	# Description:
	#    determine how may rows the device funcs will take
	# Arguments:
	#	 rawlist: the list of devices/actions for a single phase
	# Output:
	#	 The total number of rows needed to display this phase of the timeline
	def getDeviceRows(self, rawlist):
		# clear all rows and set them to undefined
		sortdict = dict()
		for item in rawlist:
			item.row = -1
			sortdict[item] = item.length
		sortlist = sorted(sortdict, key=sortdict.get, reverse=True)
		remaining = len(sortlist)
		rowdata = dict()
		row = 1
		# try to pack each row with as many ranges as possible
		while(remaining > 0):
			if(row not in rowdata):
				rowdata[row] = []
			for i in sortlist:
				if(i.row >= 0):
					continue
				s = i.time
				e = i.time + i.length
				valid = True
				for ritem in rowdata[row]:
					rs = ritem.time
					re = ritem.time + ritem.length
					if(not (((s <= rs) and (e <= rs)) or
						((s >= re) and (e >= re)))):
						valid = False
						break
				if(valid):
					rowdata[row].append(i)
					i.row = row
					remaining -= 1
			row += 1
		return row
	# Function: getPhaseRows
	# Description:
	#	 Organize the timeline entries into the smallest
	#	 number of rows possible, with no entry overlapping
	# Arguments:
	#	 devlist: the list of devices/actions in a group of contiguous phases
	# Output:
	#	 The total number of rows needed to display this phase of the timeline
	def getPhaseRows(self, devlist, row=0, sortby='length'):
		# clear all rows and set them to undefined
		remaining = len(devlist)
		rowdata = dict()
		sortdict = dict()
		myphases = []
		# initialize all device rows to -1 and calculate devrows
		for item in devlist:
			dev = item.dev
			tp = (item.test, item.phase)
			if tp not in myphases:
				myphases.append(tp)
			dev['row'] = -1
			if sortby == 'start':
				# sort by start 1st, then length 2nd
				sortdict[item] = (-1*float(dev['start']), float(dev['end']) - float(dev['start']))
			else:
				# sort by length 1st, then name 2nd
				sortdict[item] = (float(dev['end']) - float(dev['start']), item.dev['name'])
			if 'src' in dev:
				dev['devrows'] = self.getDeviceRows(dev['src'])
		# sort the devlist by length so that large items graph on top
		sortlist = sorted(sortdict, key=sortdict.get, reverse=True)
		orderedlist = []
		for item in sortlist:
			if item.dev['pid'] == -2:
				orderedlist.append(item)
		for item in sortlist:
			if item not in orderedlist:
				orderedlist.append(item)
		# try to pack each row with as many devices as possible
		while(remaining > 0):
			rowheight = 1
			if(row not in rowdata):
				rowdata[row] = []
			for item in orderedlist:
				dev = item.dev
				if(dev['row'] < 0):
					s = dev['start']
					e = dev['end']
					valid = True
					for ritem in rowdata[row]:
						rs = ritem.dev['start']
						re = ritem.dev['end']
						if(not (((s <= rs) and (e <= rs)) or
							((s >= re) and (e >= re)))):
							valid = False
							break
					if(valid):
						rowdata[row].append(item)
						dev['row'] = row
						remaining -= 1
						if 'devrows' in dev and dev['devrows'] > rowheight:
							rowheight = dev['devrows']
			for t, p in myphases:
				if t not in self.rowlines or t not in self.rowheight:
					self.rowlines[t] = dict()
					self.rowheight[t] = dict()
				if p not in self.rowlines[t] or p not in self.rowheight[t]:
					self.rowlines[t][p] = dict()
					self.rowheight[t][p] = dict()
				rh = self.rowH
				# section headers should use a different row height
				if len(rowdata[row]) == 1 and \
					'htmlclass' in rowdata[row][0].dev and \
					'sec' in rowdata[row][0].dev['htmlclass']:
					rh = 15
				self.rowlines[t][p][row] = rowheight
				self.rowheight[t][p][row] = rowheight * rh
			row += 1
		if(row > self.rows):
			self.rows = int(row)
		return row
	def phaseRowHeight(self, test, phase, row):
		return self.rowheight[test][phase][row]
	def phaseRowTop(self, test, phase, row):
		top = 0
		for i in sorted(self.rowheight[test][phase]):
			if i >= row:
				break
			top += self.rowheight[test][phase][i]
		return top
	def calcTotalRows(self):
		# Calculate the heights and offsets for the header and rows
		maxrows = 0
		standardphases = []
		for t in self.rowlines:
			for p in self.rowlines[t]:
				total = 0
				for i in sorted(self.rowlines[t][p]):
					total += self.rowlines[t][p][i]
				if total > maxrows:
					maxrows = total
				if total == len(self.rowlines[t][p]):
					standardphases.append((t, p))
		self.height = self.scaleH + (maxrows*self.rowH)
		self.bodyH = self.height - self.scaleH
		# if there is 1 line per row, draw them the standard way
		for t, p in standardphases:
			for i in sorted(self.rowheight[t][p]):
				self.rowheight[t][p][i] = float(self.bodyH)/len(self.rowlines[t][p])
	def createZoomBox(self, mode='command', testcount=1):
		# Create bounding box, add buttons
		html_zoombox = '<center><button id="zoomin">ZOOM IN +</button><button id="zoomout">ZOOM OUT -</button><button id="zoomdef">ZOOM 1:1</button></center>\n'
		html_timeline = '<div id="dmesgzoombox" class="zoombox">\n<div id="{0}" class="timeline" style="height:{1}px">\n'
		html_devlist1 = '<button id="devlist1" class="devlist" style="float:left;">Device Detail{0}</button>'
		html_devlist2 = '<button id="devlist2" class="devlist" style="float:right;">Device Detail2</button>\n'
		if mode != 'command':
			if testcount > 1:
				self.html += html_devlist2
				self.html += html_devlist1.format('1')
			else:
				self.html += html_devlist1.format('')
		self.html += html_zoombox
		self.html += html_timeline.format('dmesg', self.height)
	# Function: createTimeScale
	# Description:
	#	 Create the timescale for a timeline block
	# Arguments:
	#	 m0: start time (mode begin)
	#	 mMax: end time (mode end)
	#	 tTotal: total timeline time
	#	 mode: suspend or resume
	# Output:
	#	 The html code needed to display the time scale
	def createTimeScale(self, m0, mMax, tTotal, mode):
		timescale = '<div class="t" style="right:{0}%">{1}</div>\n'
		rline = '<div class="t" style="left:0;border-left:1px solid black;border-right:0;">{0}</div>\n'
		output = '<div class="timescale">\n'
		# set scale for timeline
		mTotal = mMax - m0
		tS = 0.1
		if(tTotal <= 0):
			return output+'</div>\n'
		if(tTotal > 4):
			tS = 1
		divTotal = int(mTotal/tS) + 1
		divEdge = (mTotal - tS*(divTotal-1))*100/mTotal
		for i in range(divTotal):
			htmlline = ''
			if(mode == 'suspend'):
				pos = '%0.3f' % (100 - ((float(i)*tS*100)/mTotal) - divEdge)
				val = '%0.fms' % (float(i-divTotal+1)*tS*1000)
				if(i == divTotal - 1):
					val = mode
				htmlline = timescale.format(pos, val)
			else:
				pos = '%0.3f' % (100 - ((float(i)*tS*100)/mTotal))
				val = '%0.fms' % (float(i)*tS*1000)
				htmlline = timescale.format(pos, val)
				if(i == 0):
					htmlline = rline.format(mode)
			output += htmlline
		self.html += output+'</div>\n'

# Class: TestProps
# Description:
#	 A list of values describing the properties of these test runs
class TestProps:
	stampfmt = '# [a-z]*-(?P<m>[0-9]{2})(?P<d>[0-9]{2})(?P<y>[0-9]{2})-'+\
				'(?P<H>[0-9]{2})(?P<M>[0-9]{2})(?P<S>[0-9]{2})'+\
				' (?P<host>.*) (?P<mode>.*) (?P<kernel>.*)$'
	batteryfmt = '^# battery (?P<a1>\w*) (?P<c1>\d*) (?P<a2>\w*) (?P<c2>\d*)'
	wififmt    = '^# wifi (?P<w>.*)'
	tstatfmt   = '^# turbostat (?P<t>\S*)'
	mcelogfmt  = '^# mcelog (?P<m>\S*)'
	testerrfmt = '^# enter_sleep_error (?P<e>.*)'
	sysinfofmt = '^# sysinfo .*'
	cmdlinefmt = '^# command \| (?P<cmd>.*)'
	kparamsfmt = '^# kparams \| (?P<kp>.*)'
	devpropfmt = '# Device Properties: .*'
	pinfofmt   = '# platform-(?P<val>[a-z,A-Z,0-9]*): (?P<info>.*)'
	tracertypefmt = '# tracer: (?P<t>.*)'
	firmwarefmt = '# fwsuspend (?P<s>[0-9]*) fwresume (?P<r>[0-9]*)$'
	procexecfmt = 'ps - (?P<ps>.*)$'
	ftrace_line_fmt_fg = \
		'^ *(?P<time>[0-9\.]*) *\| *(?P<cpu>[0-9]*)\)'+\
		' *(?P<proc>.*)-(?P<pid>[0-9]*) *\|'+\
		'[ +!#\*@$]*(?P<dur>[0-9\.]*) .*\|  (?P<msg>.*)'
	ftrace_line_fmt_nop = \
		' *(?P<proc>.*)-(?P<pid>[0-9]*) *\[(?P<cpu>[0-9]*)\] *'+\
		'(?P<flags>.{4}) *(?P<time>[0-9\.]*): *'+\
		'(?P<msg>.*)'
	def __init__(self):
		self.stamp = ''
		self.sysinfo = ''
		self.cmdline = ''
		self.kparams = ''
		self.testerror = []
		self.mcelog = []
		self.turbostat = []
		self.battery = []
		self.wifi = []
		self.fwdata = []
		self.ftrace_line_fmt = self.ftrace_line_fmt_nop
		self.cgformat = False
		self.data = 0
		self.ktemp = dict()
	def setTracerType(self, tracer):
		if(tracer == 'function_graph'):
			self.cgformat = True
			self.ftrace_line_fmt = self.ftrace_line_fmt_fg
		elif(tracer == 'nop'):
			self.ftrace_line_fmt = self.ftrace_line_fmt_nop
		else:
			doError('Invalid tracer format: [%s]' % tracer)
	def stampInfo(self, line):
		if re.match(self.stampfmt, line):
			self.stamp = line
			return True
		elif re.match(self.sysinfofmt, line):
			self.sysinfo = line
			return True
		elif re.match(self.kparamsfmt, line):
			self.kparams = line
			return True
		elif re.match(self.cmdlinefmt, line):
			self.cmdline = line
			return True
		elif re.match(self.mcelogfmt, line):
			self.mcelog.append(line)
			return True
		elif re.match(self.tstatfmt, line):
			self.turbostat.append(line)
			return True
		elif re.match(self.batteryfmt, line):
			self.battery.append(line)
			return True
		elif re.match(self.wififmt, line):
			self.wifi.append(line)
			return True
		elif re.match(self.testerrfmt, line):
			self.testerror.append(line)
			return True
		elif re.match(self.firmwarefmt, line):
			self.fwdata.append(line)
			return True
		return False
	def parseStamp(self, data, sv):
		# global test data
		m = re.match(self.stampfmt, self.stamp)
		data.stamp = {'time': '', 'host': '', 'mode': ''}
		dt = datetime(int(m.group('y'))+2000, int(m.group('m')),
			int(m.group('d')), int(m.group('H')), int(m.group('M')),
			int(m.group('S')))
		data.stamp['time'] = dt.strftime('%B %d %Y, %I:%M:%S %p')
		data.stamp['host'] = m.group('host')
		data.stamp['mode'] = m.group('mode')
		data.stamp['kernel'] = m.group('kernel')
		if re.match(self.sysinfofmt, self.sysinfo):
			for f in self.sysinfo.split('|'):
				if '#' in f:
					continue
				tmp = f.strip().split(':', 1)
				key = tmp[0]
				val = tmp[1]
				data.stamp[key] = val
		sv.hostname = data.stamp['host']
		sv.suspendmode = data.stamp['mode']
		if sv.suspendmode == 'command' and sv.ftracefile != '':
			modes = ['on', 'freeze', 'standby', 'mem', 'disk']
			fp = sysvals.openlog(sv.ftracefile, 'r')
			for line in fp:
				m = re.match('.* machine_suspend\[(?P<mode>.*)\]', line)
				if m and m.group('mode') in ['1', '2', '3', '4']:
					sv.suspendmode = modes[int(m.group('mode'))]
					data.stamp['mode'] = sv.suspendmode
					break
			fp.close()
		m = re.match(self.cmdlinefmt, self.cmdline)
		if m:
			sv.cmdline = m.group('cmd')
		if self.kparams:
			m = re.match(self.kparamsfmt, self.kparams)
			if m:
				sv.kparams = m.group('kp')
		if not sv.stamp:
			sv.stamp = data.stamp
		# firmware data
		if sv.suspendmode == 'mem' and len(self.fwdata) > data.testnumber:
			m = re.match(self.firmwarefmt, self.fwdata[data.testnumber])
			if m:
				data.fwSuspend, data.fwResume = int(m.group('s')), int(m.group('r'))
				if(data.fwSuspend > 0 or data.fwResume > 0):
					data.fwValid = True
		# mcelog data
		if len(self.mcelog) > data.testnumber:
			m = re.match(self.mcelogfmt, self.mcelog[data.testnumber])
			if m:
				data.mcelog = sv.b64unzip(m.group('m'))
		# turbostat data
		if len(self.turbostat) > data.testnumber:
			m = re.match(self.tstatfmt, self.turbostat[data.testnumber])
			if m:
				data.turbostat = m.group('t')
		# battery data
		if len(self.battery) > data.testnumber:
			m = re.match(self.batteryfmt, self.battery[data.testnumber])
			if m:
				data.battery = m.groups()
		# wifi data
		if len(self.wifi) > data.testnumber:
			m = re.match(self.wififmt, self.wifi[data.testnumber])
			if m:
				data.wifi = m.group('w')
		# sleep mode enter errors
		if len(self.testerror) > data.testnumber:
			m = re.match(self.testerrfmt, self.testerror[data.testnumber])
			if m:
				data.enterfail = m.group('e')
	def devprops(self, data):
		props = dict()
		devlist = data.split(';')
		for dev in devlist:
			f = dev.split(',')
			if len(f) < 3:
				continue
			dev = f[0]
			props[dev] = DevProps()
			props[dev].altname = f[1]
			if int(f[2]):
				props[dev].isasync = True
			else:
				props[dev].isasync = False
		return props
	def parseDevprops(self, line, sv):
		idx = line.index(': ') + 2
		if idx >= len(line):
			return
		props = self.devprops(line[idx:])
		if sv.suspendmode == 'command' and 'testcommandstring' in props:
			sv.testcommand = props['testcommandstring'].altname
		sv.devprops = props
	def parsePlatformInfo(self, line, sv):
		m = re.match(self.pinfofmt, line)
		if not m:
			return
		name, info = m.group('val'), m.group('info')
		if name == 'devinfo':
			sv.devprops = self.devprops(sv.b64unzip(info))
			return
		elif name == 'testcmd':
			sv.testcommand = info
			return
		field = info.split('|')
		if len(field) < 2:
			return
		cmdline = field[0].strip()
		output = sv.b64unzip(field[1].strip())
		sv.platinfo.append([name, cmdline, output])

# Class: TestRun
# Description:
#	 A container for a suspend/resume test run. This is necessary as
#	 there could be more than one, and they need to be separate.
class TestRun:
	def __init__(self, dataobj):
		self.data = dataobj
		self.ftemp = dict()
		self.ttemp = dict()

class ProcessMonitor:
	def __init__(self):
		self.proclist = dict()
		self.running = False
	def procstat(self):
		c = ['cat /proc/[1-9]*/stat 2>/dev/null']
		process = Popen(c, shell=True, stdout=PIPE)
		running = dict()
		for line in process.stdout:
			data = ascii(line).split()
			pid = data[0]
			name = re.sub('[()]', '', data[1])
			user = int(data[13])
			kern = int(data[14])
			kjiff = ujiff = 0
			if pid not in self.proclist:
				self.proclist[pid] = {'name' : name, 'user' : user, 'kern' : kern}
			else:
				val = self.proclist[pid]
				ujiff = user - val['user']
				kjiff = kern - val['kern']
				val['user'] = user
				val['kern'] = kern
			if ujiff > 0 or kjiff > 0:
				running[pid] = ujiff + kjiff
		process.wait()
		out = ''
		for pid in running:
			jiffies = running[pid]
			val = self.proclist[pid]
			if out:
				out += ','
			out += '%s-%s %d' % (val['name'], pid, jiffies)
		return 'ps - '+out
	def processMonitor(self, tid):
		while self.running:
			out = self.procstat()
			if out:
				sysvals.fsetVal(out, 'trace_marker')
	def start(self):
		self.thread = Thread(target=self.processMonitor, args=(0,))
		self.running = True
		self.thread.start()
	def stop(self):
		self.running = False

# ----------------- FUNCTIONS --------------------

# Function: doesTraceLogHaveTraceEvents
# Description:
#	 Quickly determine if the ftrace log has all of the trace events,
#	 markers, and/or kprobes required for primary parsing.
def doesTraceLogHaveTraceEvents():
	kpcheck = ['_cal: (', '_ret: (']
	techeck = ['suspend_resume', 'device_pm_callback']
	tmcheck = ['SUSPEND START', 'RESUME COMPLETE']
	sysvals.usekprobes = False
	fp = sysvals.openlog(sysvals.ftracefile, 'r')
	for line in fp:
		# check for kprobes
		if not sysvals.usekprobes:
			for i in kpcheck:
				if i in line:
					sysvals.usekprobes = True
		# check for all necessary trace events
		check = techeck[:]
		for i in techeck:
			if i in line:
				check.remove(i)
		techeck = check
		# check for all necessary trace markers
		check = tmcheck[:]
		for i in tmcheck:
			if i in line:
				check.remove(i)
		tmcheck = check
	fp.close()
	sysvals.usetraceevents = True if len(techeck) < 2 else False
	sysvals.usetracemarkers = True if len(tmcheck) == 0 else False

# Function: appendIncompleteTraceLog
# Description:
#	 [deprecated for kernel 3.15 or newer]
#	 Adds callgraph data which lacks trace event data. This is only
#	 for timelines generated from 3.15 or older
# Arguments:
#	 testruns: the array of Data objects obtained from parseKernelLog
def appendIncompleteTraceLog(testruns):
	# create TestRun vessels for ftrace parsing
	testcnt = len(testruns)
	testidx = 0
	testrun = []
	for data in testruns:
		testrun.append(TestRun(data))

	# extract the callgraph and traceevent data
	sysvals.vprint('Analyzing the ftrace data (%s)...' % \
		os.path.basename(sysvals.ftracefile))
	tp = TestProps()
	tf = sysvals.openlog(sysvals.ftracefile, 'r')
	data = 0
	for line in tf:
		# remove any latent carriage returns
		line = line.replace('\r\n', '')
		if tp.stampInfo(line):
			continue
		# determine the trace data type (required for further parsing)
		m = re.match(tp.tracertypefmt, line)
		if(m):
			tp.setTracerType(m.group('t'))
			continue
		# device properties line
		if(re.match(tp.devpropfmt, line)):
			tp.parseDevprops(line, sysvals)
			continue
		# platform info line
		if(re.match(tp.pinfofmt, line)):
			tp.parsePlatformInfo(line, sysvals)
			continue
		# parse only valid lines, if this is not one move on
		m = re.match(tp.ftrace_line_fmt, line)
		if(not m):
			continue
		# gather the basic message data from the line
		m_time = m.group('time')
		m_pid = m.group('pid')
		m_msg = m.group('msg')
		if(tp.cgformat):
			m_param3 = m.group('dur')
		else:
			m_param3 = 'traceevent'
		if(m_time and m_pid and m_msg):
			t = FTraceLine(m_time, m_msg, m_param3)
			pid = int(m_pid)
		else:
			continue
		# the line should be a call, return, or event
		if(not t.fcall and not t.freturn and not t.fevent):
			continue
		# look for the suspend start marker
		if(t.startMarker()):
			data = testrun[testidx].data
			tp.parseStamp(data, sysvals)
			data.setStart(t.time)
			continue
		if(not data):
			continue
		# find the end of resume
		if(t.endMarker()):
			data.setEnd(t.time)
			testidx += 1
			if(testidx >= testcnt):
				break
			continue
		# trace event processing
		if(t.fevent):
			continue
		# call/return processing
		elif sysvals.usecallgraph:
			# create a callgraph object for the data
			if(pid not in testrun[testidx].ftemp):
				testrun[testidx].ftemp[pid] = []
				testrun[testidx].ftemp[pid].append(FTraceCallGraph(pid, sysvals))
			# when the call is finished, see which device matches it
			cg = testrun[testidx].ftemp[pid][-1]
			res = cg.addLine(t)
			if(res != 0):
				testrun[testidx].ftemp[pid].append(FTraceCallGraph(pid, sysvals))
			if(res == -1):
				testrun[testidx].ftemp[pid][-1].addLine(t)
	tf.close()

	for test in testrun:
		# add the callgraph data to the device hierarchy
		for pid in test.ftemp:
			for cg in test.ftemp[pid]:
				if len(cg.list) < 1 or cg.invalid or (cg.end - cg.start == 0):
					continue
				if(not cg.postProcess()):
					id = 'task %s cpu %s' % (pid, m.group('cpu'))
					sysvals.vprint('Sanity check failed for '+\
						id+', ignoring this callback')
					continue
				callstart = cg.start
				callend = cg.end
				for p in test.data.sortedPhases():
					if(test.data.dmesg[p]['start'] <= callstart and
						callstart <= test.data.dmesg[p]['end']):
						list = test.data.dmesg[p]['list']
						for devname in list:
							dev = list[devname]
							if(pid == dev['pid'] and
								callstart <= dev['start'] and
								callend >= dev['end']):
								dev['ftrace'] = cg
						break

# Function: parseTraceLog
# Description:
#	 Analyze an ftrace log output file generated from this app during
#	 the execution phase. Used when the ftrace log is the primary data source
#	 and includes the suspend_resume and device_pm_callback trace events
#	 The ftrace filename is taken from sysvals
# Output:
#	 An array of Data objects
def parseTraceLog(live=False):
	sysvals.vprint('Analyzing the ftrace data (%s)...' % \
		os.path.basename(sysvals.ftracefile))
	if(os.path.exists(sysvals.ftracefile) == False):
		doError('%s does not exist' % sysvals.ftracefile)
	if not live:
		sysvals.setupAllKprobes()
	ksuscalls = ['pm_prepare_console']
	krescalls = ['pm_restore_console']
	tracewatch = ['irq_wakeup']
	if sysvals.usekprobes:
		tracewatch += ['sync_filesystems', 'freeze_processes', 'syscore_suspend',
			'syscore_resume', 'resume_console', 'thaw_processes', 'CPU_ON',
			'CPU_OFF', 'timekeeping_freeze', 'acpi_suspend']

	# extract the callgraph and traceevent data
	tp = TestProps()
	testruns = []
	testdata = []
	testrun = 0
	data = 0
	tf = sysvals.openlog(sysvals.ftracefile, 'r')
	phase = 'suspend_prepare'
	for line in tf:
		# remove any latent carriage returns
		line = line.replace('\r\n', '')
		if tp.stampInfo(line):
			continue
		# tracer type line: determine the trace data type
		m = re.match(tp.tracertypefmt, line)
		if(m):
			tp.setTracerType(m.group('t'))
			continue
		# device properties line
		if(re.match(tp.devpropfmt, line)):
			tp.parseDevprops(line, sysvals)
			continue
		# platform info line
		if(re.match(tp.pinfofmt, line)):
			tp.parsePlatformInfo(line, sysvals)
			continue
		# ignore all other commented lines
		if line[0] == '#':
			continue
		# ftrace line: parse only valid lines
		m = re.match(tp.ftrace_line_fmt, line)
		if(not m):
			continue
		# gather the basic message data from the line
		m_time = m.group('time')
		m_proc = m.group('proc')
		m_pid = m.group('pid')
		m_msg = m.group('msg')
		if(tp.cgformat):
			m_param3 = m.group('dur')
		else:
			m_param3 = 'traceevent'
		if(m_time and m_pid and m_msg):
			t = FTraceLine(m_time, m_msg, m_param3)
			pid = int(m_pid)
		else:
			continue
		# the line should be a call, return, or event
		if(not t.fcall and not t.freturn and not t.fevent):
			continue
		# find the start of suspend
		if(t.startMarker()):
			data = Data(len(testdata))
			testdata.append(data)
			testrun = TestRun(data)
			testruns.append(testrun)
			tp.parseStamp(data, sysvals)
			data.setStart(t.time)
			data.first_suspend_prepare = True
			phase = data.setPhase('suspend_prepare', t.time, True)
			continue
		if(not data):
			continue
		# process cpu exec line
		if t.type == 'tracing_mark_write':
			m = re.match(tp.procexecfmt, t.name)
			if(m):
				proclist = dict()
				for ps in m.group('ps').split(','):
					val = ps.split()
					if not val:
						continue
					name = val[0].replace('--', '-')
					proclist[name] = int(val[1])
				data.pstl[t.time] = proclist
				continue
		# find the end of resume
		if(t.endMarker()):
			data.handleEndMarker(t.time)
			if(not sysvals.usetracemarkers):
				# no trace markers? then quit and be sure to finish recording
				# the event we used to trigger resume end
				if('thaw_processes' in testrun.ttemp and len(testrun.ttemp['thaw_processes']) > 0):
					# if an entry exists, assume this is its end
					testrun.ttemp['thaw_processes'][-1]['end'] = t.time
				break
			continue
		# trace event processing
		if(t.fevent):
			if(t.type == 'suspend_resume'):
				# suspend_resume trace events have two types, begin and end
				if(re.match('(?P<name>.*) begin$', t.name)):
					isbegin = True
				elif(re.match('(?P<name>.*) end$', t.name)):
					isbegin = False
				else:
					continue
				if '[' in t.name:
					m = re.match('(?P<name>.*)\[.*', t.name)
				else:
					m = re.match('(?P<name>.*) .*', t.name)
				name = m.group('name')
				# ignore these events
				if(name.split('[')[0] in tracewatch):
					continue
				# -- phase changes --
				# start of kernel suspend
				if(re.match('suspend_enter\[.*', t.name)):
					if(isbegin):
						data.tKernSus = t.time
					continue
				# suspend_prepare start
				elif(re.match('dpm_prepare\[.*', t.name)):
					if isbegin and data.first_suspend_prepare:
						data.first_suspend_prepare = False
						if data.tKernSus == 0:
							data.tKernSus = t.time
						continue
					phase = data.setPhase('suspend_prepare', t.time, isbegin)
					continue
				# suspend start
				elif(re.match('dpm_suspend\[.*', t.name)):
					phase = data.setPhase('suspend', t.time, isbegin)
					continue
				# suspend_late start
				elif(re.match('dpm_suspend_late\[.*', t.name)):
					phase = data.setPhase('suspend_late', t.time, isbegin)
					continue
				# suspend_noirq start
				elif(re.match('dpm_suspend_noirq\[.*', t.name)):
					phase = data.setPhase('suspend_noirq', t.time, isbegin)
					continue
				# suspend_machine/resume_machine
				elif(re.match('machine_suspend\[.*', t.name)):
					if(isbegin):
						lp = data.lastPhase()
						if lp == 'resume_machine':
							data.dmesg[lp]['end'] = t.time
						phase = data.setPhase('suspend_machine', data.dmesg[lp]['end'], True)
						data.setPhase(phase, t.time, False)
						if data.tSuspended == 0:
							data.tSuspended = t.time
					else:
						phase = data.setPhase('resume_machine', t.time, True)
						if(sysvals.suspendmode in ['mem', 'disk']):
							susp = phase.replace('resume', 'suspend')
							if susp in data.dmesg:
								data.dmesg[susp]['end'] = t.time
							data.tSuspended = t.time
						data.tResumed = t.time
					continue
				# resume_noirq start
				elif(re.match('dpm_resume_noirq\[.*', t.name)):
					phase = data.setPhase('resume_noirq', t.time, isbegin)
					continue
				# resume_early start
				elif(re.match('dpm_resume_early\[.*', t.name)):
					phase = data.setPhase('resume_early', t.time, isbegin)
					continue
				# resume start
				elif(re.match('dpm_resume\[.*', t.name)):
					phase = data.setPhase('resume', t.time, isbegin)
					continue
				# resume complete start
				elif(re.match('dpm_complete\[.*', t.name)):
					phase = data.setPhase('resume_complete', t.time, isbegin)
					continue
				# skip trace events inside devices calls
				if(not data.isTraceEventOutsideDeviceCalls(pid, t.time)):
					continue
				# global events (outside device calls) are graphed
				if(name not in testrun.ttemp):
					testrun.ttemp[name] = []
				if(isbegin):
					# create a new list entry
					testrun.ttemp[name].append(\
						{'begin': t.time, 'end': t.time, 'pid': pid})
				else:
					if(len(testrun.ttemp[name]) > 0):
						# if an entry exists, assume this is its end
						testrun.ttemp[name][-1]['end'] = t.time
			# device callback start
			elif(t.type == 'device_pm_callback_start'):
				if phase not in data.dmesg:
					continue
				m = re.match('(?P<drv>.*) (?P<d>.*), parent: *(?P<p>.*), .*',\
					t.name);
				if(not m):
					continue
				drv = m.group('drv')
				n = m.group('d')
				p = m.group('p')
				if(n and p):
					data.newAction(phase, n, pid, p, t.time, -1, drv)
					if pid not in data.devpids:
						data.devpids.append(pid)
			# device callback finish
			elif(t.type == 'device_pm_callback_end'):
				if phase not in data.dmesg:
					continue
				m = re.match('(?P<drv>.*) (?P<d>.*), err.*', t.name);
				if(not m):
					continue
				n = m.group('d')
				list = data.dmesg[phase]['list']
				if(n in list):
					dev = list[n]
					dev['length'] = t.time - dev['start']
					dev['end'] = t.time
		# kprobe event processing
		elif(t.fkprobe):
			kprobename = t.type
			kprobedata = t.name
			key = (kprobename, pid)
			# displayname is generated from kprobe data
			displayname = ''
			if(t.fcall):
				displayname = sysvals.kprobeDisplayName(kprobename, kprobedata)
				if not displayname:
					continue
				if(key not in tp.ktemp):
					tp.ktemp[key] = []
				tp.ktemp[key].append({
					'pid': pid,
					'begin': t.time,
					'end': -1,
					'name': displayname,
					'cdata': kprobedata,
					'proc': m_proc,
				})
				# start of kernel resume
				if(phase == 'suspend_prepare' and kprobename in ksuscalls):
					data.tKernSus = t.time
			elif(t.freturn):
				if(key not in tp.ktemp) or len(tp.ktemp[key]) < 1:
					continue
				e = next((x for x in reversed(tp.ktemp[key]) if x['end'] < 0), 0)
				if not e:
					continue
				e['end'] = t.time
				e['rdata'] = kprobedata
				# end of kernel resume
				if(phase != 'suspend_prepare' and kprobename in krescalls):
					if phase in data.dmesg:
						data.dmesg[phase]['end'] = t.time
					data.tKernRes = t.time

		# callgraph processing
		elif sysvals.usecallgraph:
			# create a callgraph object for the data
			key = (m_proc, pid)
			if(key not in testrun.ftemp):
				testrun.ftemp[key] = []
				testrun.ftemp[key].append(FTraceCallGraph(pid, sysvals))
			# when the call is finished, see which device matches it
			cg = testrun.ftemp[key][-1]
			res = cg.addLine(t)
			if(res != 0):
				testrun.ftemp[key].append(FTraceCallGraph(pid, sysvals))
			if(res == -1):
				testrun.ftemp[key][-1].addLine(t)
	tf.close()
	if len(testdata) < 1:
		sysvals.vprint('WARNING: ftrace start marker is missing')
	if data and not data.devicegroups:
		sysvals.vprint('WARNING: ftrace end marker is missing')
		data.handleEndMarker(t.time)

	if sysvals.suspendmode == 'command':
		for test in testruns:
			for p in test.data.sortedPhases():
				if p == 'suspend_prepare':
					test.data.dmesg[p]['start'] = test.data.start
					test.data.dmesg[p]['end'] = test.data.end
				else:
					test.data.dmesg[p]['start'] = test.data.end
					test.data.dmesg[p]['end'] = test.data.end
			test.data.tSuspended = test.data.end
			test.data.tResumed = test.data.end
			test.data.fwValid = False

	# dev source and procmon events can be unreadable with mixed phase height
	if sysvals.usedevsrc or sysvals.useprocmon:
		sysvals.mixedphaseheight = False

	# expand phase boundaries so there are no gaps
	for data in testdata:
		lp = data.sortedPhases()[0]
		for p in data.sortedPhases():
			if(p != lp and not ('machine' in p and 'machine' in lp)):
				data.dmesg[lp]['end'] = data.dmesg[p]['start']
			lp = p

	for i in range(len(testruns)):
		test = testruns[i]
		data = test.data
		# find the total time range for this test (begin, end)
		tlb, tle = data.start, data.end
		if i < len(testruns) - 1:
			tle = testruns[i+1].data.start
		# add the process usage data to the timeline
		if sysvals.useprocmon:
			data.createProcessUsageEvents()
		# add the traceevent data to the device hierarchy
		if(sysvals.usetraceevents):
			# add actual trace funcs
			for name in sorted(test.ttemp):
				for event in test.ttemp[name]:
					data.newActionGlobal(name, event['begin'], event['end'], event['pid'])
			# add the kprobe based virtual tracefuncs as actual devices
			for key in sorted(tp.ktemp):
				name, pid = key
				if name not in sysvals.tracefuncs:
					continue
				if pid not in data.devpids:
					data.devpids.append(pid)
				for e in tp.ktemp[key]:
					kb, ke = e['begin'], e['end']
					if ke - kb < 0.000001 or tlb > kb or tle <= kb:
						continue
					color = sysvals.kprobeColor(name)
					data.newActionGlobal(e['name'], kb, ke, pid, color)
			# add config base kprobes and dev kprobes
			if sysvals.usedevsrc:
				for key in sorted(tp.ktemp):
					name, pid = key
					if name in sysvals.tracefuncs or name not in sysvals.dev_tracefuncs:
						continue
					for e in tp.ktemp[key]:
						kb, ke = e['begin'], e['end']
						if ke - kb < 0.000001 or tlb > kb or tle <= kb:
							continue
						data.addDeviceFunctionCall(e['name'], name, e['proc'], pid, kb,
							ke, e['cdata'], e['rdata'])
		if sysvals.usecallgraph:
			# add the callgraph data to the device hierarchy
			sortlist = dict()
			for key in sorted(test.ftemp):
				proc, pid = key
				for cg in test.ftemp[key]:
					if len(cg.list) < 1 or cg.invalid or (cg.end - cg.start == 0):
						continue
					if(not cg.postProcess()):
						id = 'task %s' % (pid)
						sysvals.vprint('Sanity check failed for '+\
							id+', ignoring this callback')
						continue
					# match cg data to devices
					devname = ''
					if sysvals.suspendmode != 'command':
						devname = cg.deviceMatch(pid, data)
					if not devname:
						sortkey = '%f%f%d' % (cg.start, cg.end, pid)
						sortlist[sortkey] = cg
					elif len(cg.list) > 1000000 and cg.name != sysvals.ftopfunc:
						sysvals.vprint('WARNING: the callgraph for %s is massive (%d lines)' %\
							(devname, len(cg.list)))
			# create blocks for orphan cg data
			for sortkey in sorted(sortlist):
				cg = sortlist[sortkey]
				name = cg.name
				if sysvals.isCallgraphFunc(name):
					sysvals.vprint('Callgraph found for task %d: %.3fms, %s' % (cg.pid, (cg.end - cg.start)*1000, name))
					cg.newActionFromFunction(data)
	if sysvals.suspendmode == 'command':
		return (testdata, '')

	# fill in any missing phases
	error = []
	for data in testdata:
		tn = '' if len(testdata) == 1 else ('%d' % (data.testnumber + 1))
		terr = ''
		phasedef = data.phasedef
		lp = 'suspend_prepare'
		for p in sorted(phasedef, key=lambda k:phasedef[k]['order']):
			if p not in data.dmesg:
				if not terr:
					pprint('TEST%s FAILED: %s failed in %s phase' % (tn, sysvals.suspendmode, lp))
					terr = '%s%s failed in %s phase' % (sysvals.suspendmode, tn, lp)
					error.append(terr)
					if data.tSuspended == 0:
						data.tSuspended = data.dmesg[lp]['end']
					if data.tResumed == 0:
						data.tResumed = data.dmesg[lp]['end']
					data.fwValid = False
				sysvals.vprint('WARNING: phase "%s" is missing!' % p)
			lp = p
		if not terr and data.enterfail:
			pprint('test%s FAILED: enter %s failed with %s' % (tn, sysvals.suspendmode, data.enterfail))
			terr = 'test%s failed to enter %s mode' % (tn, sysvals.suspendmode)
			error.append(terr)
		if data.tSuspended == 0:
			data.tSuspended = data.tKernRes
		if data.tResumed == 0:
			data.tResumed = data.tSuspended

		if(len(sysvals.devicefilter) > 0):
			data.deviceFilter(sysvals.devicefilter)
		data.fixupInitcallsThatDidntReturn()
		if sysvals.usedevsrc:
			data.optimizeDevSrc()

	# x2: merge any overlapping devices between test runs
	if sysvals.usedevsrc and len(testdata) > 1:
		tc = len(testdata)
		for i in range(tc - 1):
			devlist = testdata[i].overflowDevices()
			for j in range(i + 1, tc):
				testdata[j].mergeOverlapDevices(devlist)
		testdata[0].stitchTouchingThreads(testdata[1:])
	return (testdata, ', '.join(error))

# Function: loadKernelLog
# Description:
#	 [deprecated for kernel 3.15.0 or newer]
#	 load the dmesg file into memory and fix up any ordering issues
#	 The dmesg filename is taken from sysvals
# Output:
#	 An array of empty Data objects with only their dmesgtext attributes set
def loadKernelLog():
	sysvals.vprint('Analyzing the dmesg data (%s)...' % \
		os.path.basename(sysvals.dmesgfile))
	if(os.path.exists(sysvals.dmesgfile) == False):
		doError('%s does not exist' % sysvals.dmesgfile)

	# there can be multiple test runs in a single file
	tp = TestProps()
	tp.stamp = datetime.now().strftime('# suspend-%m%d%y-%H%M%S localhost mem unknown')
	testruns = []
	data = 0
	lf = sysvals.openlog(sysvals.dmesgfile, 'r')
	for line in lf:
		line = line.replace('\r\n', '')
		idx = line.find('[')
		if idx > 1:
			line = line[idx:]
		if tp.stampInfo(line):
			continue
		m = re.match('[ \t]*(\[ *)(?P<ktime>[0-9\.]*)(\]) (?P<msg>.*)', line)
		if(not m):
			continue
		msg = m.group("msg")
		if(re.match('PM: Syncing filesystems.*', msg)):
			if(data):
				testruns.append(data)
			data = Data(len(testruns))
			tp.parseStamp(data, sysvals)
		if(not data):
			continue
		m = re.match('.* *(?P<k>[0-9]\.[0-9]{2}\.[0-9]-.*) .*', msg)
		if(m):
			sysvals.stamp['kernel'] = m.group('k')
		m = re.match('PM: Preparing system for (?P<m>.*) sleep', msg)
		if(m):
			sysvals.stamp['mode'] = sysvals.suspendmode = m.group('m')
		data.dmesgtext.append(line)
	lf.close()

	if data:
		testruns.append(data)
	if len(testruns) < 1:
		doError('dmesg log has no suspend/resume data: %s' \
			% sysvals.dmesgfile)

	# fix lines with same timestamp/function with the call and return swapped
	for data in testruns:
		last = ''
		for line in data.dmesgtext:
			mc = re.match('.*(\[ *)(?P<t>[0-9\.]*)(\]) calling  '+\
				'(?P<f>.*)\+ @ .*, parent: .*', line)
			mr = re.match('.*(\[ *)(?P<t>[0-9\.]*)(\]) call '+\
				'(?P<f>.*)\+ returned .* after (?P<dt>.*) usecs', last)
			if(mc and mr and (mc.group('t') == mr.group('t')) and
				(mc.group('f') == mr.group('f'))):
				i = data.dmesgtext.index(last)
				j = data.dmesgtext.index(line)
				data.dmesgtext[i] = line
				data.dmesgtext[j] = last
			last = line
	return testruns

# Function: parseKernelLog
# Description:
#	 [deprecated for kernel 3.15.0 or newer]
#	 Analyse a dmesg log output file generated from this app during
#	 the execution phase. Create a set of device structures in memory
#	 for subsequent formatting in the html output file
#	 This call is only for legacy support on kernels where the ftrace
#	 data lacks the suspend_resume or device_pm_callbacks trace events.
# Arguments:
#	 data: an empty Data object (with dmesgtext) obtained from loadKernelLog
# Output:
#	 The filled Data object
def parseKernelLog(data):
	phase = 'suspend_runtime'

	if(data.fwValid):
		sysvals.vprint('Firmware Suspend = %u ns, Firmware Resume = %u ns' % \
			(data.fwSuspend, data.fwResume))

	# dmesg phase match table
	dm = {
		'suspend_prepare': ['PM: Syncing filesystems.*'],
		        'suspend': ['PM: Entering [a-z]* sleep.*', 'Suspending console.*'],
		   'suspend_late': ['PM: suspend of devices complete after.*'],
		  'suspend_noirq': ['PM: late suspend of devices complete after.*'],
		'suspend_machine': ['PM: noirq suspend of devices complete after.*'],
		 'resume_machine': ['ACPI: Low-level resume complete.*'],
		   'resume_noirq': ['ACPI: Waking up from system sleep state.*'],
		   'resume_early': ['PM: noirq resume of devices complete after.*'],
		         'resume': ['PM: early resume of devices complete after.*'],
		'resume_complete': ['PM: resume of devices complete after.*'],
		    'post_resume': ['.*Restarting tasks \.\.\..*'],
	}
	if(sysvals.suspendmode == 'standby'):
		dm['resume_machine'] = ['PM: Restoring platform NVS memory']
	elif(sysvals.suspendmode == 'disk'):
		dm['suspend_late'] = ['PM: freeze of devices complete after.*']
		dm['suspend_noirq'] = ['PM: late freeze of devices complete after.*']
		dm['suspend_machine'] = ['PM: noirq freeze of devices complete after.*']
		dm['resume_machine'] = ['PM: Restoring platform NVS memory']
		dm['resume_early'] = ['PM: noirq restore of devices complete after.*']
		dm['resume'] = ['PM: early restore of devices complete after.*']
		dm['resume_complete'] = ['PM: restore of devices complete after.*']
	elif(sysvals.suspendmode == 'freeze'):
		dm['resume_machine'] = ['ACPI: resume from mwait']

	# action table (expected events that occur and show up in dmesg)
	at = {
		'sync_filesystems': {
			'smsg': 'PM: Syncing filesystems.*',
			'emsg': 'PM: Preparing system for mem sleep.*' },
		'freeze_user_processes': {
			'smsg': 'Freezing user space processes .*',
			'emsg': 'Freezing remaining freezable tasks.*' },
		'freeze_tasks': {
			'smsg': 'Freezing remaining freezable tasks.*',
			'emsg': 'PM: Entering (?P<mode>[a-z,A-Z]*) sleep.*' },
		'ACPI prepare': {
			'smsg': 'ACPI: Preparing to enter system sleep state.*',
			'emsg': 'PM: Saving platform NVS memory.*' },
		'PM vns': {
			'smsg': 'PM: Saving platform NVS memory.*',
			'emsg': 'Disabling non-boot CPUs .*' },
	}

	t0 = -1.0
	cpu_start = -1.0
	prevktime = -1.0
	actions = dict()
	for line in data.dmesgtext:
		# parse each dmesg line into the time and message
		m = re.match('[ \t]*(\[ *)(?P<ktime>[0-9\.]*)(\]) (?P<msg>.*)', line)
		if(m):
			val = m.group('ktime')
			try:
				ktime = float(val)
			except:
				continue
			msg = m.group('msg')
			# initialize data start to first line time
			if t0 < 0:
				data.setStart(ktime)
				t0 = ktime
		else:
			continue

		# check for a phase change line
		phasechange = False
		for p in dm:
			for s in dm[p]:
				if(re.match(s, msg)):
					phasechange, phase = True, p
					break

		# hack for determining resume_machine end for freeze
		if(not sysvals.usetraceevents and sysvals.suspendmode == 'freeze' \
			and phase == 'resume_machine' and \
			re.match('calling  (?P<f>.*)\+ @ .*, parent: .*', msg)):
			data.setPhase(phase, ktime, False)
			phase = 'resume_noirq'
			data.setPhase(phase, ktime, True)

		if phasechange:
			if phase == 'suspend_prepare':
				data.setPhase(phase, ktime, True)
				data.setStart(ktime)
				data.tKernSus = ktime
			elif phase == 'suspend':
				lp = data.lastPhase()
				if lp:
					data.setPhase(lp, ktime, False)
				data.setPhase(phase, ktime, True)
			elif phase == 'suspend_late':
				lp = data.lastPhase()
				if lp:
					data.setPhase(lp, ktime, False)
				data.setPhase(phase, ktime, True)
			elif phase == 'suspend_noirq':
				lp = data.lastPhase()
				if lp:
					data.setPhase(lp, ktime, False)
				data.setPhase(phase, ktime, True)
			elif phase == 'suspend_machine':
				lp = data.lastPhase()
				if lp:
					data.setPhase(lp, ktime, False)
				data.setPhase(phase, ktime, True)
			elif phase == 'resume_machine':
				lp = data.lastPhase()
				if(sysvals.suspendmode in ['freeze', 'standby']):
					data.tSuspended = prevktime
					if lp:
						data.setPhase(lp, prevktime, False)
				else:
					data.tSuspended = ktime
					if lp:
						data.setPhase(lp, prevktime, False)
				data.tResumed = ktime
				data.setPhase(phase, ktime, True)
			elif phase == 'resume_noirq':
				lp = data.lastPhase()
				if lp:
					data.setPhase(lp, ktime, False)
				data.setPhase(phase, ktime, True)
			elif phase == 'resume_early':
				lp = data.lastPhase()
				if lp:
					data.setPhase(lp, ktime, False)
				data.setPhase(phase, ktime, True)
			elif phase == 'resume':
				lp = data.lastPhase()
				if lp:
					data.setPhase(lp, ktime, False)
				data.setPhase(phase, ktime, True)
			elif phase == 'resume_complete':
				lp = data.lastPhase()
				if lp:
					data.setPhase(lp, ktime, False)
				data.setPhase(phase, ktime, True)
			elif phase == 'post_resume':
				lp = data.lastPhase()
				if lp:
					data.setPhase(lp, ktime, False)
				data.setEnd(ktime)
				data.tKernRes = ktime
				break

		# -- device callbacks --
		if(phase in data.sortedPhases()):
			# device init call
			if(re.match('calling  (?P<f>.*)\+ @ .*, parent: .*', msg)):
				sm = re.match('calling  (?P<f>.*)\+ @ '+\
					'(?P<n>.*), parent: (?P<p>.*)', msg);
				f = sm.group('f')
				n = sm.group('n')
				p = sm.group('p')
				if(f and n and p):
					data.newAction(phase, f, int(n), p, ktime, -1, '')
			# device init return
			elif(re.match('call (?P<f>.*)\+ returned .* after '+\
				'(?P<t>.*) usecs', msg)):
				sm = re.match('call (?P<f>.*)\+ returned .* after '+\
					'(?P<t>.*) usecs(?P<a>.*)', msg);
				f = sm.group('f')
				t = sm.group('t')
				list = data.dmesg[phase]['list']
				if(f in list):
					dev = list[f]
					dev['length'] = int(t)
					dev['end'] = ktime

		# if trace events are not available, these are better than nothing
		if(not sysvals.usetraceevents):
			# look for known actions
			for a in sorted(at):
				if(re.match(at[a]['smsg'], msg)):
					if(a not in actions):
						actions[a] = []
					actions[a].append({'begin': ktime, 'end': ktime})
				if(re.match(at[a]['emsg'], msg)):
					if(a in actions):
						actions[a][-1]['end'] = ktime
			# now look for CPU on/off events
			if(re.match('Disabling non-boot CPUs .*', msg)):
				# start of first cpu suspend
				cpu_start = ktime
			elif(re.match('Enabling non-boot CPUs .*', msg)):
				# start of first cpu resume
				cpu_start = ktime
			elif(re.match('smpboot: CPU (?P<cpu>[0-9]*) is now offline', msg)):
				# end of a cpu suspend, start of the next
				m = re.match('smpboot: CPU (?P<cpu>[0-9]*) is now offline', msg)
				cpu = 'CPU'+m.group('cpu')
				if(cpu not in actions):
					actions[cpu] = []
				actions[cpu].append({'begin': cpu_start, 'end': ktime})
				cpu_start = ktime
			elif(re.match('CPU(?P<cpu>[0-9]*) is up', msg)):
				# end of a cpu resume, start of the next
				m = re.match('CPU(?P<cpu>[0-9]*) is up', msg)
				cpu = 'CPU'+m.group('cpu')
				if(cpu not in actions):
					actions[cpu] = []
				actions[cpu].append({'begin': cpu_start, 'end': ktime})
				cpu_start = ktime
		prevktime = ktime
	data.initDevicegroups()

	# fill in any missing phases
	phasedef = data.phasedef
	terr, lp = '', 'suspend_prepare'
	for p in sorted(phasedef, key=lambda k:phasedef[k]['order']):
		if p not in data.dmesg:
			if not terr:
				pprint('TEST FAILED: %s failed in %s phase' % (sysvals.suspendmode, lp))
				terr = '%s failed in %s phase' % (sysvals.suspendmode, lp)
				if data.tSuspended == 0:
					data.tSuspended = data.dmesg[lp]['end']
				if data.tResumed == 0:
					data.tResumed = data.dmesg[lp]['end']
			sysvals.vprint('WARNING: phase "%s" is missing!' % p)
		lp = p
	lp = data.sortedPhases()[0]
	for p in data.sortedPhases():
		if(p != lp and not ('machine' in p and 'machine' in lp)):
			data.dmesg[lp]['end'] = data.dmesg[p]['start']
		lp = p
	if data.tSuspended == 0:
		data.tSuspended = data.tKernRes
	if data.tResumed == 0:
		data.tResumed = data.tSuspended

	# fill in any actions we've found
	for name in sorted(actions):
		for event in actions[name]:
			data.newActionGlobal(name, event['begin'], event['end'])

	if(len(sysvals.devicefilter) > 0):
		data.deviceFilter(sysvals.devicefilter)
	data.fixupInitcallsThatDidntReturn()
	return True

def callgraphHTML(sv, hf, num, cg, title, color, devid):
	html_func_top = '<article id="{0}" class="atop" style="background:{1}">\n<input type="checkbox" class="pf" id="f{2}" checked/><label for="f{2}">{3} {4}</label>\n'
	html_func_start = '<article>\n<input type="checkbox" class="pf" id="f{0}" checked/><label for="f{0}">{1} {2}</label>\n'
	html_func_end = '</article>\n'
	html_func_leaf = '<article>{0} {1}</article>\n'

	cgid = devid
	if cg.id:
		cgid += cg.id
	cglen = (cg.end - cg.start) * 1000
	if cglen < sv.mincglen:
		return num

	fmt = '<r>(%.3f ms @ '+sv.timeformat+' to '+sv.timeformat+')</r>'
	flen = fmt % (cglen, cg.start, cg.end)
	hf.write(html_func_top.format(cgid, color, num, title, flen))
	num += 1
	for line in cg.list:
		if(line.length < 0.000000001):
			flen = ''
		else:
			fmt = '<n>(%.3f ms @ '+sv.timeformat+')</n>'
			flen = fmt % (line.length*1000, line.time)
		if line.isLeaf():
			hf.write(html_func_leaf.format(line.name, flen))
		elif line.freturn:
			hf.write(html_func_end)
		else:
			hf.write(html_func_start.format(num, line.name, flen))
			num += 1
	hf.write(html_func_end)
	return num

def addCallgraphs(sv, hf, data):
	hf.write('<section id="callgraphs" class="callgraph">\n')
	# write out the ftrace data converted to html
	num = 0
	for p in data.sortedPhases():
		if sv.cgphase and p != sv.cgphase:
			continue
		list = data.dmesg[p]['list']
		for devname in data.sortedDevices(p):
			if len(sv.cgfilter) > 0 and devname not in sv.cgfilter:
				continue
			dev = list[devname]
			color = 'white'
			if 'color' in data.dmesg[p]:
				color = data.dmesg[p]['color']
			if 'color' in dev:
				color = dev['color']
			name = devname
			if(devname in sv.devprops):
				name = sv.devprops[devname].altName(devname)
			if sv.suspendmode in suspendmodename:
				name += ' '+p
			if('ftrace' in dev):
				cg = dev['ftrace']
				if cg.name == sv.ftopfunc:
					name = 'top level suspend/resume call'
				num = callgraphHTML(sv, hf, num, cg,
					name, color, dev['id'])
			if('ftraces' in dev):
				for cg in dev['ftraces']:
					num = callgraphHTML(sv, hf, num, cg,
						name+' &rarr; '+cg.name, color, dev['id'])
	hf.write('\n\n    </section>\n')

def summaryCSS(title, center=True):
	tdcenter = 'text-align:center;' if center else ''
	out = '<!DOCTYPE html>\n<html>\n<head>\n\
	<meta http-equiv="content-type" content="text/html; charset=UTF-8">\n\
	<title>'+title+'</title>\n\
	<style type=\'text/css\'>\n\
		.stamp {width: 100%;text-align:center;background:#888;line-height:30px;color:white;font: 25px Arial;}\n\
		table {width:100%;border-collapse: collapse;border:1px solid;}\n\
		th {border: 1px solid black;background:#222;color:white;}\n\
		td {font: 14px "Times New Roman";'+tdcenter+'}\n\
		tr.head td {border: 1px solid black;background:#aaa;}\n\
		tr.alt {background-color:#ddd;}\n\
		tr.notice {color:red;}\n\
		.minval {background-color:#BBFFBB;}\n\
		.medval {background-color:#BBBBFF;}\n\
		.maxval {background-color:#FFBBBB;}\n\
		.head a {color:#000;text-decoration: none;}\n\
	</style>\n</head>\n<body>\n'
	return out

# Function: createHTMLSummarySimple
# Description:
#	 Create summary html file for a series of tests
# Arguments:
#	 testruns: array of Data objects from parseTraceLog
def createHTMLSummarySimple(testruns, htmlfile, title):
	# write the html header first (html head, css code, up to body start)
	html = summaryCSS('Summary - SleepGraph')

	# extract the test data into list
	list = dict()
	tAvg, tMin, tMax, tMed = [0.0, 0.0], [0.0, 0.0], [0.0, 0.0], [dict(), dict()]
	iMin, iMed, iMax = [0, 0], [0, 0], [0, 0]
	num = 0
	useturbo = False
	lastmode = ''
	cnt = dict()
	for data in sorted(testruns, key=lambda v:(v['mode'], v['host'], v['kernel'], v['time'])):
		mode = data['mode']
		if mode not in list:
			list[mode] = {'data': [], 'avg': [0,0], 'min': [0,0], 'max': [0,0], 'med': [0,0]}
		if lastmode and lastmode != mode and num > 0:
			for i in range(2):
				s = sorted(tMed[i])
				list[lastmode]['med'][i] = s[int(len(s)//2)]
				iMed[i] = tMed[i][list[lastmode]['med'][i]]
			list[lastmode]['avg'] = [tAvg[0] / num, tAvg[1] / num]
			list[lastmode]['min'] = tMin
			list[lastmode]['max'] = tMax
			list[lastmode]['idx'] = (iMin, iMed, iMax)
			tAvg, tMin, tMax, tMed = [0.0, 0.0], [0.0, 0.0], [0.0, 0.0], [dict(), dict()]
			iMin, iMed, iMax = [0, 0], [0, 0], [0, 0]
			num = 0
		pkgpc10 = syslpi = ''
		if 'pkgpc10' in data and 'syslpi' in data:
			pkgpc10 = data['pkgpc10']
			syslpi = data['syslpi']
			useturbo = True
		res = data['result']
		tVal = [float(data['suspend']), float(data['resume'])]
		list[mode]['data'].append([data['host'], data['kernel'],
			data['time'], tVal[0], tVal[1], data['url'], res,
			data['issues'], data['sus_worst'], data['sus_worsttime'],
			data['res_worst'], data['res_worsttime'], pkgpc10, syslpi])
		idx = len(list[mode]['data']) - 1
		if res.startswith('fail in'):
			res = 'fail'
		if res not in cnt:
			cnt[res] = 1
		else:
			cnt[res] += 1
		if res == 'pass':
			for i in range(2):
				tMed[i][tVal[i]] = idx
				tAvg[i] += tVal[i]
				if tMin[i] == 0 or tVal[i] < tMin[i]:
					iMin[i] = idx
					tMin[i] = tVal[i]
				if tMax[i] == 0 or tVal[i] > tMax[i]:
					iMax[i] = idx
					tMax[i] = tVal[i]
			num += 1
		lastmode = mode
	if lastmode and num > 0:
		for i in range(2):
			s = sorted(tMed[i])
			list[lastmode]['med'][i] = s[int(len(s)//2)]
			iMed[i] = tMed[i][list[lastmode]['med'][i]]
		list[lastmode]['avg'] = [tAvg[0] / num, tAvg[1] / num]
		list[lastmode]['min'] = tMin
		list[lastmode]['max'] = tMax
		list[lastmode]['idx'] = (iMin, iMed, iMax)

	# group test header
	desc = []
	for ilk in sorted(cnt, reverse=True):
		if cnt[ilk] > 0:
			desc.append('%d %s' % (cnt[ilk], ilk))
	html += '<div class="stamp">%s (%d tests: %s)</div>\n' % (title, len(testruns), ', '.join(desc))
	th = '\t<th>{0}</th>\n'
	td = '\t<td>{0}</td>\n'
	tdh = '\t<td{1}>{0}</td>\n'
	tdlink = '\t<td><a href="{0}">html</a></td>\n'
	colspan = '14' if useturbo else '12'

	# table header
	html += '<table>\n<tr>\n' + th.format('#') +\
		th.format('Mode') + th.format('Host') + th.format('Kernel') +\
		th.format('Test Time') + th.format('Result') + th.format('Issues') +\
		th.format('Suspend') + th.format('Resume') +\
		th.format('Worst Suspend Device') + th.format('SD Time') +\
		th.format('Worst Resume Device') + th.format('RD Time')
	if useturbo:
		html += th.format('PkgPC10') + th.format('SysLPI')
	html += th.format('Detail')+'</tr>\n'
	# export list into html
	head = '<tr class="head"><td>{0}</td><td>{1}</td>'+\
		'<td colspan='+colspan+' class="sus">Suspend Avg={2} '+\
		'<span class=minval><a href="#s{10}min">Min={3}</a></span> '+\
		'<span class=medval><a href="#s{10}med">Med={4}</a></span> '+\
		'<span class=maxval><a href="#s{10}max">Max={5}</a></span> '+\
		'Resume Avg={6} '+\
		'<span class=minval><a href="#r{10}min">Min={7}</a></span> '+\
		'<span class=medval><a href="#r{10}med">Med={8}</a></span> '+\
		'<span class=maxval><a href="#r{10}max">Max={9}</a></span></td>'+\
		'</tr>\n'
	headnone = '<tr class="head"><td>{0}</td><td>{1}</td><td colspan='+\
		colspan+'></td></tr>\n'
	for mode in sorted(list):
		# header line for each suspend mode
		num = 0
		tAvg, tMin, tMax, tMed = list[mode]['avg'], list[mode]['min'],\
			list[mode]['max'], list[mode]['med']
		count = len(list[mode]['data'])
		if 'idx' in list[mode]:
			iMin, iMed, iMax = list[mode]['idx']
			html += head.format('%d' % count, mode.upper(),
				'%.3f' % tAvg[0], '%.3f' % tMin[0], '%.3f' % tMed[0], '%.3f' % tMax[0],
				'%.3f' % tAvg[1], '%.3f' % tMin[1], '%.3f' % tMed[1], '%.3f' % tMax[1],
				mode.lower()
			)
		else:
			iMin = iMed = iMax = [-1, -1, -1]
			html += headnone.format('%d' % count, mode.upper())
		for d in list[mode]['data']:
			# row classes - alternate row color
			rcls = ['alt'] if num % 2 == 1 else []
			if d[6] != 'pass':
				rcls.append('notice')
			html += '<tr class="'+(' '.join(rcls))+'">\n' if len(rcls) > 0 else '<tr>\n'
			# figure out if the line has sus or res highlighted
			idx = list[mode]['data'].index(d)
			tHigh = ['', '']
			for i in range(2):
				tag = 's%s' % mode if i == 0 else 'r%s' % mode
				if idx == iMin[i]:
					tHigh[i] = ' id="%smin" class=minval title="Minimum"' % tag
				elif idx == iMax[i]:
					tHigh[i] = ' id="%smax" class=maxval title="Maximum"' % tag
				elif idx == iMed[i]:
					tHigh[i] = ' id="%smed" class=medval title="Median"' % tag
			html += td.format("%d" % (list[mode]['data'].index(d) + 1)) # row
			html += td.format(mode)										# mode
			html += td.format(d[0])										# host
			html += td.format(d[1])										# kernel
			html += td.format(d[2])										# time
			html += td.format(d[6])										# result
			html += td.format(d[7])										# issues
			html += tdh.format('%.3f ms' % d[3], tHigh[0]) if d[3] else td.format('')	# suspend
			html += tdh.format('%.3f ms' % d[4], tHigh[1]) if d[4] else td.format('')	# resume
			html += td.format(d[8])										# sus_worst
			html += td.format('%.3f ms' % d[9])	if d[9] else td.format('')		# sus_worst time
			html += td.format(d[10])									# res_worst
			html += td.format('%.3f ms' % d[11]) if d[11] else td.format('')	# res_worst time
			if useturbo:
				html += td.format(d[12])								# pkg_pc10
				html += td.format(d[13])								# syslpi
			html += tdlink.format(d[5]) if d[5] else td.format('')		# url
			html += '</tr>\n'
			num += 1

	# flush the data to file
	hf = open(htmlfile, 'w')
	hf.write(html+'</table>\n</body>\n</html>\n')
	hf.close()

def createHTMLDeviceSummary(testruns, htmlfile, title):
	html = summaryCSS('Device Summary - SleepGraph', False)

	# create global device list from all tests
	devall = dict()
	for data in testruns:
		host, url, devlist = data['host'], data['url'], data['devlist']
		for type in devlist:
			if type not in devall:
				devall[type] = dict()
			mdevlist, devlist = devall[type], data['devlist'][type]
			for name in devlist:
				length = devlist[name]
				if name not in mdevlist:
					mdevlist[name] = {'name': name, 'host': host,
						'worst': length, 'total': length, 'count': 1,
						'url': url}
				else:
					if length > mdevlist[name]['worst']:
						mdevlist[name]['worst'] = length
						mdevlist[name]['url'] = url
						mdevlist[name]['host'] = host
					mdevlist[name]['total'] += length
					mdevlist[name]['count'] += 1

	# generate the html
	th = '\t<th>{0}</th>\n'
	td = '\t<td align=center>{0}</td>\n'
	tdr = '\t<td align=right>{0}</td>\n'
	tdlink = '\t<td align=center><a href="{0}">html</a></td>\n'
	limit = 1
	for type in sorted(devall, reverse=True):
		num = 0
		devlist = devall[type]
		# table header
		html += '<div class="stamp">%s (%s devices > %d ms)</div><table>\n' % \
			(title, type.upper(), limit)
		html += '<tr>\n' + '<th align=right>Device Name</th>' +\
			th.format('Average Time') + th.format('Count') +\
			th.format('Worst Time') + th.format('Host (worst time)') +\
			th.format('Link (worst time)') + '</tr>\n'
		for name in sorted(devlist, key=lambda k:(devlist[k]['worst'], \
			devlist[k]['total'], devlist[k]['name']), reverse=True):
			data = devall[type][name]
			data['average'] = data['total'] / data['count']
			if data['average'] < limit:
				continue
			# row classes - alternate row color
			rcls = ['alt'] if num % 2 == 1 else []
			html += '<tr class="'+(' '.join(rcls))+'">\n' if len(rcls) > 0 else '<tr>\n'
			html += tdr.format(data['name'])				# name
			html += td.format('%.3f ms' % data['average'])	# average
			html += td.format(data['count'])				# count
			html += td.format('%.3f ms' % data['worst'])	# worst
			html += td.format(data['host'])					# host
			html += tdlink.format(data['url'])				# url
			html += '</tr>\n'
			num += 1
		html += '</table>\n'

	# flush the data to file
	hf = open(htmlfile, 'w')
	hf.write(html+'</body>\n</html>\n')
	hf.close()
	return devall

def createHTMLIssuesSummary(testruns, issues, htmlfile, title, extra=''):
	multihost = len([e for e in issues if len(e['urls']) > 1]) > 0
	html = summaryCSS('Issues Summary - SleepGraph', False)
	total = len(testruns)

	# generate the html
	th = '\t<th>{0}</th>\n'
	td = '\t<td align={0}>{1}</td>\n'
	tdlink = '<a href="{1}">{0}</a>'
	subtitle = '%d issues' % len(issues) if len(issues) > 0 else 'no issues'
	html += '<div class="stamp">%s (%s)</div><table>\n' % (title, subtitle)
	html += '<tr>\n' + th.format('Issue') + th.format('Count')
	if multihost:
		html += th.format('Hosts')
	html += th.format('Tests') + th.format('Fail Rate') +\
		th.format('First Instance') + '</tr>\n'

	num = 0
	for e in sorted(issues, key=lambda v:v['count'], reverse=True):
		testtotal = 0
		links = []
		for host in sorted(e['urls']):
			links.append(tdlink.format(host, e['urls'][host][0]))
			testtotal += len(e['urls'][host])
		rate = '%d/%d (%.2f%%)' % (testtotal, total, 100*float(testtotal)/float(total))
		# row classes - alternate row color
		rcls = ['alt'] if num % 2 == 1 else []
		html += '<tr class="'+(' '.join(rcls))+'">\n' if len(rcls) > 0 else '<tr>\n'
		html += td.format('left', e['line'])		# issue
		html += td.format('center', e['count'])		# count
		if multihost:
			html += td.format('center', len(e['urls']))	# hosts
		html += td.format('center', testtotal)		# test count
		html += td.format('center', rate)			# test rate
		html += td.format('center nowrap', '<br>'.join(links))	# links
		html += '</tr>\n'
		num += 1

	# flush the data to file
	hf = open(htmlfile, 'w')
	hf.write(html+'</table>\n'+extra+'</body>\n</html>\n')
	hf.close()
	return issues

def ordinal(value):
	suffix = 'th'
	if value < 10 or value > 19:
		if value % 10 == 1:
			suffix = 'st'
		elif value % 10 == 2:
			suffix = 'nd'
		elif value % 10 == 3:
			suffix = 'rd'
	return '%d%s' % (value, suffix)

# Function: createHTML
# Description:
#	 Create the output html file from the resident test data
# Arguments:
#	 testruns: array of Data objects from parseKernelLog or parseTraceLog
# Output:
#	 True if the html file was created, false if it failed
def createHTML(testruns, testfail):
	if len(testruns) < 1:
		pprint('ERROR: Not enough test data to build a timeline')
		return

	kerror = False
	for data in testruns:
		if data.kerror:
			kerror = True
		if(sysvals.suspendmode in ['freeze', 'standby']):
			data.trimFreezeTime(testruns[-1].tSuspended)

	# html function templates
	html_error = '<div id="{1}" title="kernel error/warning" class="err" style="right:{0}%">{2}&rarr;</div>\n'
	html_traceevent = '<div title="{0}" class="traceevent{6}" style="left:{1}%;top:{2}px;height:{3}px;width:{4}%;line-height:{3}px;{7}">{5}</div>\n'
	html_cpuexec = '<div class="jiffie" style="left:{0}%;top:{1}px;height:{2}px;width:{3}%;background:{4};"></div>\n'
	html_timetotal = '<table class="time1">\n<tr>'\
		'<td class="green" title="{3}">{2} Suspend Time: <b>{0} ms</b></td>'\
		'<td class="yellow" title="{4}">{2} Resume Time: <b>{1} ms</b></td>'\
		'</tr>\n</table>\n'
	html_timetotal2 = '<table class="time1">\n<tr>'\
		'<td class="green" title="{4}">{3} Suspend Time: <b>{0} ms</b></td>'\
		'<td class="gray" title="time spent in low-power mode with clock running">'+sysvals.suspendmode+' time: <b>{1} ms</b></td>'\
		'<td class="yellow" title="{5}">{3} Resume Time: <b>{2} ms</b></td>'\
		'</tr>\n</table>\n'
	html_timetotal3 = '<table class="time1">\n<tr>'\
		'<td class="green">Execution Time: <b>{0} ms</b></td>'\
		'<td class="yellow">Command: <b>{1}</b></td>'\
		'</tr>\n</table>\n'
	html_timegroups = '<table class="time2">\n<tr>'\
		'<td class="green" title="time from kernel enter_state({5}) to firmware mode [kernel time only]">{4}Kernel Suspend: {0} ms</td>'\
		'<td class="purple">{4}Firmware Suspend: {1} ms</td>'\
		'<td class="purple">{4}Firmware Resume: {2} ms</td>'\
		'<td class="yellow" title="time from firmware mode to return from kernel enter_state({5}) [kernel time only]">{4}Kernel Resume: {3} ms</td>'\
		'</tr>\n</table>\n'
	html_fail = '<table class="testfail"><tr><td>{0}</td></tr></table>\n'

	# html format variables
	scaleH = 20
	if kerror:
		scaleH = 40

	# device timeline
	devtl = Timeline(30, scaleH)

	# write the test title and general info header
	devtl.createHeader(sysvals, testruns[0].stamp)

	# Generate the header for this timeline
	for data in testruns:
		tTotal = data.end - data.start
		sktime, rktime = data.getTimeValues()
		if(tTotal == 0):
			doError('No timeline data')
		if(len(data.tLow) > 0):
			low_time = '+'.join(data.tLow)
		if sysvals.suspendmode == 'command':
			run_time = '%.0f'%((data.end-data.start)*1000)
			if sysvals.testcommand:
				testdesc = sysvals.testcommand
			else:
				testdesc = 'unknown'
			if(len(testruns) > 1):
				testdesc = ordinal(data.testnumber+1)+' '+testdesc
			thtml = html_timetotal3.format(run_time, testdesc)
			devtl.html += thtml
		elif data.fwValid:
			suspend_time = '%.0f'%(sktime + (data.fwSuspend/1000000.0))
			resume_time = '%.0f'%(rktime + (data.fwResume/1000000.0))
			testdesc1 = 'Total'
			testdesc2 = ''
			stitle = 'time from kernel enter_state(%s) to low-power mode [kernel & firmware time]' % sysvals.suspendmode
			rtitle = 'time from low-power mode to return from kernel enter_state(%s) [firmware & kernel time]' % sysvals.suspendmode
			if(len(testruns) > 1):
				testdesc1 = testdesc2 = ordinal(data.testnumber+1)
				testdesc2 += ' '
			if(len(data.tLow) == 0):
				thtml = html_timetotal.format(suspend_time, \
					resume_time, testdesc1, stitle, rtitle)
			else:
				thtml = html_timetotal2.format(suspend_time, low_time, \
					resume_time, testdesc1, stitle, rtitle)
			devtl.html += thtml
			sftime = '%.3f'%(data.fwSuspend / 1000000.0)
			rftime = '%.3f'%(data.fwResume / 1000000.0)
			devtl.html += html_timegroups.format('%.3f'%sktime, \
				sftime, rftime, '%.3f'%rktime, testdesc2, sysvals.suspendmode)
		else:
			suspend_time = '%.3f' % sktime
			resume_time = '%.3f' % rktime
			testdesc = 'Kernel'
			stitle = 'time from kernel enter_state(%s) to firmware mode [kernel time only]' % sysvals.suspendmode
			rtitle = 'time from firmware mode to return from kernel enter_state(%s) [kernel time only]' % sysvals.suspendmode
			if(len(testruns) > 1):
				testdesc = ordinal(data.testnumber+1)+' '+testdesc
			if(len(data.tLow) == 0):
				thtml = html_timetotal.format(suspend_time, \
					resume_time, testdesc, stitle, rtitle)
			else:
				thtml = html_timetotal2.format(suspend_time, low_time, \
					resume_time, testdesc, stitle, rtitle)
			devtl.html += thtml

	if testfail:
		devtl.html += html_fail.format(testfail)

	# time scale for potentially multiple datasets
	t0 = testruns[0].start
	tMax = testruns[-1].end
	tTotal = tMax - t0

	# determine the maximum number of rows we need to draw
	fulllist = []
	threadlist = []
	pscnt = 0
	devcnt = 0
	for data in testruns:
		data.selectTimelineDevices('%f', tTotal, sysvals.mindevlen)
		for group in data.devicegroups:
			devlist = []
			for phase in group:
				for devname in sorted(data.tdevlist[phase]):
					d = DevItem(data.testnumber, phase, data.dmesg[phase]['list'][devname])
					devlist.append(d)
					if d.isa('kth'):
						threadlist.append(d)
					else:
						if d.isa('ps'):
							pscnt += 1
						else:
							devcnt += 1
						fulllist.append(d)
			if sysvals.mixedphaseheight:
				devtl.getPhaseRows(devlist)
	if not sysvals.mixedphaseheight:
		if len(threadlist) > 0 and len(fulllist) > 0:
			if pscnt > 0 and devcnt > 0:
				msg = 'user processes & device pm callbacks'
			elif pscnt > 0:
				msg = 'user processes'
			else:
				msg = 'device pm callbacks'
			d = testruns[0].addHorizontalDivider(msg, testruns[-1].end)
			fulllist.insert(0, d)
		devtl.getPhaseRows(fulllist)
		if len(threadlist) > 0:
			d = testruns[0].addHorizontalDivider('asynchronous kernel threads', testruns[-1].end)
			threadlist.insert(0, d)
			devtl.getPhaseRows(threadlist, devtl.rows)
	devtl.calcTotalRows()

	# draw the full timeline
	devtl.createZoomBox(sysvals.suspendmode, len(testruns))
	for data in testruns:
		# draw each test run and block chronologically
		phases = {'suspend':[],'resume':[]}
		for phase in data.sortedPhases():
			if data.dmesg[phase]['start'] >= data.tSuspended:
				phases['resume'].append(phase)
			else:
				phases['suspend'].append(phase)
		# now draw the actual timeline blocks
		for dir in phases:
			# draw suspend and resume blocks separately
			bname = '%s%d' % (dir[0], data.testnumber)
			if dir == 'suspend':
				m0 = data.start
				mMax = data.tSuspended
				left = '%f' % (((m0-t0)*100.0)/tTotal)
			else:
				m0 = data.tSuspended
				mMax = data.end
				# in an x2 run, remove any gap between blocks
				if len(testruns) > 1 and data.testnumber == 0:
					mMax = testruns[1].start
				left = '%f' % ((((m0-t0)*100.0)+sysvals.srgap/2)/tTotal)
			mTotal = mMax - m0
			# if a timeline block is 0 length, skip altogether
			if mTotal == 0:
				continue
			width = '%f' % (((mTotal*100.0)-sysvals.srgap/2)/tTotal)
			devtl.html += devtl.html_tblock.format(bname, left, width, devtl.scaleH)
			for b in phases[dir]:
				# draw the phase color background
				phase = data.dmesg[b]
				length = phase['end']-phase['start']
				left = '%f' % (((phase['start']-m0)*100.0)/mTotal)
				width = '%f' % ((length*100.0)/mTotal)
				devtl.html += devtl.html_phase.format(left, width, \
					'%.3f'%devtl.scaleH, '%.3f'%devtl.bodyH, \
					data.dmesg[b]['color'], '')
			for e in data.errorinfo[dir]:
				# draw red lines for any kernel errors found
				type, t, idx1, idx2 = e
				id = '%d_%d' % (idx1, idx2)
				right = '%f' % (((mMax-t)*100.0)/mTotal)
				devtl.html += html_error.format(right, id, type)
			for b in phases[dir]:
				# draw the devices for this phase
				phaselist = data.dmesg[b]['list']
				for d in sorted(data.tdevlist[b]):
					name = d
					drv = ''
					dev = phaselist[d]
					xtraclass = ''
					xtrainfo = ''
					xtrastyle = ''
					if 'htmlclass' in dev:
						xtraclass = dev['htmlclass']
					if 'color' in dev:
						xtrastyle = 'background:%s;' % dev['color']
					if(d in sysvals.devprops):
						name = sysvals.devprops[d].altName(d)
						xtraclass = sysvals.devprops[d].xtraClass()
						xtrainfo = sysvals.devprops[d].xtraInfo()
					elif xtraclass == ' kth':
						xtrainfo = ' kernel_thread'
					if('drv' in dev and dev['drv']):
						drv = ' {%s}' % dev['drv']
					rowheight = devtl.phaseRowHeight(data.testnumber, b, dev['row'])
					rowtop = devtl.phaseRowTop(data.testnumber, b, dev['row'])
					top = '%.3f' % (rowtop + devtl.scaleH)
					left = '%f' % (((dev['start']-m0)*100)/mTotal)
					width = '%f' % (((dev['end']-dev['start'])*100)/mTotal)
					length = ' (%0.3f ms) ' % ((dev['end']-dev['start'])*1000)
					title = name+drv+xtrainfo+length
					if sysvals.suspendmode == 'command':
						title += sysvals.testcommand
					elif xtraclass == ' ps':
						if 'suspend' in b:
							title += 'pre_suspend_process'
						else:
							title += 'post_resume_process'
					else:
						title += b
					devtl.html += devtl.html_device.format(dev['id'], \
						title, left, top, '%.3f'%rowheight, width, \
						d+drv, xtraclass, xtrastyle)
					if('cpuexec' in dev):
						for t in sorted(dev['cpuexec']):
							start, end = t
							j = float(dev['cpuexec'][t]) / 5
							if j > 1.0:
								j = 1.0
							height = '%.3f' % (rowheight/3)
							top = '%.3f' % (rowtop + devtl.scaleH + 2*rowheight/3)
							left = '%f' % (((start-m0)*100)/mTotal)
							width = '%f' % ((end-start)*100/mTotal)
							color = 'rgba(255, 0, 0, %f)' % j
							devtl.html += \
								html_cpuexec.format(left, top, height, width, color)
					if('src' not in dev):
						continue
					# draw any trace events for this device
					for e in dev['src']:
						height = '%.3f' % devtl.rowH
						top = '%.3f' % (rowtop + devtl.scaleH + (e.row*devtl.rowH))
						left = '%f' % (((e.time-m0)*100)/mTotal)
						width = '%f' % (e.length*100/mTotal)
						xtrastyle = ''
						if e.color:
							xtrastyle = 'background:%s;' % e.color
						devtl.html += \
							html_traceevent.format(e.title(), \
								left, top, height, width, e.text(), '', xtrastyle)
			# draw the time scale, try to make the number of labels readable
			devtl.createTimeScale(m0, mMax, tTotal, dir)
			devtl.html += '</div>\n'

	# timeline is finished
	devtl.html += '</div>\n</div>\n'

	# draw a legend which describes the phases by color
	if sysvals.suspendmode != 'command':
		phasedef = testruns[-1].phasedef
		devtl.html += '<div class="legend">\n'
		pdelta = 100.0/len(phasedef.keys())
		pmargin = pdelta / 4.0
		for phase in sorted(phasedef, key=lambda k:phasedef[k]['order']):
			id, p = '', phasedef[phase]
			for word in phase.split('_'):
				id += word[0]
			order = '%.2f' % ((p['order'] * pdelta) + pmargin)
			name = phase.replace('_', ' &nbsp;')
			devtl.html += devtl.html_legend.format(order, p['color'], name, id)
		devtl.html += '</div>\n'

	hf = open(sysvals.htmlfile, 'w')
	addCSS(hf, sysvals, len(testruns), kerror)

	# write the device timeline
	hf.write(devtl.html)
	hf.write('<div id="devicedetailtitle"></div>\n')
	hf.write('<div id="devicedetail" style="display:none;">\n')
	# draw the colored boxes for the device detail section
	for data in testruns:
		hf.write('<div id="devicedetail%d">\n' % data.testnumber)
		pscolor = 'linear-gradient(to top left, #ccc, #eee)'
		hf.write(devtl.html_phaselet.format('pre_suspend_process', \
			'0', '0', pscolor))
		for b in data.sortedPhases():
			phase = data.dmesg[b]
			length = phase['end']-phase['start']
			left = '%.3f' % (((phase['start']-t0)*100.0)/tTotal)
			width = '%.3f' % ((length*100.0)/tTotal)
			hf.write(devtl.html_phaselet.format(b, left, width, \
				data.dmesg[b]['color']))
		hf.write(devtl.html_phaselet.format('post_resume_process', \
			'0', '0', pscolor))
		if sysvals.suspendmode == 'command':
			hf.write(devtl.html_phaselet.format('cmdexec', '0', '0', pscolor))
		hf.write('</div>\n')
	hf.write('</div>\n')

	# write the ftrace data (callgraph)
	if sysvals.cgtest >= 0 and len(testruns) > sysvals.cgtest:
		data = testruns[sysvals.cgtest]
	else:
		data = testruns[-1]
	if sysvals.usecallgraph:
		addCallgraphs(sysvals, hf, data)

	# add the test log as a hidden div
	if sysvals.testlog and sysvals.logmsg:
		hf.write('<div id="testlog" style="display:none;">\n'+sysvals.logmsg+'</div>\n')
	# add the dmesg log as a hidden div
	if sysvals.dmesglog and sysvals.dmesgfile:
		hf.write('<div id="dmesglog" style="display:none;">\n')
		lf = sysvals.openlog(sysvals.dmesgfile, 'r')
		for line in lf:
			line = line.replace('<', '&lt').replace('>', '&gt')
			hf.write(line)
		lf.close()
		hf.write('</div>\n')
	# add the ftrace log as a hidden div
	if sysvals.ftracelog and sysvals.ftracefile:
		hf.write('<div id="ftracelog" style="display:none;">\n')
		lf = sysvals.openlog(sysvals.ftracefile, 'r')
		for line in lf:
			hf.write(line)
		lf.close()
		hf.write('</div>\n')

	# write the footer and close
	addScriptCode(hf, testruns)
	hf.write('</body>\n</html>\n')
	hf.close()
	return True

def addCSS(hf, sv, testcount=1, kerror=False, extra=''):
	kernel = sv.stamp['kernel']
	host = sv.hostname[0].upper()+sv.hostname[1:]
	mode = sv.suspendmode
	if sv.suspendmode in suspendmodename:
		mode = suspendmodename[sv.suspendmode]
	title = host+' '+mode+' '+kernel

	# various format changes by flags
	cgchk = 'checked'
	cgnchk = 'not(:checked)'
	if sv.cgexp:
		cgchk = 'not(:checked)'
		cgnchk = 'checked'

	hoverZ = 'z-index:8;'
	if sv.usedevsrc:
		hoverZ = ''

	devlistpos = 'absolute'
	if testcount > 1:
		devlistpos = 'relative'

	scaleTH = 20
	if kerror:
		scaleTH = 60

	# write the html header first (html head, css code, up to body start)
	html_header = '<!DOCTYPE html>\n<html>\n<head>\n\
	<meta http-equiv="content-type" content="text/html; charset=UTF-8">\n\
	<title>'+title+'</title>\n\
	<style type=\'text/css\'>\n\
		body {overflow-y:scroll;}\n\
		.stamp {width:100%;text-align:center;background:gray;line-height:30px;color:white;font:25px Arial;}\n\
		.stamp.sysinfo {font:10px Arial;}\n\
		.callgraph {margin-top:30px;box-shadow:5px 5px 20px black;}\n\
		.callgraph article * {padding-left:28px;}\n\
		h1 {color:black;font:bold 30px Times;}\n\
		t0 {color:black;font:bold 30px Times;}\n\
		t1 {color:black;font:30px Times;}\n\
		t2 {color:black;font:25px Times;}\n\
		t3 {color:black;font:20px Times;white-space:nowrap;}\n\
		t4 {color:black;font:bold 30px Times;line-height:60px;white-space:nowrap;}\n\
		cS {font:bold 13px Times;}\n\
		table {width:100%;}\n\
		.gray {background:rgba(80,80,80,0.1);}\n\
		.green {background:rgba(204,255,204,0.4);}\n\
		.purple {background:rgba(128,0,128,0.2);}\n\
		.yellow {background:rgba(255,255,204,0.4);}\n\
		.blue {background:rgba(169,208,245,0.4);}\n\
		.time1 {font:22px Arial;border:1px solid;}\n\
		.time2 {font:15px Arial;border-bottom:1px solid;border-left:1px solid;border-right:1px solid;}\n\
		.testfail {font:bold 22px Arial;color:red;border:1px dashed;}\n\
		td {text-align:center;}\n\
		r {color:#500000;font:15px Tahoma;}\n\
		n {color:#505050;font:15px Tahoma;}\n\
		.tdhl {color:red;}\n\
		.hide {display:none;}\n\
		.pf {display:none;}\n\
		.pf:'+cgchk+' + label {background:url(\'data:image/svg+xml;utf,<?xml version="1.0" standalone="no"?><svg xmlns="http://www.w3.org/2000/svg" height="18" width="18" version="1.1"><circle cx="9" cy="9" r="8" stroke="black" stroke-width="1" fill="white"/><rect x="4" y="8" width="10" height="2" style="fill:black;stroke-width:0"/><rect x="8" y="4" width="2" height="10" style="fill:black;stroke-width:0"/></svg>\') no-repeat left center;}\n\
		.pf:'+cgnchk+' ~ label {background:url(\'data:image/svg+xml;utf,<?xml version="1.0" standalone="no"?><svg xmlns="http://www.w3.org/2000/svg" height="18" width="18" version="1.1"><circle cx="9" cy="9" r="8" stroke="black" stroke-width="1" fill="white"/><rect x="4" y="8" width="10" height="2" style="fill:black;stroke-width:0"/></svg>\') no-repeat left center;}\n\
		.pf:'+cgchk+' ~ *:not(:nth-child(2)) {display:none;}\n\
		.zoombox {position:relative;width:100%;overflow-x:scroll;-webkit-user-select:none;-moz-user-select:none;user-select:none;}\n\
		.timeline {position:relative;font-size:14px;cursor:pointer;width:100%; overflow:hidden;background:linear-gradient(#cccccc, white);}\n\
		.thread {position:absolute;height:0%;overflow:hidden;z-index:7;line-height:30px;font-size:14px;border:1px solid;text-align:center;white-space:nowrap;}\n\
		.thread.ps {border-radius:3px;background:linear-gradient(to top, #ccc, #eee);}\n\
		.thread:hover {background:white;border:1px solid red;'+hoverZ+'}\n\
		.thread.sec,.thread.sec:hover {background:black;border:0;color:white;line-height:15px;font-size:10px;}\n\
		.hover {background:white;border:1px solid red;'+hoverZ+'}\n\
		.hover.sync {background:white;}\n\
		.hover.bg,.hover.kth,.hover.sync,.hover.ps {background:white;}\n\
		.jiffie {position:absolute;pointer-events: none;z-index:8;}\n\
		.traceevent {position:absolute;font-size:10px;z-index:7;overflow:hidden;color:black;text-align:center;white-space:nowrap;border-radius:5px;border:1px solid black;background:linear-gradient(to bottom right,#CCC,#969696);}\n\
		.traceevent:hover {color:white;font-weight:bold;border:1px solid white;}\n\
		.phase {position:absolute;overflow:hidden;border:0px;text-align:center;}\n\
		.phaselet {float:left;overflow:hidden;border:0px;text-align:center;min-height:100px;font-size:24px;}\n\
		.t {position:absolute;line-height:'+('%d'%scaleTH)+'px;pointer-events:none;top:0;height:100%;border-right:1px solid black;z-index:6;}\n\
		.err {position:absolute;top:0%;height:100%;border-right:3px solid red;color:red;font:bold 14px Times;line-height:18px;}\n\
		.legend {position:relative; width:100%; height:40px; text-align:center;margin-bottom:20px}\n\
		.legend .square {position:absolute;cursor:pointer;top:10px; width:0px;height:20px;border:1px solid;padding-left:20px;}\n\
		button {height:40px;width:200px;margin-bottom:20px;margin-top:20px;font-size:24px;}\n\
		.btnfmt {position:relative;float:right;height:25px;width:auto;margin-top:3px;margin-bottom:0;font-size:10px;text-align:center;}\n\
		.devlist {position:'+devlistpos+';width:190px;}\n\
		a:link {color:white;text-decoration:none;}\n\
		a:visited {color:white;}\n\
		a:hover {color:white;}\n\
		a:active {color:white;}\n\
		.version {position:relative;float:left;color:white;font-size:10px;line-height:30px;margin-left:10px;}\n\
		#devicedetail {min-height:100px;box-shadow:5px 5px 20px black;}\n\
		.tblock {position:absolute;height:100%;background:#ddd;}\n\
		.tback {position:absolute;width:100%;background:linear-gradient(#ccc, #ddd);}\n\
		.bg {z-index:1;}\n\
'+extra+'\
	</style>\n</head>\n<body>\n'
	hf.write(html_header)

# Function: addScriptCode
# Description:
#	 Adds the javascript code to the output html
# Arguments:
#	 hf: the open html file pointer
#	 testruns: array of Data objects from parseKernelLog or parseTraceLog
def addScriptCode(hf, testruns):
	t0 = testruns[0].start * 1000
	tMax = testruns[-1].end * 1000
	# create an array in javascript memory with the device details
	detail = '	var devtable = [];\n'
	for data in testruns:
		topo = data.deviceTopology()
		detail += '	devtable[%d] = "%s";\n' % (data.testnumber, topo)
	detail += '	var bounds = [%f,%f];\n' % (t0, tMax)
	# add the code which will manipulate the data in the browser
	script_code = \
	'<script type="text/javascript">\n'+detail+\
	'	var resolution = -1;\n'\
	'	var dragval = [0, 0];\n'\
	'	function redrawTimescale(t0, tMax, tS) {\n'\
	'		var rline = \'<div class="t" style="left:0;border-left:1px solid black;border-right:0;">\';\n'\
	'		var tTotal = tMax - t0;\n'\
	'		var list = document.getElementsByClassName("tblock");\n'\
	'		for (var i = 0; i < list.length; i++) {\n'\
	'			var timescale = list[i].getElementsByClassName("timescale")[0];\n'\
	'			var m0 = t0 + (tTotal*parseFloat(list[i].style.left)/100);\n'\
	'			var mTotal = tTotal*parseFloat(list[i].style.width)/100;\n'\
	'			var mMax = m0 + mTotal;\n'\
	'			var html = "";\n'\
	'			var divTotal = Math.floor(mTotal/tS) + 1;\n'\
	'			if(divTotal > 1000) continue;\n'\
	'			var divEdge = (mTotal - tS*(divTotal-1))*100/mTotal;\n'\
	'			var pos = 0.0, val = 0.0;\n'\
	'			for (var j = 0; j < divTotal; j++) {\n'\
	'				var htmlline = "";\n'\
	'				var mode = list[i].id[5];\n'\
	'				if(mode == "s") {\n'\
	'					pos = 100 - (((j)*tS*100)/mTotal) - divEdge;\n'\
	'					val = (j-divTotal+1)*tS;\n'\
	'					if(j == divTotal - 1)\n'\
	'						htmlline = \'<div class="t" style="right:\'+pos+\'%"><cS>S&rarr;</cS></div>\';\n'\
	'					else\n'\
	'						htmlline = \'<div class="t" style="right:\'+pos+\'%">\'+val+\'ms</div>\';\n'\
	'				} else {\n'\
	'					pos = 100 - (((j)*tS*100)/mTotal);\n'\
	'					val = (j)*tS;\n'\
	'					htmlline = \'<div class="t" style="right:\'+pos+\'%">\'+val+\'ms</div>\';\n'\
	'					if(j == 0)\n'\
	'						if(mode == "r")\n'\
	'							htmlline = rline+"<cS>&larr;R</cS></div>";\n'\
	'						else\n'\
	'							htmlline = rline+"<cS>0ms</div>";\n'\
	'				}\n'\
	'				html += htmlline;\n'\
	'			}\n'\
	'			timescale.innerHTML = html;\n'\
	'		}\n'\
	'	}\n'\
	'	function zoomTimeline() {\n'\
	'		var dmesg = document.getElementById("dmesg");\n'\
	'		var zoombox = document.getElementById("dmesgzoombox");\n'\
	'		var left = zoombox.scrollLeft;\n'\
	'		var val = parseFloat(dmesg.style.width);\n'\
	'		var newval = 100;\n'\
	'		var sh = window.outerWidth / 2;\n'\
	'		if(this.id == "zoomin") {\n'\
	'			newval = val * 1.2;\n'\
	'			if(newval > 910034) newval = 910034;\n'\
	'			dmesg.style.width = newval+"%";\n'\
	'			zoombox.scrollLeft = ((left + sh) * newval / val) - sh;\n'\
	'		} else if (this.id == "zoomout") {\n'\
	'			newval = val / 1.2;\n'\
	'			if(newval < 100) newval = 100;\n'\
	'			dmesg.style.width = newval+"%";\n'\
	'			zoombox.scrollLeft = ((left + sh) * newval / val) - sh;\n'\
	'		} else {\n'\
	'			zoombox.scrollLeft = 0;\n'\
	'			dmesg.style.width = "100%";\n'\
	'		}\n'\
	'		var tS = [10000, 5000, 2000, 1000, 500, 200, 100, 50, 20, 10, 5, 2, 1];\n'\
	'		var t0 = bounds[0];\n'\
	'		var tMax = bounds[1];\n'\
	'		var tTotal = tMax - t0;\n'\
	'		var wTotal = tTotal * 100.0 / newval;\n'\
	'		var idx = 7*window.innerWidth/1100;\n'\
	'		for(var i = 0; (i < tS.length)&&((wTotal / tS[i]) < idx); i++);\n'\
	'		if(i >= tS.length) i = tS.length - 1;\n'\
	'		if(tS[i] == resolution) return;\n'\
	'		resolution = tS[i];\n'\
	'		redrawTimescale(t0, tMax, tS[i]);\n'\
	'	}\n'\
	'	function deviceName(title) {\n'\
	'		var name = title.slice(0, title.indexOf(" ("));\n'\
	'		return name;\n'\
	'	}\n'\
	'	function deviceHover() {\n'\
	'		var name = deviceName(this.title);\n'\
	'		var dmesg = document.getElementById("dmesg");\n'\
	'		var dev = dmesg.getElementsByClassName("thread");\n'\
	'		var cpu = -1;\n'\
	'		if(name.match("CPU_ON\[[0-9]*\]"))\n'\
	'			cpu = parseInt(name.slice(7));\n'\
	'		else if(name.match("CPU_OFF\[[0-9]*\]"))\n'\
	'			cpu = parseInt(name.slice(8));\n'\
	'		for (var i = 0; i < dev.length; i++) {\n'\
	'			dname = deviceName(dev[i].title);\n'\
	'			var cname = dev[i].className.slice(dev[i].className.indexOf("thread"));\n'\
	'			if((cpu >= 0 && dname.match("CPU_O[NF]*\\\[*"+cpu+"\\\]")) ||\n'\
	'				(name == dname))\n'\
	'			{\n'\
	'				dev[i].className = "hover "+cname;\n'\
	'			} else {\n'\
	'				dev[i].className = cname;\n'\
	'			}\n'\
	'		}\n'\
	'	}\n'\
	'	function deviceUnhover() {\n'\
	'		var dmesg = document.getElementById("dmesg");\n'\
	'		var dev = dmesg.getElementsByClassName("thread");\n'\
	'		for (var i = 0; i < dev.length; i++) {\n'\
	'			dev[i].className = dev[i].className.slice(dev[i].className.indexOf("thread"));\n'\
	'		}\n'\
	'	}\n'\
	'	function deviceTitle(title, total, cpu) {\n'\
	'		var prefix = "Total";\n'\
	'		if(total.length > 3) {\n'\
	'			prefix = "Average";\n'\
	'			total[1] = (total[1]+total[3])/2;\n'\
	'			total[2] = (total[2]+total[4])/2;\n'\
	'		}\n'\
	'		var devtitle = document.getElementById("devicedetailtitle");\n'\
	'		var name = deviceName(title);\n'\
	'		if(cpu >= 0) name = "CPU"+cpu;\n'\
	'		var driver = "";\n'\
	'		var tS = "<t2>(</t2>";\n'\
	'		var tR = "<t2>)</t2>";\n'\
	'		if(total[1] > 0)\n'\
	'			tS = "<t2>("+prefix+" Suspend:</t2><t0> "+total[1].toFixed(3)+" ms</t0> ";\n'\
	'		if(total[2] > 0)\n'\
	'			tR = " <t2>"+prefix+" Resume:</t2><t0> "+total[2].toFixed(3)+" ms<t2>)</t2></t0>";\n'\
	'		var s = title.indexOf("{");\n'\
	'		var e = title.indexOf("}");\n'\
	'		if((s >= 0) && (e >= 0))\n'\
	'			driver = title.slice(s+1, e) + " <t1>@</t1> ";\n'\
	'		if(total[1] > 0 && total[2] > 0)\n'\
	'			devtitle.innerHTML = "<t0>"+driver+name+"</t0> "+tS+tR;\n'\
	'		else\n'\
	'			devtitle.innerHTML = "<t0>"+title+"</t0>";\n'\
	'		return name;\n'\
	'	}\n'\
	'	function deviceDetail() {\n'\
	'		var devinfo = document.getElementById("devicedetail");\n'\
	'		devinfo.style.display = "block";\n'\
	'		var name = deviceName(this.title);\n'\
	'		var cpu = -1;\n'\
	'		if(name.match("CPU_ON\[[0-9]*\]"))\n'\
	'			cpu = parseInt(name.slice(7));\n'\
	'		else if(name.match("CPU_OFF\[[0-9]*\]"))\n'\
	'			cpu = parseInt(name.slice(8));\n'\
	'		var dmesg = document.getElementById("dmesg");\n'\
	'		var dev = dmesg.getElementsByClassName("thread");\n'\
	'		var idlist = [];\n'\
	'		var pdata = [[]];\n'\
	'		if(document.getElementById("devicedetail1"))\n'\
	'			pdata = [[], []];\n'\
	'		var pd = pdata[0];\n'\
	'		var total = [0.0, 0.0, 0.0];\n'\
	'		for (var i = 0; i < dev.length; i++) {\n'\
	'			dname = deviceName(dev[i].title);\n'\
	'			if((cpu >= 0 && dname.match("CPU_O[NF]*\\\[*"+cpu+"\\\]")) ||\n'\
	'				(name == dname))\n'\
	'			{\n'\
	'				idlist[idlist.length] = dev[i].id;\n'\
	'				var tidx = 1;\n'\
	'				if(dev[i].id[0] == "a") {\n'\
	'					pd = pdata[0];\n'\
	'				} else {\n'\
	'					if(pdata.length == 1) pdata[1] = [];\n'\
	'					if(total.length == 3) total[3]=total[4]=0.0;\n'\
	'					pd = pdata[1];\n'\
	'					tidx = 3;\n'\
	'				}\n'\
	'				var info = dev[i].title.split(" ");\n'\
	'				var pname = info[info.length-1];\n'\
	'				pd[pname] = parseFloat(info[info.length-3].slice(1));\n'\
	'				total[0] += pd[pname];\n'\
	'				if(pname.indexOf("suspend") >= 0)\n'\
	'					total[tidx] += pd[pname];\n'\
	'				else\n'\
	'					total[tidx+1] += pd[pname];\n'\
	'			}\n'\
	'		}\n'\
	'		var devname = deviceTitle(this.title, total, cpu);\n'\
	'		var left = 0.0;\n'\
	'		for (var t = 0; t < pdata.length; t++) {\n'\
	'			pd = pdata[t];\n'\
	'			devinfo = document.getElementById("devicedetail"+t);\n'\
	'			var phases = devinfo.getElementsByClassName("phaselet");\n'\
	'			for (var i = 0; i < phases.length; i++) {\n'\
	'				if(phases[i].id in pd) {\n'\
	'					var w = 100.0*pd[phases[i].id]/total[0];\n'\
	'					var fs = 32;\n'\
	'					if(w < 8) fs = 4*w | 0;\n'\
	'					var fs2 = fs*3/4;\n'\
	'					phases[i].style.width = w+"%";\n'\
	'					phases[i].style.left = left+"%";\n'\
	'					phases[i].title = phases[i].id+" "+pd[phases[i].id]+" ms";\n'\
	'					left += w;\n'\
	'					var time = "<t4 style=\\"font-size:"+fs+"px\\">"+pd[phases[i].id]+" ms<br></t4>";\n'\
	'					var pname = "<t3 style=\\"font-size:"+fs2+"px\\">"+phases[i].id.replace(new RegExp("_", "g"), " ")+"</t3>";\n'\
	'					phases[i].innerHTML = time+pname;\n'\
	'				} else {\n'\
	'					phases[i].style.width = "0%";\n'\
	'					phases[i].style.left = left+"%";\n'\
	'				}\n'\
	'			}\n'\
	'		}\n'\
	'		if(typeof devstats !== \'undefined\')\n'\
	'			callDetail(this.id, this.title);\n'\
	'		var cglist = document.getElementById("callgraphs");\n'\
	'		if(!cglist) return;\n'\
	'		var cg = cglist.getElementsByClassName("atop");\n'\
	'		if(cg.length < 10) return;\n'\
	'		for (var i = 0; i < cg.length; i++) {\n'\
	'			cgid = cg[i].id.split("x")[0]\n'\
	'			if(idlist.indexOf(cgid) >= 0) {\n'\
	'				cg[i].style.display = "block";\n'\
	'			} else {\n'\
	'				cg[i].style.display = "none";\n'\
	'			}\n'\
	'		}\n'\
	'	}\n'\
	'	function callDetail(devid, devtitle) {\n'\
	'		if(!(devid in devstats) || devstats[devid].length < 1)\n'\
	'			return;\n'\
	'		var list = devstats[devid];\n'\
	'		var tmp = devtitle.split(" ");\n'\
	'		var name = tmp[0], phase = tmp[tmp.length-1];\n'\
	'		var dd = document.getElementById(phase);\n'\
	'		var total = parseFloat(tmp[1].slice(1));\n'\
	'		var mlist = [];\n'\
	'		var maxlen = 0;\n'\
	'		var info = []\n'\
	'		for(var i in list) {\n'\
	'			if(list[i][0] == "@") {\n'\
	'				info = list[i].split("|");\n'\
	'				continue;\n'\
	'			}\n'\
	'			var tmp = list[i].split("|");\n'\
	'			var t = parseFloat(tmp[0]), f = tmp[1], c = parseInt(tmp[2]);\n'\
	'			var p = (t*100.0/total).toFixed(2);\n'\
	'			mlist[mlist.length] = [f, c, t.toFixed(2), p+"%"];\n'\
	'			if(f.length > maxlen)\n'\
	'				maxlen = f.length;\n'\
	'		}\n'\
	'		var pad = 5;\n'\
	'		if(mlist.length == 0) pad = 30;\n'\
	'		var html = \'<div style="padding-top:\'+pad+\'px"><t3> <b>\'+name+\':</b>\';\n'\
	'		if(info.length > 2)\n'\
	'			html += " start=<b>"+info[1]+"</b>, end=<b>"+info[2]+"</b>";\n'\
	'		if(info.length > 3)\n'\
	'			html += ", length<i>(w/o overhead)</i>=<b>"+info[3]+" ms</b>";\n'\
	'		if(info.length > 4)\n'\
	'			html += ", return=<b>"+info[4]+"</b>";\n'\
	'		html += "</t3></div>";\n'\
	'		if(mlist.length > 0) {\n'\
	'			html += \'<table class=fstat style="padding-top:\'+(maxlen*5)+\'px;"><tr><th>Function</th>\';\n'\
	'			for(var i in mlist)\n'\
	'				html += "<td class=vt>"+mlist[i][0]+"</td>";\n'\
	'			html += "</tr><tr><th>Calls</th>";\n'\
	'			for(var i in mlist)\n'\
	'				html += "<td>"+mlist[i][1]+"</td>";\n'\
	'			html += "</tr><tr><th>Time(ms)</th>";\n'\
	'			for(var i in mlist)\n'\
	'				html += "<td>"+mlist[i][2]+"</td>";\n'\
	'			html += "</tr><tr><th>Percent</th>";\n'\
	'			for(var i in mlist)\n'\
	'				html += "<td>"+mlist[i][3]+"</td>";\n'\
	'			html += "</tr></table>";\n'\
	'		}\n'\
	'		dd.innerHTML = html;\n'\
	'		var height = (maxlen*5)+100;\n'\
	'		dd.style.height = height+"px";\n'\
	'		document.getElementById("devicedetail").style.height = height+"px";\n'\
	'	}\n'\
	'	function callSelect() {\n'\
	'		var cglist = document.getElementById("callgraphs");\n'\
	'		if(!cglist) return;\n'\
	'		var cg = cglist.getElementsByClassName("atop");\n'\
	'		for (var i = 0; i < cg.length; i++) {\n'\
	'			if(this.id == cg[i].id) {\n'\
	'				cg[i].style.display = "block";\n'\
	'			} else {\n'\
	'				cg[i].style.display = "none";\n'\
	'			}\n'\
	'		}\n'\
	'	}\n'\
	'	function devListWindow(e) {\n'\
	'		var win = window.open();\n'\
	'		var html = "<title>"+e.target.innerHTML+"</title>"+\n'\
	'			"<style type=\\"text/css\\">"+\n'\
	'			"   ul {list-style-type:circle;padding-left:10px;margin-left:10px;}"+\n'\
	'			"</style>"\n'\
	'		var dt = devtable[0];\n'\
	'		if(e.target.id != "devlist1")\n'\
	'			dt = devtable[1];\n'\
	'		win.document.write(html+dt);\n'\
	'	}\n'\
	'	function errWindow() {\n'\
	'		var range = this.id.split("_");\n'\
	'		var idx1 = parseInt(range[0]);\n'\
	'		var idx2 = parseInt(range[1]);\n'\
	'		var win = window.open();\n'\
	'		var log = document.getElementById("dmesglog");\n'\
	'		var title = "<title>dmesg log</title>";\n'\
	'		var text = log.innerHTML.split("\\n");\n'\
	'		var html = "";\n'\
	'		for(var i = 0; i < text.length; i++) {\n'\
	'			if(i == idx1) {\n'\
	'				html += "<e id=target>"+text[i]+"</e>\\n";\n'\
	'			} else if(i > idx1 && i <= idx2) {\n'\
	'				html += "<e>"+text[i]+"</e>\\n";\n'\
	'			} else {\n'\
	'				html += text[i]+"\\n";\n'\
	'			}\n'\
	'		}\n'\
	'		win.document.write("<style>e{color:red}</style>"+title+"<pre>"+html+"</pre>");\n'\
	'		win.location.hash = "#target";\n'\
	'		win.document.close();\n'\
	'	}\n'\
	'	function logWindow(e) {\n'\
	'		var name = e.target.id.slice(4);\n'\
	'		var win = window.open();\n'\
	'		var log = document.getElementById(name+"log");\n'\
	'		var title = "<title>"+document.title.split(" ")[0]+" "+name+" log</title>";\n'\
	'		win.document.write(title+"<pre>"+log.innerHTML+"</pre>");\n'\
	'		win.document.close();\n'\
	'	}\n'\
	'	function onMouseDown(e) {\n'\
	'		dragval[0] = e.clientX;\n'\
	'		dragval[1] = document.getElementById("dmesgzoombox").scrollLeft;\n'\
	'		document.onmousemove = onMouseMove;\n'\
	'	}\n'\
	'	function onMouseMove(e) {\n'\
	'		var zoombox = document.getElementById("dmesgzoombox");\n'\
	'		zoombox.scrollLeft = dragval[1] + dragval[0] - e.clientX;\n'\
	'	}\n'\
	'	function onMouseUp(e) {\n'\
	'		document.onmousemove = null;\n'\
	'	}\n'\
	'	function onKeyPress(e) {\n'\
	'		var c = e.charCode;\n'\
	'		if(c != 42 && c != 43 && c != 45) return;\n'\
	'		var click = document.createEvent("Events");\n'\
	'		click.initEvent("click", true, false);\n'\
	'		if(c == 43)  \n'\
	'			document.getElementById("zoomin").dispatchEvent(click);\n'\
	'		else if(c == 45)\n'\
	'			document.getElementById("zoomout").dispatchEvent(click);\n'\
	'		else if(c == 42)\n'\
	'			document.getElementById("zoomdef").dispatchEvent(click);\n'\
	'	}\n'\
	'	window.addEventListener("resize", function () {zoomTimeline();});\n'\
	'	window.addEventListener("load", function () {\n'\
	'		var dmesg = document.getElementById("dmesg");\n'\
	'		dmesg.style.width = "100%"\n'\
	'		dmesg.onmousedown = onMouseDown;\n'\
	'		document.onmouseup = onMouseUp;\n'\
	'		document.onkeypress = onKeyPress;\n'\
	'		document.getElementById("zoomin").onclick = zoomTimeline;\n'\
	'		document.getElementById("zoomout").onclick = zoomTimeline;\n'\
	'		document.getElementById("zoomdef").onclick = zoomTimeline;\n'\
	'		var list = document.getElementsByClassName("err");\n'\
	'		for (var i = 0; i < list.length; i++)\n'\
	'			list[i].onclick = errWindow;\n'\
	'		var list = document.getElementsByClassName("logbtn");\n'\
	'		for (var i = 0; i < list.length; i++)\n'\
	'			list[i].onclick = logWindow;\n'\
	'		list = document.getElementsByClassName("devlist");\n'\
	'		for (var i = 0; i < list.length; i++)\n'\
	'			list[i].onclick = devListWindow;\n'\
	'		var dev = dmesg.getElementsByClassName("thread");\n'\
	'		for (var i = 0; i < dev.length; i++) {\n'\
	'			dev[i].onclick = deviceDetail;\n'\
	'			dev[i].onmouseover = deviceHover;\n'\
	'			dev[i].onmouseout = deviceUnhover;\n'\
	'		}\n'\
	'		var dev = dmesg.getElementsByClassName("srccall");\n'\
	'		for (var i = 0; i < dev.length; i++)\n'\
	'			dev[i].onclick = callSelect;\n'\
	'		zoomTimeline();\n'\
	'	});\n'\
	'</script>\n'
	hf.write(script_code);

def setRuntimeSuspend(before=True):
	global sysvals
	sv = sysvals
	if sv.rs == 0:
		return
	if before:
		# runtime suspend disable or enable
		if sv.rs > 0:
			sv.rstgt, sv.rsval, sv.rsdir = 'on', 'auto', 'enabled'
		else:
			sv.rstgt, sv.rsval, sv.rsdir = 'auto', 'on', 'disabled'
		pprint('CONFIGURING RUNTIME SUSPEND...')
		sv.rslist = deviceInfo(sv.rstgt)
		for i in sv.rslist:
			sv.setVal(sv.rsval, i)
		pprint('runtime suspend %s on all devices (%d changed)' % (sv.rsdir, len(sv.rslist)))
		pprint('waiting 5 seconds...')
		time.sleep(5)
	else:
		# runtime suspend re-enable or re-disable
		for i in sv.rslist:
			sv.setVal(sv.rstgt, i)
		pprint('runtime suspend settings restored on %d devices' % len(sv.rslist))

# Function: executeSuspend
# Description:
#	 Execute system suspend through the sysfs interface, then copy the output
#	 dmesg and ftrace files to the test output directory.
def executeSuspend():
	pm = ProcessMonitor()
	tp = sysvals.tpath
	wifi = sysvals.checkWifi()
	testdata = []
	battery = True if getBattery() else False
	# run these commands to prepare the system for suspend
	if sysvals.display:
		pprint('SET DISPLAY TO %s' % sysvals.display.upper())
		displayControl(sysvals.display)
		time.sleep(1)
	if sysvals.sync:
		pprint('SYNCING FILESYSTEMS')
		call('sync', shell=True)
	# mark the start point in the kernel ring buffer just as we start
	sysvals.initdmesg()
	# start ftrace
	if(sysvals.usecallgraph or sysvals.usetraceevents):
		pprint('START TRACING')
		sysvals.fsetVal('1', 'tracing_on')
		if sysvals.useprocmon:
			pm.start()
	# execute however many s/r runs requested
	for count in range(1,sysvals.execcount+1):
		# x2delay in between test runs
		if(count > 1 and sysvals.x2delay > 0):
			sysvals.fsetVal('WAIT %d' % sysvals.x2delay, 'trace_marker')
			time.sleep(sysvals.x2delay/1000.0)
			sysvals.fsetVal('WAIT END', 'trace_marker')
		# start message
		if sysvals.testcommand != '':
			pprint('COMMAND START')
		else:
			if(sysvals.rtcwake):
				pprint('SUSPEND START')
			else:
				pprint('SUSPEND START (press a key to resume)')
		sysvals.mcelog(True)
		bat1 = getBattery() if battery else False
		# set rtcwake
		if(sysvals.rtcwake):
			pprint('will issue an rtcwake in %d seconds' % sysvals.rtcwaketime)
			sysvals.rtcWakeAlarmOn()
		# start of suspend trace marker
		if(sysvals.usecallgraph or sysvals.usetraceevents):
			sysvals.fsetVal('SUSPEND START', 'trace_marker')
		# predelay delay
		if(count == 1 and sysvals.predelay > 0):
			sysvals.fsetVal('WAIT %d' % sysvals.predelay, 'trace_marker')
			time.sleep(sysvals.predelay/1000.0)
			sysvals.fsetVal('WAIT END', 'trace_marker')
		# initiate suspend or command
		tdata = {'error': ''}
		if sysvals.testcommand != '':
			res = call(sysvals.testcommand+' 2>&1', shell=True);
			if res != 0:
				tdata['error'] = 'cmd returned %d' % res
		else:
			mode = sysvals.suspendmode
			if sysvals.memmode and os.path.exists(sysvals.mempowerfile):
				mode = 'mem'
				pf = open(sysvals.mempowerfile, 'w')
				pf.write(sysvals.memmode)
				pf.close()
			if sysvals.diskmode and os.path.exists(sysvals.diskpowerfile):
				mode = 'disk'
				pf = open(sysvals.diskpowerfile, 'w')
				pf.write(sysvals.diskmode)
				pf.close()
			if mode == 'freeze' and sysvals.haveTurbostat():
				# execution will pause here
				turbo = sysvals.turbostat()
				if turbo:
					tdata['turbo'] = turbo
			else:
				pf = open(sysvals.powerfile, 'w')
				pf.write(mode)
				# execution will pause here
				try:
					pf.close()
				except Exception as e:
					tdata['error'] = str(e)
		if(sysvals.rtcwake):
			sysvals.rtcWakeAlarmOff()
		# postdelay delay
		if(count == sysvals.execcount and sysvals.postdelay > 0):
			sysvals.fsetVal('WAIT %d' % sysvals.postdelay, 'trace_marker')
			time.sleep(sysvals.postdelay/1000.0)
			sysvals.fsetVal('WAIT END', 'trace_marker')
		# return from suspend
		pprint('RESUME COMPLETE')
		if(sysvals.usecallgraph or sysvals.usetraceevents):
			sysvals.fsetVal('RESUME COMPLETE', 'trace_marker')
		if(sysvals.suspendmode == 'mem' or sysvals.suspendmode == 'command'):
			tdata['fw'] = getFPDT(False)
		mcelog = sysvals.mcelog()
		if mcelog:
			tdata['mcelog'] = mcelog
		bat2 = getBattery() if battery else False
		if battery and bat1 and bat2:
			tdata['bat'] = (bat1, bat2)
		if 'device' in wifi and 'ip' in wifi:
			tdata['wifi'] = (wifi, sysvals.checkWifi())
		testdata.append(tdata)
	# stop ftrace
	if(sysvals.usecallgraph or sysvals.usetraceevents):
		if sysvals.useprocmon:
			pm.stop()
		sysvals.fsetVal('0', 'tracing_on')
	# grab a copy of the dmesg output
	pprint('CAPTURING DMESG')
	sysvals.getdmesg(testdata)
	# grab a copy of the ftrace output
	if(sysvals.usecallgraph or sysvals.usetraceevents):
		pprint('CAPTURING TRACE')
		op = sysvals.writeDatafileHeader(sysvals.ftracefile, testdata)
		fp = open(tp+'trace', 'r')
		for line in fp:
			op.write(line)
		op.close()
		sysvals.fsetVal('', 'trace')
		sysvals.platforminfo()
	return testdata

def readFile(file):
	if os.path.islink(file):
		return os.readlink(file).split('/')[-1]
	else:
		return sysvals.getVal(file).strip()

# Function: ms2nice
# Description:
#	 Print out a very concise time string in minutes and seconds
# Output:
#	 The time string, e.g. "1901m16s"
def ms2nice(val):
	val = int(val)
	h = val // 3600000
	m = (val // 60000) % 60
	s = (val // 1000) % 60
	if h > 0:
		return '%d:%02d:%02d' % (h, m, s)
	if m > 0:
		return '%02d:%02d' % (m, s)
	return '%ds' % s

def yesno(val):
	list = {'enabled':'A', 'disabled':'S', 'auto':'E', 'on':'D',
		'active':'A', 'suspended':'S', 'suspending':'S'}
	if val not in list:
		return ' '
	return list[val]

# Function: deviceInfo
# Description:
#	 Detect all the USB hosts and devices currently connected and add
#	 a list of USB device names to sysvals for better timeline readability
def deviceInfo(output=''):
	if not output:
		pprint('LEGEND\n'\
		'---------------------------------------------------------------------------------------------\n'\
		'  A = async/sync PM queue (A/S)               C = runtime active children\n'\
		'  R = runtime suspend enabled/disabled (E/D)  rACTIVE = runtime active (min/sec)\n'\
		'  S = runtime status active/suspended (A/S)   rSUSPEND = runtime suspend (min/sec)\n'\
		'  U = runtime usage count\n'\
		'---------------------------------------------------------------------------------------------\n'\
		'DEVICE                     NAME                       A R S U C    rACTIVE   rSUSPEND\n'\
		'---------------------------------------------------------------------------------------------')

	res = []
	tgtval = 'runtime_status'
	lines = dict()
	for dirname, dirnames, filenames in os.walk('/sys/devices'):
		if(not re.match('.*/power', dirname) or
			'control' not in filenames or
			tgtval not in filenames):
			continue
		name = ''
		dirname = dirname[:-6]
		device = dirname.split('/')[-1]
		power = dict()
		power[tgtval] = readFile('%s/power/%s' % (dirname, tgtval))
		# only list devices which support runtime suspend
		if power[tgtval] not in ['active', 'suspended', 'suspending']:
			continue
		for i in ['product', 'driver', 'subsystem']:
			file = '%s/%s' % (dirname, i)
			if os.path.exists(file):
				name = readFile(file)
				break
		for i in ['async', 'control', 'runtime_status', 'runtime_usage',
			'runtime_active_kids', 'runtime_active_time',
			'runtime_suspended_time']:
			if i in filenames:
				power[i] = readFile('%s/power/%s' % (dirname, i))
		if output:
			if power['control'] == output:
				res.append('%s/power/control' % dirname)
			continue
		lines[dirname] = '%-26s %-26s %1s %1s %1s %1s %1s %10s %10s' % \
			(device[:26], name[:26],
			yesno(power['async']), \
			yesno(power['control']), \
			yesno(power['runtime_status']), \
			power['runtime_usage'], \
			power['runtime_active_kids'], \
			ms2nice(power['runtime_active_time']), \
			ms2nice(power['runtime_suspended_time']))
	for i in sorted(lines):
		print(lines[i])
	return res

# Function: getModes
# Description:
#	 Determine the supported power modes on this system
# Output:
#	 A string list of the available modes
def getModes():
	modes = []
	if(os.path.exists(sysvals.powerfile)):
		fp = open(sysvals.powerfile, 'r')
		modes = fp.read().split()
		fp.close()
	if(os.path.exists(sysvals.mempowerfile)):
		deep = False
		fp = open(sysvals.mempowerfile, 'r')
		for m in fp.read().split():
			memmode = m.strip('[]')
			if memmode == 'deep':
				deep = True
			else:
				modes.append('mem-%s' % memmode)
		fp.close()
		if 'mem' in modes and not deep:
			modes.remove('mem')
	if('disk' in modes and os.path.exists(sysvals.diskpowerfile)):
		fp = open(sysvals.diskpowerfile, 'r')
		for m in fp.read().split():
			modes.append('disk-%s' % m.strip('[]'))
		fp.close()
	return modes

# Function: dmidecode
# Description:
#	 Read the bios tables and pull out system info
# Arguments:
#	 mempath: /dev/mem or custom mem path
#	 fatal: True to exit on error, False to return empty dict
# Output:
#	 A dict object with all available key/values
def dmidecode(mempath, fatal=False):
	out = dict()

	# the list of values to retrieve, with hardcoded (type, idx)
	info = {
		'bios-vendor': (0, 4),
		'bios-version': (0, 5),
		'bios-release-date': (0, 8),
		'system-manufacturer': (1, 4),
		'system-product-name': (1, 5),
		'system-version': (1, 6),
		'system-serial-number': (1, 7),
		'baseboard-manufacturer': (2, 4),
		'baseboard-product-name': (2, 5),
		'baseboard-version': (2, 6),
		'baseboard-serial-number': (2, 7),
		'chassis-manufacturer': (3, 4),
		'chassis-type': (3, 5),
		'chassis-version': (3, 6),
		'chassis-serial-number': (3, 7),
		'processor-manufacturer': (4, 7),
		'processor-version': (4, 16),
	}
	if(not os.path.exists(mempath)):
		if(fatal):
			doError('file does not exist: %s' % mempath)
		return out
	if(not os.access(mempath, os.R_OK)):
		if(fatal):
			doError('file is not readable: %s' % mempath)
		return out

	# by default use legacy scan, but try to use EFI first
	memaddr = 0xf0000
	memsize = 0x10000
	for ep in ['/sys/firmware/efi/systab', '/proc/efi/systab']:
		if not os.path.exists(ep) or not os.access(ep, os.R_OK):
			continue
		fp = open(ep, 'r')
		buf = fp.read()
		fp.close()
		i = buf.find('SMBIOS=')
		if i >= 0:
			try:
				memaddr = int(buf[i+7:], 16)
				memsize = 0x20
			except:
				continue

	# read in the memory for scanning
	try:
		fp = open(mempath, 'rb')
		fp.seek(memaddr)
		buf = fp.read(memsize)
	except:
		if(fatal):
			doError('DMI table is unreachable, sorry')
		else:
			pprint('WARNING: /dev/mem is not readable, ignoring DMI data')
			return out
	fp.close()

	# search for either an SM table or DMI table
	i = base = length = num = 0
	while(i < memsize):
		if buf[i:i+4] == b'_SM_' and i < memsize - 16:
			length = struct.unpack('H', buf[i+22:i+24])[0]
			base, num = struct.unpack('IH', buf[i+24:i+30])
			break
		elif buf[i:i+5] == b'_DMI_':
			length = struct.unpack('H', buf[i+6:i+8])[0]
			base, num = struct.unpack('IH', buf[i+8:i+14])
			break
		i += 16
	if base == 0 and length == 0 and num == 0:
		if(fatal):
			doError('Neither SMBIOS nor DMI were found')
		else:
			return out

	# read in the SM or DMI table
	try:
		fp = open(mempath, 'rb')
		fp.seek(base)
		buf = fp.read(length)
	except:
		if(fatal):
			doError('DMI table is unreachable, sorry')
		else:
			pprint('WARNING: /dev/mem is not readable, ignoring DMI data')
			return out
	fp.close()

	# scan the table for the values we want
	count = i = 0
	while(count < num and i <= len(buf) - 4):
		type, size, handle = struct.unpack('BBH', buf[i:i+4])
		n = i + size
		while n < len(buf) - 1:
			if 0 == struct.unpack('H', buf[n:n+2])[0]:
				break
			n += 1
		data = buf[i+size:n+2].split(b'\0')
		for name in info:
			itype, idxadr = info[name]
			if itype == type:
				idx = struct.unpack('B', buf[i+idxadr:i+idxadr+1])[0]
				if idx > 0 and idx < len(data) - 1:
					s = data[idx-1].decode('utf-8')
					if s.strip() and s.strip().lower() != 'to be filled by o.e.m.':
						out[name] = s
		i = n + 2
		count += 1
	return out

def getBattery():
	p, charge, bat = '/sys/class/power_supply', 0, {}
	if not os.path.exists(p):
		return False
	for d in os.listdir(p):
		type = sysvals.getVal(os.path.join(p, d, 'type')).strip().lower()
		if type != 'battery':
			continue
		for v in ['status', 'energy_now', 'capacity_now']:
			bat[v] = sysvals.getVal(os.path.join(p, d, v)).strip().lower()
		break
	if 'status' not in bat:
		return False
	ac = False if 'discharging' in bat['status'] else True
	for v in ['energy_now', 'capacity_now']:
		if v in bat and bat[v]:
			charge = int(bat[v])
	return (ac, charge)

def displayControl(cmd):
	xset, ret = 'timeout 10 xset -d :0.0 {0}', 0
	if sysvals.sudouser:
		xset = 'sudo -u %s %s' % (sysvals.sudouser, xset)
	if cmd == 'init':
		ret = call(xset.format('dpms 0 0 0'), shell=True)
		if not ret:
			ret = call(xset.format('s off'), shell=True)
	elif cmd == 'reset':
		ret = call(xset.format('s reset'), shell=True)
	elif cmd in ['on', 'off', 'standby', 'suspend']:
		b4 = displayControl('stat')
		ret = call(xset.format('dpms force %s' % cmd), shell=True)
		if not ret:
			curr = displayControl('stat')
			sysvals.vprint('Display Switched: %s -> %s' % (b4, curr))
			if curr != cmd:
				sysvals.vprint('WARNING: Display failed to change to %s' % cmd)
		if ret:
			sysvals.vprint('WARNING: Display failed to change to %s with xset' % cmd)
			return ret
	elif cmd == 'stat':
		fp = Popen(xset.format('q').split(' '), stdout=PIPE).stdout
		ret = 'unknown'
		for line in fp:
			m = re.match('[\s]*Monitor is (?P<m>.*)', ascii(line))
			if(m and len(m.group('m')) >= 2):
				out = m.group('m').lower()
				ret = out[3:] if out[0:2] == 'in' else out
				break
		fp.close()
	return ret

# Function: getFPDT
# Description:
#	 Read the acpi bios tables and pull out FPDT, the firmware data
# Arguments:
#	 output: True to output the info to stdout, False otherwise
def getFPDT(output):
	rectype = {}
	rectype[0] = 'Firmware Basic Boot Performance Record'
	rectype[1] = 'S3 Performance Table Record'
	prectype = {}
	prectype[0] = 'Basic S3 Resume Performance Record'
	prectype[1] = 'Basic S3 Suspend Performance Record'

	sysvals.rootCheck(True)
	if(not os.path.exists(sysvals.fpdtpath)):
		if(output):
			doError('file does not exist: %s' % sysvals.fpdtpath)
		return False
	if(not os.access(sysvals.fpdtpath, os.R_OK)):
		if(output):
			doError('file is not readable: %s' % sysvals.fpdtpath)
		return False
	if(not os.path.exists(sysvals.mempath)):
		if(output):
			doError('file does not exist: %s' % sysvals.mempath)
		return False
	if(not os.access(sysvals.mempath, os.R_OK)):
		if(output):
			doError('file is not readable: %s' % sysvals.mempath)
		return False

	fp = open(sysvals.fpdtpath, 'rb')
	buf = fp.read()
	fp.close()

	if(len(buf) < 36):
		if(output):
			doError('Invalid FPDT table data, should '+\
				'be at least 36 bytes')
		return False

	table = struct.unpack('4sIBB6s8sI4sI', buf[0:36])
	if(output):
		pprint('\n'\
		'Firmware Performance Data Table (%s)\n'\
		'                  Signature : %s\n'\
		'               Table Length : %u\n'\
		'                   Revision : %u\n'\
		'                   Checksum : 0x%x\n'\
		'                     OEM ID : %s\n'\
		'               OEM Table ID : %s\n'\
		'               OEM Revision : %u\n'\
		'                 Creator ID : %s\n'\
		'           Creator Revision : 0x%x\n'\
		'' % (ascii(table[0]), ascii(table[0]), table[1], table[2],
			table[3], ascii(table[4]), ascii(table[5]), table[6],
			ascii(table[7]), table[8]))

	if(table[0] != b'FPDT'):
		if(output):
			doError('Invalid FPDT table')
		return False
	if(len(buf) <= 36):
		return False
	i = 0
	fwData = [0, 0]
	records = buf[36:]
	try:
		fp = open(sysvals.mempath, 'rb')
	except:
		pprint('WARNING: /dev/mem is not readable, ignoring the FPDT data')
		return False
	while(i < len(records)):
		header = struct.unpack('HBB', records[i:i+4])
		if(header[0] not in rectype):
			i += header[1]
			continue
		if(header[1] != 16):
			i += header[1]
			continue
		addr = struct.unpack('Q', records[i+8:i+16])[0]
		try:
			fp.seek(addr)
			first = fp.read(8)
		except:
			if(output):
				pprint('Bad address 0x%x in %s' % (addr, sysvals.mempath))
			return [0, 0]
		rechead = struct.unpack('4sI', first)
		recdata = fp.read(rechead[1]-8)
		if(rechead[0] == b'FBPT'):
			record = struct.unpack('HBBIQQQQQ', recdata[:48])
			if(output):
				pprint('%s (%s)\n'\
				'                  Reset END : %u ns\n'\
				'  OS Loader LoadImage Start : %u ns\n'\
				' OS Loader StartImage Start : %u ns\n'\
				'     ExitBootServices Entry : %u ns\n'\
				'      ExitBootServices Exit : %u ns'\
				'' % (rectype[header[0]], ascii(rechead[0]), record[4], record[5],
					record[6], record[7], record[8]))
		elif(rechead[0] == b'S3PT'):
			if(output):
				pprint('%s (%s)' % (rectype[header[0]], ascii(rechead[0])))
			j = 0
			while(j < len(recdata)):
				prechead = struct.unpack('HBB', recdata[j:j+4])
				if(prechead[0] not in prectype):
					continue
				if(prechead[0] == 0):
					record = struct.unpack('IIQQ', recdata[j:j+prechead[1]])
					fwData[1] = record[2]
					if(output):
						pprint('    %s\n'\
						'               Resume Count : %u\n'\
						'                 FullResume : %u ns\n'\
						'              AverageResume : %u ns'\
						'' % (prectype[prechead[0]], record[1],
								record[2], record[3]))
				elif(prechead[0] == 1):
					record = struct.unpack('QQ', recdata[j+4:j+prechead[1]])
					fwData[0] = record[1] - record[0]
					if(output):
						pprint('    %s\n'\
						'               SuspendStart : %u ns\n'\
						'                 SuspendEnd : %u ns\n'\
						'                SuspendTime : %u ns'\
						'' % (prectype[prechead[0]], record[0],
								record[1], fwData[0]))

				j += prechead[1]
		if(output):
			pprint('')
		i += header[1]
	fp.close()
	return fwData

# Function: statusCheck
# Description:
#	 Verify that the requested command and options will work, and
#	 print the results to the terminal
# Output:
#	 True if the test will work, False if not
def statusCheck(probecheck=False):
	status = ''

	pprint('Checking this system (%s)...' % platform.node())

	# check we have root access
	res = sysvals.colorText('NO (No features of this tool will work!)')
	if(sysvals.rootCheck(False)):
		res = 'YES'
	pprint('    have root access: %s' % res)
	if(res != 'YES'):
		pprint('    Try running this script with sudo')
		return 'missing root access'

	# check sysfs is mounted
	res = sysvals.colorText('NO (No features of this tool will work!)')
	if(os.path.exists(sysvals.powerfile)):
		res = 'YES'
	pprint('    is sysfs mounted: %s' % res)
	if(res != 'YES'):
		return 'sysfs is missing'

	# check target mode is a valid mode
	if sysvals.suspendmode != 'command':
		res = sysvals.colorText('NO')
		modes = getModes()
		if(sysvals.suspendmode in modes):
			res = 'YES'
		else:
			status = '%s mode is not supported' % sysvals.suspendmode
		pprint('    is "%s" a valid power mode: %s' % (sysvals.suspendmode, res))
		if(res == 'NO'):
			pprint('      valid power modes are: %s' % modes)
			pprint('      please choose one with -m')

	# check if ftrace is available
	res = sysvals.colorText('NO')
	ftgood = sysvals.verifyFtrace()
	if(ftgood):
		res = 'YES'
	elif(sysvals.usecallgraph):
		status = 'ftrace is not properly supported'
	pprint('    is ftrace supported: %s' % res)

	# check if kprobes are available
	if sysvals.usekprobes:
		res = sysvals.colorText('NO')
		sysvals.usekprobes = sysvals.verifyKprobes()
		if(sysvals.usekprobes):
			res = 'YES'
		else:
			sysvals.usedevsrc = False
		pprint('    are kprobes supported: %s' % res)

	# what data source are we using
	res = 'DMESG'
	if(ftgood):
		sysvals.usetraceevents = True
		for e in sysvals.traceevents:
			if not os.path.exists(sysvals.epath+e):
				sysvals.usetraceevents = False
		if(sysvals.usetraceevents):
			res = 'FTRACE (all trace events found)'
	pprint('    timeline data source: %s' % res)

	# check if rtcwake
	res = sysvals.colorText('NO')
	if(sysvals.rtcpath != ''):
		res = 'YES'
	elif(sysvals.rtcwake):
		status = 'rtcwake is not properly supported'
	pprint('    is rtcwake supported: %s' % res)

	if not probecheck:
		return status

	# verify kprobes
	if sysvals.usekprobes:
		for name in sysvals.tracefuncs:
			sysvals.defaultKprobe(name, sysvals.tracefuncs[name])
		if sysvals.usedevsrc:
			for name in sysvals.dev_tracefuncs:
				sysvals.defaultKprobe(name, sysvals.dev_tracefuncs[name])
		sysvals.addKprobes(True)

	return status

# Function: doError
# Description:
#	 generic error function for catastrphic failures
# Arguments:
#	 msg: the error message to print
#	 help: True if printHelp should be called after, False otherwise
def doError(msg, help=False):
	if(help == True):
		printHelp()
	pprint('ERROR: %s\n' % msg)
	sysvals.outputResult({'error':msg})
	sys.exit(1)

# Function: getArgInt
# Description:
#	 pull out an integer argument from the command line with checks
def getArgInt(name, args, min, max, main=True):
	if main:
		try:
			arg = next(args)
		except:
			doError(name+': no argument supplied', True)
	else:
		arg = args
	try:
		val = int(arg)
	except:
		doError(name+': non-integer value given', True)
	if(val < min or val > max):
		doError(name+': value should be between %d and %d' % (min, max), True)
	return val

# Function: getArgFloat
# Description:
#	 pull out a float argument from the command line with checks
def getArgFloat(name, args, min, max, main=True):
	if main:
		try:
			arg = next(args)
		except:
			doError(name+': no argument supplied', True)
	else:
		arg = args
	try:
		val = float(arg)
	except:
		doError(name+': non-numerical value given', True)
	if(val < min or val > max):
		doError(name+': value should be between %f and %f' % (min, max), True)
	return val

def processData(live=False):
	pprint('PROCESSING DATA')
	sysvals.vprint('usetraceevents=%s, usetracemarkers=%s, usekprobes=%s' % \
		(sysvals.usetraceevents, sysvals.usetracemarkers, sysvals.usekprobes))
	error = ''
	if(sysvals.usetraceevents):
		testruns, error = parseTraceLog(live)
		if sysvals.dmesgfile:
			for data in testruns:
				data.extractErrorInfo()
	else:
		testruns = loadKernelLog()
		for data in testruns:
			parseKernelLog(data)
		if(sysvals.ftracefile and (sysvals.usecallgraph or sysvals.usetraceevents)):
			appendIncompleteTraceLog(testruns)
	shown = ['bios', 'biosdate', 'cpu', 'host', 'kernel', 'man', 'memfr',
			'memsz', 'mode', 'numcpu', 'plat', 'time']
	sysvals.vprint('System Info:')
	for key in sorted(sysvals.stamp):
		if key in shown:
			sysvals.vprint('    %-8s : %s' % (key.upper(), sysvals.stamp[key]))
	if sysvals.kparams:
		sysvals.vprint('Kparams:\n    %s' % sysvals.kparams)
	sysvals.vprint('Command:\n    %s' % sysvals.cmdline)
	for data in testruns:
		if data.mcelog:
			sysvals.vprint('MCELOG Data:')
			for line in data.mcelog.split('\n'):
				sysvals.vprint('    %s' % line)
		if data.turbostat:
			idx, s = 0, 'Turbostat:\n    '
			for val in data.turbostat.split('|'):
				idx += len(val) + 1
				if idx >= 80:
					idx = 0
					s += '\n    '
				s += val + ' '
			sysvals.vprint(s)
		if data.battery:
			a1, c1, a2, c2 = data.battery
			s = 'Battery:\n    Before - AC: %s, Charge: %d\n     After - AC: %s, Charge: %d' % \
				(a1, int(c1), a2, int(c2))
			sysvals.vprint(s)
		if data.wifi:
			w = data.wifi.replace('|', ' ').split(',')
			s = 'Wifi:\n    Before %s\n     After %s' % \
				(w[0], w[1])
			sysvals.vprint(s)
		data.printDetails()
		if len(sysvals.platinfo) > 0:
			sysvals.vprint('\nPlatform Info:')
			for info in sysvals.platinfo:
				sysvals.vprint(info[0]+' - '+info[1])
				sysvals.vprint(info[2])
			sysvals.vprint('')
	if sysvals.cgdump:
		for data in testruns:
			data.debugPrint()
		sys.exit(0)
	if len(testruns) < 1:
		pprint('ERROR: Not enough test data to build a timeline')
		return (testruns, {'error': 'timeline generation failed'})
	sysvals.vprint('Creating the html timeline (%s)...' % sysvals.htmlfile)
	createHTML(testruns, error)
	pprint('DONE')
	data = testruns[0]
	stamp = data.stamp
	stamp['suspend'], stamp['resume'] = data.getTimeValues()
	if data.fwValid:
		stamp['fwsuspend'], stamp['fwresume'] = data.fwSuspend, data.fwResume
	if error:
		stamp['error'] = error
	return (testruns, stamp)

# Function: rerunTest
# Description:
#	 generate an output from an existing set of ftrace/dmesg logs
def rerunTest(htmlfile=''):
	if sysvals.ftracefile:
		doesTraceLogHaveTraceEvents()
	if not sysvals.dmesgfile and not sysvals.usetraceevents:
		doError('recreating this html output requires a dmesg file')
	if htmlfile:
		sysvals.htmlfile = htmlfile
	else:
		sysvals.setOutputFile()
	if os.path.exists(sysvals.htmlfile):
		if not os.path.isfile(sysvals.htmlfile):
			doError('a directory already exists with this name: %s' % sysvals.htmlfile)
		elif not os.access(sysvals.htmlfile, os.W_OK):
			doError('missing permission to write to %s' % sysvals.htmlfile)
	testruns, stamp = processData(False)
	sysvals.logmsg = ''
	return stamp

# Function: runTest
# Description:
#	 execute a suspend/resume, gather the logs, and generate the output
def runTest(n=0):
	# prepare for the test
	sysvals.initFtrace()
	sysvals.initTestOutput('suspend')

	# execute the test
	testdata = executeSuspend()
	sysvals.cleanupFtrace()
	if sysvals.skiphtml:
		sysvals.sudoUserchown(sysvals.testdir)
		return
	if not testdata[0]['error']:
		testruns, stamp = processData(True)
		for data in testruns:
			del data
	else:
		stamp = testdata[0]

	sysvals.sudoUserchown(sysvals.testdir)
	sysvals.outputResult(stamp, n)
	if 'error' in stamp:
		return 2
	return 0

def find_in_html(html, start, end, firstonly=True):
	n, out = 0, []
	while n < len(html):
		m = re.search(start, html[n:])
		if not m:
			break
		i = m.end()
		m = re.search(end, html[n+i:])
		if not m:
			break
		j = m.start()
		str = html[n+i:n+i+j]
		if end == 'ms':
			num = re.search(r'[-+]?\d*\.\d+|\d+', str)
			str = num.group() if num else 'NaN'
		if firstonly:
			return str
		out.append(str)
		n += i+j
	if firstonly:
		return ''
	return out

def data_from_html(file, outpath, issues, fulldetail=False):
	html = open(file, 'r').read()
	sysvals.htmlfile = os.path.relpath(file, outpath)
	# extract general info
	suspend = find_in_html(html, 'Kernel Suspend', 'ms')
	resume = find_in_html(html, 'Kernel Resume', 'ms')
	sysinfo = find_in_html(html, '<div class="stamp sysinfo">', '</div>')
	line = find_in_html(html, '<div class="stamp">', '</div>')
	stmp = line.split()
	if not suspend or not resume or len(stmp) != 8:
		return False
	try:
		dt = datetime.strptime(' '.join(stmp[3:]), '%B %d %Y, %I:%M:%S %p')
	except:
		return False
	sysvals.hostname = stmp[0]
	tstr = dt.strftime('%Y/%m/%d %H:%M:%S')
	error = find_in_html(html, '<table class="testfail"><tr><td>', '</td>')
	if error:
		m = re.match('[a-z]* failed in (?P<p>[a-z0-9_]*) phase', error)
		if m:
			result = 'fail in %s' % m.group('p')
		else:
			result = 'fail'
	else:
		result = 'pass'
	# extract error info
	ilist = []
	extra = dict()
	log = find_in_html(html, '<div id="dmesglog" style="display:none;">',
		'</div>').strip()
	if log:
		d = Data(0)
		d.end = 999999999
		d.dmesgtext = log.split('\n')
		msglist = d.extractErrorInfo()
		for msg in msglist:
			sysvals.errorSummary(issues, msg)
		if stmp[2] == 'freeze':
			extra = d.turbostatInfo()
		elist = dict()
		for dir in d.errorinfo:
			for err in d.errorinfo[dir]:
				if err[0] not in elist:
					elist[err[0]] = 0
				elist[err[0]] += 1
		for i in elist:
			ilist.append('%sx%d' % (i, elist[i]) if elist[i] > 1 else i)
	low = find_in_html(html, 'freeze time: <b>', ' ms</b>')
	if low and '|' in low:
		issue = 'FREEZEx%d' % len(low.split('|'))
		match = [i for i in issues if i['match'] == issue]
		if len(match) > 0:
			match[0]['count'] += 1
			if sysvals.hostname not in match[0]['urls']:
				match[0]['urls'][sysvals.hostname] = [sysvals.htmlfile]
			elif sysvals.htmlfile not in match[0]['urls'][sysvals.hostname]:
				match[0]['urls'][sysvals.hostname].append(sysvals.htmlfile)
		else:
			issues.append({
				'match': issue, 'count': 1, 'line': issue,
				'urls': {sysvals.hostname: [sysvals.htmlfile]},
			})
		ilist.append(issue)
	# extract device info
	devices = dict()
	for line in html.split('\n'):
		m = re.match(' *<div id=\"[a,0-9]*\" *title=\"(?P<title>.*)\" class=\"thread.*', line)
		if not m or 'thread kth' in line or 'thread sec' in line:
			continue
		m = re.match('(?P<n>.*) \((?P<t>[0-9,\.]*) ms\) (?P<p>.*)', m.group('title'))
		if not m:
			continue
		name, time, phase = m.group('n'), m.group('t'), m.group('p')
		if ' async' in name or ' sync' in name:
			name = ' '.join(name.split(' ')[:-1])
		if phase.startswith('suspend'):
			d = 'suspend'
		elif phase.startswith('resume'):
			d = 'resume'
		else:
			continue
		if d not in devices:
			devices[d] = dict()
		if name not in devices[d]:
			devices[d][name] = 0.0
		devices[d][name] += float(time)
	# create worst device info
	worst = dict()
	for d in ['suspend', 'resume']:
		worst[d] = {'name':'', 'time': 0.0}
		dev = devices[d] if d in devices else 0
		if dev and len(dev.keys()) > 0:
			n = sorted(dev, key=lambda k:(dev[k], k), reverse=True)[0]
			worst[d]['name'], worst[d]['time'] = n, dev[n]
	data = {
		'mode': stmp[2],
		'host': stmp[0],
		'kernel': stmp[1],
		'sysinfo': sysinfo,
		'time': tstr,
		'result': result,
		'issues': ' '.join(ilist),
		'suspend': suspend,
		'resume': resume,
		'devlist': devices,
		'sus_worst': worst['suspend']['name'],
		'sus_worsttime': worst['suspend']['time'],
		'res_worst': worst['resume']['name'],
		'res_worsttime': worst['resume']['time'],
		'url': sysvals.htmlfile,
	}
	for key in extra:
		data[key] = extra[key]
	if fulldetail:
		data['funclist'] = find_in_html(html, '<div title="', '" class="traceevent"', False)
	return data

def genHtml(subdir, force=False):
	for dirname, dirnames, filenames in os.walk(subdir):
		sysvals.dmesgfile = sysvals.ftracefile = sysvals.htmlfile = ''
		for filename in filenames:
			if(re.match('.*_dmesg.txt', filename)):
				sysvals.dmesgfile = os.path.join(dirname, filename)
			elif(re.match('.*_ftrace.txt', filename)):
				sysvals.ftracefile = os.path.join(dirname, filename)
		sysvals.setOutputFile()
		if sysvals.ftracefile and sysvals.htmlfile and \
			(force or not os.path.exists(sysvals.htmlfile)):
			pprint('FTRACE: %s' % sysvals.ftracefile)
			if sysvals.dmesgfile:
				pprint('DMESG : %s' % sysvals.dmesgfile)
			rerunTest()

# Function: runSummary
# Description:
#	 create a summary of tests in a sub-directory
def runSummary(subdir, local=True, genhtml=False):
	inpath = os.path.abspath(subdir)
	outpath = os.path.abspath('.') if local else inpath
	pprint('Generating a summary of folder:\n   %s' % inpath)
	if genhtml:
		genHtml(subdir)
	issues = []
	testruns = []
	desc = {'host':[],'mode':[],'kernel':[]}
	for dirname, dirnames, filenames in os.walk(subdir):
		for filename in filenames:
			if(not re.match('.*.html', filename)):
				continue
			data = data_from_html(os.path.join(dirname, filename), outpath, issues)
			if(not data):
				continue
			testruns.append(data)
			for key in desc:
				if data[key] not in desc[key]:
					desc[key].append(data[key])
	pprint('Summary files:')
	if len(desc['host']) == len(desc['mode']) == len(desc['kernel']) == 1:
		title = '%s %s %s' % (desc['host'][0], desc['kernel'][0], desc['mode'][0])
	else:
		title = inpath
	createHTMLSummarySimple(testruns, os.path.join(outpath, 'summary.html'), title)
	pprint('   summary.html         - tabular list of test data found')
	createHTMLDeviceSummary(testruns, os.path.join(outpath, 'summary-devices.html'), title)
	pprint('   summary-devices.html - kernel device list sorted by total execution time')
	createHTMLIssuesSummary(testruns, issues, os.path.join(outpath, 'summary-issues.html'), title)
	pprint('   summary-issues.html  - kernel issues found sorted by frequency')

# Function: checkArgBool
# Description:
#	 check if a boolean string value is true or false
def checkArgBool(name, value):
	if value in switchvalues:
		if value in switchoff:
			return False
		return True
	doError('invalid boolean --> (%s: %s), use "true/false" or "1/0"' % (name, value), True)
	return False

# Function: configFromFile
# Description:
#	 Configure the script via the info in a config file
def configFromFile(file):
	Config = configparser.ConfigParser()

	Config.read(file)
	sections = Config.sections()
	overridekprobes = False
	overridedevkprobes = False
	if 'Settings' in sections:
		for opt in Config.options('Settings'):
			value = Config.get('Settings', opt).lower()
			option = opt.lower()
			if(option == 'verbose'):
				sysvals.verbose = checkArgBool(option, value)
			elif(option == 'addlogs'):
				sysvals.dmesglog = sysvals.ftracelog = checkArgBool(option, value)
			elif(option == 'dev'):
				sysvals.usedevsrc = checkArgBool(option, value)
			elif(option == 'proc'):
				sysvals.useprocmon = checkArgBool(option, value)
			elif(option == 'x2'):
				if checkArgBool(option, value):
					sysvals.execcount = 2
			elif(option == 'callgraph'):
				sysvals.usecallgraph = checkArgBool(option, value)
			elif(option == 'override-timeline-functions'):
				overridekprobes = checkArgBool(option, value)
			elif(option == 'override-dev-timeline-functions'):
				overridedevkprobes = checkArgBool(option, value)
			elif(option == 'skiphtml'):
				sysvals.skiphtml = checkArgBool(option, value)
			elif(option == 'sync'):
				sysvals.sync = checkArgBool(option, value)
			elif(option == 'rs' or option == 'runtimesuspend'):
				if value in switchvalues:
					if value in switchoff:
						sysvals.rs = -1
					else:
						sysvals.rs = 1
				else:
					doError('invalid value --> (%s: %s), use "enable/disable"' % (option, value), True)
			elif(option == 'display'):
				disopt = ['on', 'off', 'standby', 'suspend']
				if value not in disopt:
					doError('invalid value --> (%s: %s), use %s' % (option, value, disopt), True)
				sysvals.display = value
			elif(option == 'gzip'):
				sysvals.gzip = checkArgBool(option, value)
			elif(option == 'cgfilter'):
				sysvals.setCallgraphFilter(value)
			elif(option == 'cgskip'):
				if value in switchoff:
					sysvals.cgskip = ''
				else:
					sysvals.cgskip = sysvals.configFile(val)
					if(not sysvals.cgskip):
						doError('%s does not exist' % sysvals.cgskip)
			elif(option == 'cgtest'):
				sysvals.cgtest = getArgInt('cgtest', value, 0, 1, False)
			elif(option == 'cgphase'):
				d = Data(0)
				if value not in d.sortedPhases():
					doError('invalid phase --> (%s: %s), valid phases are %s'\
						% (option, value, d.sortedPhases()), True)
				sysvals.cgphase = value
			elif(option == 'fadd'):
				file = sysvals.configFile(value)
				if(not file):
					doError('%s does not exist' % value)
				sysvals.addFtraceFilterFunctions(file)
			elif(option == 'result'):
				sysvals.result = value
			elif(option == 'multi'):
				nums = value.split()
				if len(nums) != 2:
					doError('multi requires 2 integers (exec_count and delay)', True)
				sysvals.multitest['run'] = True
				sysvals.multitest['count'] = getArgInt('multi: n d (exec count)', nums[0], 2, 1000000, False)
				sysvals.multitest['delay'] = getArgInt('multi: n d (delay between tests)', nums[1], 0, 3600, False)
			elif(option == 'devicefilter'):
				sysvals.setDeviceFilter(value)
			elif(option == 'expandcg'):
				sysvals.cgexp = checkArgBool(option, value)
			elif(option == 'srgap'):
				if checkArgBool(option, value):
					sysvals.srgap = 5
			elif(option == 'mode'):
				sysvals.suspendmode = value
			elif(option == 'command' or option == 'cmd'):
				sysvals.testcommand = value
			elif(option == 'x2delay'):
				sysvals.x2delay = getArgInt('x2delay', value, 0, 60000, False)
			elif(option == 'predelay'):
				sysvals.predelay = getArgInt('predelay', value, 0, 60000, False)
			elif(option == 'postdelay'):
				sysvals.postdelay = getArgInt('postdelay', value, 0, 60000, False)
			elif(option == 'maxdepth'):
				sysvals.max_graph_depth = getArgInt('maxdepth', value, 0, 1000, False)
			elif(option == 'rtcwake'):
				if value in switchoff:
					sysvals.rtcwake = False
				else:
					sysvals.rtcwake = True
					sysvals.rtcwaketime = getArgInt('rtcwake', value, 0, 3600, False)
			elif(option == 'timeprec'):
				sysvals.setPrecision(getArgInt('timeprec', value, 0, 6, False))
			elif(option == 'mindev'):
				sysvals.mindevlen = getArgFloat('mindev', value, 0.0, 10000.0, False)
			elif(option == 'callloop-maxgap'):
				sysvals.callloopmaxgap = getArgFloat('callloop-maxgap', value, 0.0, 1.0, False)
			elif(option == 'callloop-maxlen'):
				sysvals.callloopmaxgap = getArgFloat('callloop-maxlen', value, 0.0, 1.0, False)
			elif(option == 'mincg'):
				sysvals.mincglen = getArgFloat('mincg', value, 0.0, 10000.0, False)
			elif(option == 'bufsize'):
				sysvals.bufsize = getArgInt('bufsize', value, 1, 1024*1024*8, False)
			elif(option == 'output-dir'):
				sysvals.outdir = sysvals.setOutputFolder(value)

	if sysvals.suspendmode == 'command' and not sysvals.testcommand:
		doError('No command supplied for mode "command"')

	# compatibility errors
	if sysvals.usedevsrc and sysvals.usecallgraph:
		doError('-dev is not compatible with -f')
	if sysvals.usecallgraph and sysvals.useprocmon:
		doError('-proc is not compatible with -f')

	if overridekprobes:
		sysvals.tracefuncs = dict()
	if overridedevkprobes:
		sysvals.dev_tracefuncs = dict()

	kprobes = dict()
	kprobesec = 'dev_timeline_functions_'+platform.machine()
	if kprobesec in sections:
		for name in Config.options(kprobesec):
			text = Config.get(kprobesec, name)
			kprobes[name] = (text, True)
	kprobesec = 'timeline_functions_'+platform.machine()
	if kprobesec in sections:
		for name in Config.options(kprobesec):
			if name in kprobes:
				doError('Duplicate timeline function found "%s"' % (name))
			text = Config.get(kprobesec, name)
			kprobes[name] = (text, False)

	for name in kprobes:
		function = name
		format = name
		color = ''
		args = dict()
		text, dev = kprobes[name]
		data = text.split()
		i = 0
		for val in data:
			# bracketted strings are special formatting, read them separately
			if val[0] == '[' and val[-1] == ']':
				for prop in val[1:-1].split(','):
					p = prop.split('=')
					if p[0] == 'color':
						try:
							color = int(p[1], 16)
							color = '#'+p[1]
						except:
							color = p[1]
				continue
			# first real arg should be the format string
			if i == 0:
				format = val
			# all other args are actual function args
			else:
				d = val.split('=')
				args[d[0]] = d[1]
			i += 1
		if not function or not format:
			doError('Invalid kprobe: %s' % name)
		for arg in re.findall('{(?P<n>[a-z,A-Z,0-9]*)}', format):
			if arg not in args:
				doError('Kprobe "%s" is missing argument "%s"' % (name, arg))
		if (dev and name in sysvals.dev_tracefuncs) or (not dev and name in sysvals.tracefuncs):
			doError('Duplicate timeline function found "%s"' % (name))

		kp = {
			'name': name,
			'func': function,
			'format': format,
			sysvals.archargs: args
		}
		if color:
			kp['color'] = color
		if dev:
			sysvals.dev_tracefuncs[name] = kp
		else:
			sysvals.tracefuncs[name] = kp

# Function: printHelp
# Description:
#	 print out the help text
def printHelp():
	pprint('\n%s v%s\n'\
	'Usage: sudo sleepgraph <options> <commands>\n'\
	'\n'\
	'Description:\n'\
	'  This tool is designed to assist kernel and OS developers in optimizing\n'\
	'  their linux stack\'s suspend/resume time. Using a kernel image built\n'\
	'  with a few extra options enabled, the tool will execute a suspend and\n'\
	'  capture dmesg and ftrace data until resume is complete. This data is\n'\
	'  transformed into a device timeline and an optional callgraph to give\n'\
	'  a detailed view of which devices/subsystems are taking the most\n'\
	'  time in suspend/resume.\n'\
	'\n'\
	'  If no specific command is given, the default behavior is to initiate\n'\
	'  a suspend/resume and capture the dmesg/ftrace output as an html timeline.\n'\
	'\n'\
	'  Generates output files in subdirectory: suspend-yymmdd-HHMMSS\n'\
	'   HTML output:                    <hostname>_<mode>.html\n'\
	'   raw dmesg output:               <hostname>_<mode>_dmesg.txt\n'\
	'   raw ftrace output:              <hostname>_<mode>_ftrace.txt\n'\
	'\n'\
	'Options:\n'\
	'   -h           Print this help text\n'\
	'   -v           Print the current tool version\n'\
	'   -config fn   Pull arguments and config options from file fn\n'\
	'   -verbose     Print extra information during execution and analysis\n'\
	'   -m mode      Mode to initiate for suspend (default: %s)\n'\
	'   -o name      Overrides the output subdirectory name when running a new test\n'\
	'                default: suspend-{date}-{time}\n'\
	'   -rtcwake t   Wakeup t seconds after suspend, set t to "off" to disable (default: 15)\n'\
	'   -addlogs     Add the dmesg and ftrace logs to the html output\n'\
	'   -noturbostat Dont use turbostat in freeze mode (default: disabled)\n'\
	'   -srgap       Add a visible gap in the timeline between sus/res (default: disabled)\n'\
	'   -skiphtml    Run the test and capture the trace logs, but skip the timeline (default: disabled)\n'\
	'   -result fn   Export a results table to a text file for parsing.\n'\
	'  [testprep]\n'\
	'   -sync        Sync the filesystems before starting the test\n'\
	'   -rs on/off   Enable/disable runtime suspend for all devices, restore all after test\n'\
	'   -display m   Change the display mode to m for the test (on/off/standby/suspend)\n'\
	'  [advanced]\n'\
	'   -gzip        Gzip the trace and dmesg logs to save space\n'\
	'   -cmd {s}     Run the timeline over a custom command, e.g. "sync -d"\n'\
	'   -proc        Add usermode process info into the timeline (default: disabled)\n'\
	'   -dev         Add kernel function calls and threads to the timeline (default: disabled)\n'\
	'   -x2          Run two suspend/resumes back to back (default: disabled)\n'\
	'   -x2delay t   Include t ms delay between multiple test runs (default: 0 ms)\n'\
	'   -predelay t  Include t ms delay before 1st suspend (default: 0 ms)\n'\
	'   -postdelay t Include t ms delay after last resume (default: 0 ms)\n'\
	'   -mindev ms   Discard all device blocks shorter than ms milliseconds (e.g. 0.001 for us)\n'\
	'   -multi n d   Execute <n> consecutive tests at <d> seconds intervals. The outputs will\n'\
	'                be created in a new subdirectory with a summary page.\n'\
	'  [debug]\n'\
	'   -f           Use ftrace to create device callgraphs (default: disabled)\n'\
	'   -ftop        Use ftrace on the top level call: "%s" (default: disabled)\n'\
	'   -maxdepth N  limit the callgraph data to N call levels (default: 0=all)\n'\
	'   -expandcg    pre-expand the callgraph data in the html output (default: disabled)\n'\
	'   -fadd file   Add functions to be graphed in the timeline from a list in a text file\n'\
	'   -filter "d1,d2,..." Filter out all but this comma-delimited list of device names\n'\
	'   -mincg  ms   Discard all callgraphs shorter than ms milliseconds (e.g. 0.001 for us)\n'\
	'   -cgphase P   Only show callgraph data for phase P (e.g. suspend_late)\n'\
	'   -cgtest N    Only show callgraph data for test N (e.g. 0 or 1 in an x2 run)\n'\
	'   -timeprec N  Number of significant digits in timestamps (0:S, [3:ms], 6:us)\n'\
	'   -cgfilter S  Filter the callgraph output in the timeline\n'\
	'   -cgskip file Callgraph functions to skip, off to disable (default: cgskip.txt)\n'\
	'   -bufsize N   Set trace buffer size to N kilo-bytes (default: all of free memory)\n'\
	'   -devdump     Print out all the raw device data for each phase\n'\
	'   -cgdump      Print out all the raw callgraph data\n'\
	'\n'\
	'Other commands:\n'\
	'   -modes       List available suspend modes\n'\
	'   -status      Test to see if the system is enabled to run this tool\n'\
	'   -fpdt        Print out the contents of the ACPI Firmware Performance Data Table\n'\
	'   -battery     Print out battery info (if available)\n'\
	'   -wifi        Print out wifi connection info (if wireless-tools and device exists)\n'\
	'   -x<mode>     Test xset by toggling the given mode (on/off/standby/suspend)\n'\
	'   -sysinfo     Print out system info extracted from BIOS\n'\
	'   -devinfo     Print out the pm settings of all devices which support runtime suspend\n'\
	'   -flist       Print the list of functions currently being captured in ftrace\n'\
	'   -flistall    Print all functions capable of being captured in ftrace\n'\
	'   -summary dir Create a summary of tests in this dir [-genhtml builds missing html]\n'\
	'  [redo]\n'\
	'   -ftrace ftracefile  Create HTML output using ftrace input (used with -dmesg)\n'\
	'   -dmesg dmesgfile    Create HTML output using dmesg (used with -ftrace)\n'\
	'' % (sysvals.title, sysvals.version, sysvals.suspendmode, sysvals.ftopfunc))
	return True

# ----------------- MAIN --------------------
# exec start (skipped if script is loaded as library)
if __name__ == '__main__':
	genhtml = False
	cmd = ''
	simplecmds = ['-sysinfo', '-modes', '-fpdt', '-flist', '-flistall',
		'-devinfo', '-status', '-battery', '-xon', '-xoff', '-xstandby',
		'-xsuspend', '-xinit', '-xreset', '-xstat', '-wifi']
	if '-f' in sys.argv:
		sysvals.cgskip = sysvals.configFile('cgskip.txt')
	# loop through the command line arguments
	args = iter(sys.argv[1:])
	for arg in args:
		if(arg == '-m'):
			try:
				val = next(args)
			except:
				doError('No mode supplied', True)
			if val == 'command' and not sysvals.testcommand:
				doError('No command supplied for mode "command"', True)
			sysvals.suspendmode = val
		elif(arg in simplecmds):
			cmd = arg[1:]
		elif(arg == '-h'):
			printHelp()
			sys.exit(0)
		elif(arg == '-v'):
			pprint("Version %s" % sysvals.version)
			sys.exit(0)
		elif(arg == '-x2'):
			sysvals.execcount = 2
		elif(arg == '-x2delay'):
			sysvals.x2delay = getArgInt('-x2delay', args, 0, 60000)
		elif(arg == '-predelay'):
			sysvals.predelay = getArgInt('-predelay', args, 0, 60000)
		elif(arg == '-postdelay'):
			sysvals.postdelay = getArgInt('-postdelay', args, 0, 60000)
		elif(arg == '-f'):
			sysvals.usecallgraph = True
		elif(arg == '-ftop'):
			sysvals.usecallgraph = True
			sysvals.ftop = True
			sysvals.usekprobes = False
		elif(arg == '-skiphtml'):
			sysvals.skiphtml = True
		elif(arg == '-cgdump'):
			sysvals.cgdump = True
		elif(arg == '-devdump'):
			sysvals.devdump = True
		elif(arg == '-genhtml'):
			genhtml = True
		elif(arg == '-addlogs'):
			sysvals.dmesglog = sysvals.ftracelog = True
		elif(arg == '-nologs'):
			sysvals.dmesglog = sysvals.ftracelog = False
		elif(arg == '-addlogdmesg'):
			sysvals.dmesglog = True
		elif(arg == '-addlogftrace'):
			sysvals.ftracelog = True
		elif(arg == '-noturbostat'):
			sysvals.tstat = False
		elif(arg == '-verbose'):
			sysvals.verbose = True
		elif(arg == '-proc'):
			sysvals.useprocmon = True
		elif(arg == '-dev'):
			sysvals.usedevsrc = True
		elif(arg == '-sync'):
			sysvals.sync = True
		elif(arg == '-gzip'):
			sysvals.gzip = True
		elif(arg == '-rs'):
			try:
				val = next(args)
			except:
				doError('-rs requires "enable" or "disable"', True)
			if val.lower() in switchvalues:
				if val.lower() in switchoff:
					sysvals.rs = -1
				else:
					sysvals.rs = 1
			else:
				doError('invalid option: %s, use "enable/disable" or "on/off"' % val, True)
		elif(arg == '-display'):
			try:
				val = next(args)
			except:
				doError('-display requires an mode value', True)
			disopt = ['on', 'off', 'standby', 'suspend']
			if val.lower() not in disopt:
				doError('valid display mode values are %s' % disopt, True)
			sysvals.display = val.lower()
		elif(arg == '-maxdepth'):
			sysvals.max_graph_depth = getArgInt('-maxdepth', args, 0, 1000)
		elif(arg == '-rtcwake'):
			try:
				val = next(args)
			except:
				doError('No rtcwake time supplied', True)
			if val.lower() in switchoff:
				sysvals.rtcwake = False
			else:
				sysvals.rtcwake = True
				sysvals.rtcwaketime = getArgInt('-rtcwake', val, 0, 3600, False)
		elif(arg == '-timeprec'):
			sysvals.setPrecision(getArgInt('-timeprec', args, 0, 6))
		elif(arg == '-mindev'):
			sysvals.mindevlen = getArgFloat('-mindev', args, 0.0, 10000.0)
		elif(arg == '-mincg'):
			sysvals.mincglen = getArgFloat('-mincg', args, 0.0, 10000.0)
		elif(arg == '-bufsize'):
			sysvals.bufsize = getArgInt('-bufsize', args, 1, 1024*1024*8)
		elif(arg == '-cgtest'):
			sysvals.cgtest = getArgInt('-cgtest', args, 0, 1)
		elif(arg == '-cgphase'):
			try:
				val = next(args)
			except:
				doError('No phase name supplied', True)
			d = Data(0)
			if val not in d.phasedef:
				doError('invalid phase --> (%s: %s), valid phases are %s'\
					% (arg, val, d.phasedef.keys()), True)
			sysvals.cgphase = val
		elif(arg == '-cgfilter'):
			try:
				val = next(args)
			except:
				doError('No callgraph functions supplied', True)
			sysvals.setCallgraphFilter(val)
		elif(arg == '-skipkprobe'):
			try:
				val = next(args)
			except:
				doError('No kprobe functions supplied', True)
			sysvals.skipKprobes(val)
		elif(arg == '-cgskip'):
			try:
				val = next(args)
			except:
				doError('No file supplied', True)
			if val.lower() in switchoff:
				sysvals.cgskip = ''
			else:
				sysvals.cgskip = sysvals.configFile(val)
				if(not sysvals.cgskip):
					doError('%s does not exist' % sysvals.cgskip)
		elif(arg == '-callloop-maxgap'):
			sysvals.callloopmaxgap = getArgFloat('-callloop-maxgap', args, 0.0, 1.0)
		elif(arg == '-callloop-maxlen'):
			sysvals.callloopmaxlen = getArgFloat('-callloop-maxlen', args, 0.0, 1.0)
		elif(arg == '-cmd'):
			try:
				val = next(args)
			except:
				doError('No command string supplied', True)
			sysvals.testcommand = val
			sysvals.suspendmode = 'command'
		elif(arg == '-expandcg'):
			sysvals.cgexp = True
		elif(arg == '-srgap'):
			sysvals.srgap = 5
		elif(arg == '-multi'):
			sysvals.multitest['run'] = True
			sysvals.multitest['count'] = getArgInt('-multi n d (exec count)', args, 2, 1000000)
			sysvals.multitest['delay'] = getArgInt('-multi n d (delay between tests)', args, 0, 3600)
		elif(arg == '-o'):
			try:
				val = next(args)
			except:
				doError('No subdirectory name supplied', True)
			sysvals.outdir = sysvals.setOutputFolder(val)
		elif(arg == '-config'):
			try:
				val = next(args)
			except:
				doError('No text file supplied', True)
			file = sysvals.configFile(val)
			if(not file):
				doError('%s does not exist' % val)
			configFromFile(file)
		elif(arg == '-fadd'):
			try:
				val = next(args)
			except:
				doError('No text file supplied', True)
			file = sysvals.configFile(val)
			if(not file):
				doError('%s does not exist' % val)
			sysvals.addFtraceFilterFunctions(file)
		elif(arg == '-dmesg'):
			try:
				val = next(args)
			except:
				doError('No dmesg file supplied', True)
			sysvals.notestrun = True
			sysvals.dmesgfile = val
			if(os.path.exists(sysvals.dmesgfile) == False):
				doError('%s does not exist' % sysvals.dmesgfile)
		elif(arg == '-ftrace'):
			try:
				val = next(args)
			except:
				doError('No ftrace file supplied', True)
			sysvals.notestrun = True
			sysvals.ftracefile = val
			if(os.path.exists(sysvals.ftracefile) == False):
				doError('%s does not exist' % sysvals.ftracefile)
		elif(arg == '-summary'):
			try:
				val = next(args)
			except:
				doError('No directory supplied', True)
			cmd = 'summary'
			sysvals.outdir = val
			sysvals.notestrun = True
			if(os.path.isdir(val) == False):
				doError('%s is not accesible' % val)
		elif(arg == '-filter'):
			try:
				val = next(args)
			except:
				doError('No devnames supplied', True)
			sysvals.setDeviceFilter(val)
		elif(arg == '-result'):
			try:
				val = next(args)
			except:
				doError('No result file supplied', True)
			sysvals.result = val
			sysvals.signalHandlerInit()
		else:
			doError('Invalid argument: '+arg, True)

	# compatibility errors
	if(sysvals.usecallgraph and sysvals.usedevsrc):
		doError('-dev is not compatible with -f')
	if(sysvals.usecallgraph and sysvals.useprocmon):
		doError('-proc is not compatible with -f')

	if sysvals.usecallgraph and sysvals.cgskip:
		sysvals.vprint('Using cgskip file: %s' % sysvals.cgskip)
		sysvals.setCallgraphBlacklist(sysvals.cgskip)

	# callgraph size cannot exceed device size
	if sysvals.mincglen < sysvals.mindevlen:
		sysvals.mincglen = sysvals.mindevlen

	# remove existing buffers before calculating memory
	if(sysvals.usecallgraph or sysvals.usedevsrc):
		sysvals.fsetVal('16', 'buffer_size_kb')
	sysvals.cpuInfo()

	# just run a utility command and exit
	if(cmd != ''):
		ret = 0
		if(cmd == 'status'):
			if not statusCheck(True):
				ret = 1
		elif(cmd == 'fpdt'):
			if not getFPDT(True):
				ret = 1
		elif(cmd == 'battery'):
			out = getBattery()
			if out:
				pprint('AC Connect    : %s\nBattery Charge: %d' % out)
			else:
				pprint('no battery found')
				ret = 1
		elif(cmd == 'sysinfo'):
			sysvals.printSystemInfo(True)
		elif(cmd == 'devinfo'):
			deviceInfo()
		elif(cmd == 'modes'):
			pprint(getModes())
		elif(cmd == 'flist'):
			sysvals.getFtraceFilterFunctions(True)
		elif(cmd == 'flistall'):
			sysvals.getFtraceFilterFunctions(False)
		elif(cmd == 'summary'):
			runSummary(sysvals.outdir, True, genhtml)
		elif(cmd in ['xon', 'xoff', 'xstandby', 'xsuspend', 'xinit', 'xreset']):
			sysvals.verbose = True
			ret = displayControl(cmd[1:])
		elif(cmd == 'xstat'):
			pprint('Display Status: %s' % displayControl('stat').upper())
		elif(cmd == 'wifi'):
			out = sysvals.checkWifi()
			if 'device' not in out:
				pprint('WIFI interface not found')
			else:
				for key in sorted(out):
					pprint('%6s: %s' % (key.upper(), out[key]))
		sys.exit(ret)

	# if instructed, re-analyze existing data files
	if(sysvals.notestrun):
		stamp = rerunTest(sysvals.outdir)
		sysvals.outputResult(stamp)
		sys.exit(0)

	# verify that we can run a test
	error = statusCheck()
	if(error):
		doError(error)

	# extract mem/disk extra modes and convert
	mode = sysvals.suspendmode
	if mode.startswith('mem'):
		memmode = mode.split('-', 1)[-1] if '-' in mode else 'deep'
		if memmode == 'shallow':
			mode = 'standby'
		elif memmode ==  's2idle':
			mode = 'freeze'
		else:
			mode = 'mem'
		sysvals.memmode = memmode
		sysvals.suspendmode = mode
	if mode.startswith('disk-'):
		sysvals.diskmode = mode.split('-', 1)[-1]
		sysvals.suspendmode = 'disk'

	sysvals.systemInfo(dmidecode(sysvals.mempath))

	setRuntimeSuspend(True)
	if sysvals.display:
		displayControl('init')
	ret = 0
	if sysvals.multitest['run']:
		# run multiple tests in a separate subdirectory
		if not sysvals.outdir:
			s = 'suspend-x%d' % sysvals.multitest['count']
			sysvals.outdir = datetime.now().strftime(s+'-%y%m%d-%H%M%S')
		if not os.path.isdir(sysvals.outdir):
			os.makedirs(sysvals.outdir)
		for i in range(sysvals.multitest['count']):
			if(i != 0):
				pprint('Waiting %d seconds...' % (sysvals.multitest['delay']))
				time.sleep(sysvals.multitest['delay'])
			pprint('TEST (%d/%d) START' % (i+1, sysvals.multitest['count']))
			fmt = 'suspend-%y%m%d-%H%M%S'
			sysvals.testdir = os.path.join(sysvals.outdir, datetime.now().strftime(fmt))
			ret = runTest(i+1)
			pprint('TEST (%d/%d) COMPLETE' % (i+1, sysvals.multitest['count']))
			sysvals.logmsg = ''
		if not sysvals.skiphtml:
			runSummary(sysvals.outdir, False, False)
		sysvals.sudoUserchown(sysvals.outdir)
	else:
		if sysvals.outdir:
			sysvals.testdir = sysvals.outdir
		# run the test in the current directory
		ret = runTest()
	if sysvals.display:
		displayControl('reset')
	setRuntimeSuspend(False)
	sys.exit(ret)<|MERGE_RESOLUTION|>--- conflicted
+++ resolved
@@ -671,13 +671,8 @@
 		if not os.path.exists(file):
 			return False
 		try:
-<<<<<<< HEAD
-			fp = open(file, mode)
-			fp.write(val)
-=======
 			fp = open(file, 'wb', 0)
 			fp.write(val.encode())
->>>>>>> e3e2ffdc
 			fp.flush()
 			fp.close()
 		except:
