--- conflicted
+++ resolved
@@ -705,11 +705,7 @@
                                 hash_of_maps devmap devmap_hash sockmap cpumap \
                                 xskmap sockhash cgroup_storage reuseport_sockarray \
                                 percpu_cgroup_storage queue stack sk_storage \
-<<<<<<< HEAD
-                                struct_ops inode_storage' -- \
-=======
                                 struct_ops inode_storage task_storage' -- \
->>>>>>> 356006a6
                                                    "$cur" ) )
                             return 0
                             ;;
