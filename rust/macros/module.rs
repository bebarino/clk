--- conflicted
+++ resolved
@@ -332,24 +332,7 @@
                     /// # Safety
                     ///
                     /// This function must only be called once.
-<<<<<<< HEAD
                     unsafe fn __init() -> kernel::ffi::c_int {{
-                        match <{type_} as kernel::Module>::init(&super::super::THIS_MODULE) {{
-                            Ok(m) => {{
-                                // SAFETY: No data race, since `__MOD` can only be accessed by this
-                                // module and there only `__init` and `__exit` access it. These
-                                // functions are only called once and `__exit` cannot be called
-                                // before or during `__init`.
-                                unsafe {{
-                                    __MOD = Some(m);
-                                }}
-                                return 0;
-                            }}
-                            Err(e) => {{
-                                return e.to_errno();
-                            }}
-=======
-                    unsafe fn __init() -> core::ffi::c_int {{
                         let initer =
                             <{type_} as kernel::InPlaceModule>::init(&super::super::THIS_MODULE);
                         // SAFETY: No data race, since `__MOD` can only be accessed by this module
@@ -358,7 +341,6 @@
                         match unsafe {{ initer.__pinned_init(__MOD.as_mut_ptr()) }} {{
                             Ok(m) => 0,
                             Err(e) => e.to_errno(),
->>>>>>> 5a6c3525
                         }}
                     }}
 
