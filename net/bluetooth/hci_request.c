--- conflicted
+++ resolved
@@ -1192,15 +1192,9 @@
 }
 
 /* This function requires the caller holds hdev->lock */
-<<<<<<< HEAD
-static void hci_suspend_adv_instances(struct hci_request *req)
-{
-	bt_dev_dbg(req->hdev, "Suspending advertising instances");
-=======
 void __hci_req_pause_adv_instances(struct hci_request *req)
 {
 	bt_dev_dbg(req->hdev, "Pausing advertising instances");
->>>>>>> 356006a6
 
 	/* Call to disable any advertisements active on the controller.
 	 * This will succeed even if no advertisements are configured.
@@ -1213,11 +1207,7 @@
 }
 
 /* This function requires the caller holds hdev->lock */
-<<<<<<< HEAD
-static void hci_resume_adv_instances(struct hci_request *req)
-=======
 static void __hci_req_resume_adv_instances(struct hci_request *req)
->>>>>>> 356006a6
 {
 	struct adv_info *adv;
 
@@ -1240,8 +1230,6 @@
 	}
 }
 
-<<<<<<< HEAD
-=======
 /* This function requires the caller holds hdev->lock */
 int hci_req_resume_adv_instances(struct hci_dev *hdev)
 {
@@ -1253,7 +1241,6 @@
 	return hci_req_run(&req, NULL);
 }
 
->>>>>>> 356006a6
 static void suspend_req_complete(struct hci_dev *hdev, u8 status, u16 opcode)
 {
 	bt_dev_dbg(hdev, "Request complete opcode=0x%x, status=0x%x", opcode,
@@ -1307,11 +1294,7 @@
 
 		/* Pause other advertisements */
 		if (hdev->adv_instance_cnt)
-<<<<<<< HEAD
-			hci_suspend_adv_instances(&req);
-=======
 			__hci_req_pause_adv_instances(&req);
->>>>>>> 356006a6
 
 		hdev->advertising_paused = true;
 		hdev->advertising_old_state = old_state;
@@ -1378,11 +1361,7 @@
 
 		/* Resume other advertisements */
 		if (hdev->adv_instance_cnt)
-<<<<<<< HEAD
-			hci_resume_adv_instances(&req);
-=======
 			__hci_req_resume_adv_instances(&req);
->>>>>>> 356006a6
 
 		/* Unpause discovery */
 		hdev->discovery_paused = false;
@@ -1684,14 +1663,11 @@
 
 		memset(&cp, 0, sizeof(cp));
 
-		/* Extended scan response data doesn't allow a response to be
-		 * set if the instance isn't scannable.
-		 */
-		if (get_adv_instance_scan_rsp_len(hdev, instance))
+		if (instance)
 			len = create_instance_scan_rsp_data(hdev, instance,
 							    cp.data);
 		else
-			len = 0;
+			len = create_default_scan_rsp_data(hdev, cp.data);
 
 		if (hdev->scan_rsp_data_len == len &&
 		    !memcmp(cp.data, hdev->scan_rsp_data, len))
