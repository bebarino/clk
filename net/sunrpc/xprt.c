/*
 *  linux/net/sunrpc/xprt.c
 *
 *  This is a generic RPC call interface supporting congestion avoidance,
 *  and asynchronous calls.
 *
 *  The interface works like this:
 *
 *  -	When a process places a call, it allocates a request slot if
 *	one is available. Otherwise, it sleeps on the backlog queue
 *	(xprt_reserve).
 *  -	Next, the caller puts together the RPC message, stuffs it into
 *	the request struct, and calls xprt_transmit().
 *  -	xprt_transmit sends the message and installs the caller on the
 *	transport's wait list. At the same time, if a reply is expected,
 *	it installs a timer that is run after the packet's timeout has
 *	expired.
 *  -	When a packet arrives, the data_ready handler walks the list of
 *	pending requests for that transport. If a matching XID is found, the
 *	caller is woken up, and the timer removed.
 *  -	When no reply arrives within the timeout interval, the timer is
 *	fired by the kernel and runs xprt_timer(). It either adjusts the
 *	timeout values (minor timeout) or wakes up the caller with a status
 *	of -ETIMEDOUT.
 *  -	When the caller receives a notification from RPC that a reply arrived,
 *	it should release the RPC slot, and process the reply.
 *	If the call timed out, it may choose to retry the operation by
 *	adjusting the initial timeout value, and simply calling rpc_call
 *	again.
 *
 *  Support for async RPC is done through a set of RPC-specific scheduling
 *  primitives that `transparently' work for processes as well as async
 *  tasks that rely on callbacks.
 *
 *  Copyright (C) 1995-1997, Olaf Kirch <okir@monad.swb.de>
 *
 *  Transport switch API copyright (C) 2005, Chuck Lever <cel@netapp.com>
 */

#include <linux/module.h>

#include <linux/types.h>
#include <linux/interrupt.h>
#include <linux/workqueue.h>
#include <linux/net.h>
#include <linux/ktime.h>

#include <linux/sunrpc/clnt.h>
#include <linux/sunrpc/metrics.h>
#include <linux/sunrpc/bc_xprt.h>
#include <linux/rcupdate.h>

#include <trace/events/sunrpc.h>

#include "sunrpc.h"

/*
 * Local variables
 */

#if IS_ENABLED(CONFIG_SUNRPC_DEBUG)
# define RPCDBG_FACILITY	RPCDBG_XPRT
#endif

/*
 * Local functions
 */
static void	 xprt_init(struct rpc_xprt *xprt, struct net *net);
static __be32	xprt_alloc_xid(struct rpc_xprt *xprt);
static void	xprt_connect_status(struct rpc_task *task);
static int      __xprt_get_cong(struct rpc_xprt *, struct rpc_task *);
static void     __xprt_put_cong(struct rpc_xprt *, struct rpc_rqst *);
static void	 xprt_destroy(struct rpc_xprt *xprt);

static DEFINE_SPINLOCK(xprt_list_lock);
static LIST_HEAD(xprt_list);

/**
 * xprt_register_transport - register a transport implementation
 * @transport: transport to register
 *
 * If a transport implementation is loaded as a kernel module, it can
 * call this interface to make itself known to the RPC client.
 *
 * Returns:
 * 0:		transport successfully registered
 * -EEXIST:	transport already registered
 * -EINVAL:	transport module being unloaded
 */
int xprt_register_transport(struct xprt_class *transport)
{
	struct xprt_class *t;
	int result;

	result = -EEXIST;
	spin_lock(&xprt_list_lock);
	list_for_each_entry(t, &xprt_list, list) {
		/* don't register the same transport class twice */
		if (t->ident == transport->ident)
			goto out;
	}

	list_add_tail(&transport->list, &xprt_list);
	printk(KERN_INFO "RPC: Registered %s transport module.\n",
	       transport->name);
	result = 0;

out:
	spin_unlock(&xprt_list_lock);
	return result;
}
EXPORT_SYMBOL_GPL(xprt_register_transport);

/**
 * xprt_unregister_transport - unregister a transport implementation
 * @transport: transport to unregister
 *
 * Returns:
 * 0:		transport successfully unregistered
 * -ENOENT:	transport never registered
 */
int xprt_unregister_transport(struct xprt_class *transport)
{
	struct xprt_class *t;
	int result;

	result = 0;
	spin_lock(&xprt_list_lock);
	list_for_each_entry(t, &xprt_list, list) {
		if (t == transport) {
			printk(KERN_INFO
				"RPC: Unregistered %s transport module.\n",
				transport->name);
			list_del_init(&transport->list);
			goto out;
		}
	}
	result = -ENOENT;

out:
	spin_unlock(&xprt_list_lock);
	return result;
}
EXPORT_SYMBOL_GPL(xprt_unregister_transport);

/**
 * xprt_load_transport - load a transport implementation
 * @transport_name: transport to load
 *
 * Returns:
 * 0:		transport successfully loaded
 * -ENOENT:	transport module not available
 */
int xprt_load_transport(const char *transport_name)
{
	struct xprt_class *t;
	int result;

	result = 0;
	spin_lock(&xprt_list_lock);
	list_for_each_entry(t, &xprt_list, list) {
		if (strcmp(t->name, transport_name) == 0) {
			spin_unlock(&xprt_list_lock);
			goto out;
		}
	}
	spin_unlock(&xprt_list_lock);
	result = request_module("xprt%s", transport_name);
out:
	return result;
}
EXPORT_SYMBOL_GPL(xprt_load_transport);

/**
 * xprt_reserve_xprt - serialize write access to transports
 * @task: task that is requesting access to the transport
 * @xprt: pointer to the target transport
 *
 * This prevents mixing the payload of separate requests, and prevents
 * transport connects from colliding with writes.  No congestion control
 * is provided.
 */
int xprt_reserve_xprt(struct rpc_xprt *xprt, struct rpc_task *task)
{
	struct rpc_rqst *req = task->tk_rqstp;
	int priority;

	if (test_and_set_bit(XPRT_LOCKED, &xprt->state)) {
		if (task == xprt->snd_task)
			return 1;
		goto out_sleep;
	}
	xprt->snd_task = task;
	if (req != NULL)
		req->rq_ntrans++;

	return 1;

out_sleep:
	dprintk("RPC: %5u failed to lock transport %p\n",
			task->tk_pid, xprt);
	task->tk_timeout = 0;
	task->tk_status = -EAGAIN;
	if (req == NULL)
		priority = RPC_PRIORITY_LOW;
	else if (!req->rq_ntrans)
		priority = RPC_PRIORITY_NORMAL;
	else
		priority = RPC_PRIORITY_HIGH;
	rpc_sleep_on_priority(&xprt->sending, task, NULL, priority);
	return 0;
}
EXPORT_SYMBOL_GPL(xprt_reserve_xprt);

static void xprt_clear_locked(struct rpc_xprt *xprt)
{
	xprt->snd_task = NULL;
	if (!test_bit(XPRT_CLOSE_WAIT, &xprt->state)) {
		smp_mb__before_atomic();
		clear_bit(XPRT_LOCKED, &xprt->state);
		smp_mb__after_atomic();
	} else
		queue_work(xprtiod_workqueue, &xprt->task_cleanup);
}

/*
 * xprt_reserve_xprt_cong - serialize write access to transports
 * @task: task that is requesting access to the transport
 *
 * Same as xprt_reserve_xprt, but Van Jacobson congestion control is
 * integrated into the decision of whether a request is allowed to be
 * woken up and given access to the transport.
 */
int xprt_reserve_xprt_cong(struct rpc_xprt *xprt, struct rpc_task *task)
{
	struct rpc_rqst *req = task->tk_rqstp;
	int priority;

	if (test_and_set_bit(XPRT_LOCKED, &xprt->state)) {
		if (task == xprt->snd_task)
			return 1;
		goto out_sleep;
	}
	if (req == NULL) {
		xprt->snd_task = task;
		return 1;
	}
	if (__xprt_get_cong(xprt, task)) {
		xprt->snd_task = task;
		req->rq_ntrans++;
		return 1;
	}
	xprt_clear_locked(xprt);
out_sleep:
	if (req)
		__xprt_put_cong(xprt, req);
	dprintk("RPC: %5u failed to lock transport %p\n", task->tk_pid, xprt);
	task->tk_timeout = 0;
	task->tk_status = -EAGAIN;
	if (req == NULL)
		priority = RPC_PRIORITY_LOW;
	else if (!req->rq_ntrans)
		priority = RPC_PRIORITY_NORMAL;
	else
		priority = RPC_PRIORITY_HIGH;
	rpc_sleep_on_priority(&xprt->sending, task, NULL, priority);
	return 0;
}
EXPORT_SYMBOL_GPL(xprt_reserve_xprt_cong);

static inline int xprt_lock_write(struct rpc_xprt *xprt, struct rpc_task *task)
{
	int retval;

	spin_lock_bh(&xprt->transport_lock);
	retval = xprt->ops->reserve_xprt(xprt, task);
	spin_unlock_bh(&xprt->transport_lock);
	return retval;
}

static bool __xprt_lock_write_func(struct rpc_task *task, void *data)
{
	struct rpc_xprt *xprt = data;
	struct rpc_rqst *req;

	req = task->tk_rqstp;
	xprt->snd_task = task;
	if (req)
		req->rq_ntrans++;
	return true;
}

static void __xprt_lock_write_next(struct rpc_xprt *xprt)
{
	if (test_and_set_bit(XPRT_LOCKED, &xprt->state))
		return;

	if (rpc_wake_up_first_on_wq(xprtiod_workqueue, &xprt->sending,
				__xprt_lock_write_func, xprt))
		return;
	xprt_clear_locked(xprt);
}

static bool __xprt_lock_write_cong_func(struct rpc_task *task, void *data)
{
	struct rpc_xprt *xprt = data;
	struct rpc_rqst *req;

	req = task->tk_rqstp;
	if (req == NULL) {
		xprt->snd_task = task;
		return true;
	}
	if (__xprt_get_cong(xprt, task)) {
		xprt->snd_task = task;
		req->rq_ntrans++;
		return true;
	}
	return false;
}

static void __xprt_lock_write_next_cong(struct rpc_xprt *xprt)
{
	if (test_and_set_bit(XPRT_LOCKED, &xprt->state))
		return;
	if (RPCXPRT_CONGESTED(xprt))
		goto out_unlock;
	if (rpc_wake_up_first_on_wq(xprtiod_workqueue, &xprt->sending,
				__xprt_lock_write_cong_func, xprt))
		return;
out_unlock:
	xprt_clear_locked(xprt);
}

static void xprt_task_clear_bytes_sent(struct rpc_task *task)
{
	if (task != NULL) {
		struct rpc_rqst *req = task->tk_rqstp;
		if (req != NULL)
			req->rq_bytes_sent = 0;
	}
}

/**
 * xprt_release_xprt - allow other requests to use a transport
 * @xprt: transport with other tasks potentially waiting
 * @task: task that is releasing access to the transport
 *
 * Note that "task" can be NULL.  No congestion control is provided.
 */
void xprt_release_xprt(struct rpc_xprt *xprt, struct rpc_task *task)
{
	if (xprt->snd_task == task) {
		xprt_task_clear_bytes_sent(task);
		xprt_clear_locked(xprt);
		__xprt_lock_write_next(xprt);
	}
}
EXPORT_SYMBOL_GPL(xprt_release_xprt);

/**
 * xprt_release_xprt_cong - allow other requests to use a transport
 * @xprt: transport with other tasks potentially waiting
 * @task: task that is releasing access to the transport
 *
 * Note that "task" can be NULL.  Another task is awoken to use the
 * transport if the transport's congestion window allows it.
 */
void xprt_release_xprt_cong(struct rpc_xprt *xprt, struct rpc_task *task)
{
	if (xprt->snd_task == task) {
		xprt_task_clear_bytes_sent(task);
		xprt_clear_locked(xprt);
		__xprt_lock_write_next_cong(xprt);
	}
}
EXPORT_SYMBOL_GPL(xprt_release_xprt_cong);

static inline void xprt_release_write(struct rpc_xprt *xprt, struct rpc_task *task)
{
	spin_lock_bh(&xprt->transport_lock);
	xprt->ops->release_xprt(xprt, task);
	spin_unlock_bh(&xprt->transport_lock);
}

/*
 * Van Jacobson congestion avoidance. Check if the congestion window
 * overflowed. Put the task to sleep if this is the case.
 */
static int
__xprt_get_cong(struct rpc_xprt *xprt, struct rpc_task *task)
{
	struct rpc_rqst *req = task->tk_rqstp;

	if (req->rq_cong)
		return 1;
	dprintk("RPC: %5u xprt_cwnd_limited cong = %lu cwnd = %lu\n",
			task->tk_pid, xprt->cong, xprt->cwnd);
	if (RPCXPRT_CONGESTED(xprt))
		return 0;
	req->rq_cong = 1;
	xprt->cong += RPC_CWNDSCALE;
	return 1;
}

/*
 * Adjust the congestion window, and wake up the next task
 * that has been sleeping due to congestion
 */
static void
__xprt_put_cong(struct rpc_xprt *xprt, struct rpc_rqst *req)
{
	if (!req->rq_cong)
		return;
	req->rq_cong = 0;
	xprt->cong -= RPC_CWNDSCALE;
	__xprt_lock_write_next_cong(xprt);
}

/**
 * xprt_release_rqst_cong - housekeeping when request is complete
 * @task: RPC request that recently completed
 *
 * Useful for transports that require congestion control.
 */
void xprt_release_rqst_cong(struct rpc_task *task)
{
	struct rpc_rqst *req = task->tk_rqstp;

	__xprt_put_cong(req->rq_xprt, req);
}
EXPORT_SYMBOL_GPL(xprt_release_rqst_cong);

/**
 * xprt_adjust_cwnd - adjust transport congestion window
 * @xprt: pointer to xprt
 * @task: recently completed RPC request used to adjust window
 * @result: result code of completed RPC request
 *
 * The transport code maintains an estimate on the maximum number of out-
 * standing RPC requests, using a smoothed version of the congestion
 * avoidance implemented in 44BSD. This is basically the Van Jacobson
 * congestion algorithm: If a retransmit occurs, the congestion window is
 * halved; otherwise, it is incremented by 1/cwnd when
 *
 *	-	a reply is received and
 *	-	a full number of requests are outstanding and
 *	-	the congestion window hasn't been updated recently.
 */
void xprt_adjust_cwnd(struct rpc_xprt *xprt, struct rpc_task *task, int result)
{
	struct rpc_rqst *req = task->tk_rqstp;
	unsigned long cwnd = xprt->cwnd;

	if (result >= 0 && cwnd <= xprt->cong) {
		/* The (cwnd >> 1) term makes sure
		 * the result gets rounded properly. */
		cwnd += (RPC_CWNDSCALE * RPC_CWNDSCALE + (cwnd >> 1)) / cwnd;
		if (cwnd > RPC_MAXCWND(xprt))
			cwnd = RPC_MAXCWND(xprt);
		__xprt_lock_write_next_cong(xprt);
	} else if (result == -ETIMEDOUT) {
		cwnd >>= 1;
		if (cwnd < RPC_CWNDSCALE)
			cwnd = RPC_CWNDSCALE;
	}
	dprintk("RPC:       cong %ld, cwnd was %ld, now %ld\n",
			xprt->cong, xprt->cwnd, cwnd);
	xprt->cwnd = cwnd;
	__xprt_put_cong(xprt, req);
}
EXPORT_SYMBOL_GPL(xprt_adjust_cwnd);

/**
 * xprt_wake_pending_tasks - wake all tasks on a transport's pending queue
 * @xprt: transport with waiting tasks
 * @status: result code to plant in each task before waking it
 *
 */
void xprt_wake_pending_tasks(struct rpc_xprt *xprt, int status)
{
	if (status < 0)
		rpc_wake_up_status(&xprt->pending, status);
	else
		rpc_wake_up(&xprt->pending);
}
EXPORT_SYMBOL_GPL(xprt_wake_pending_tasks);

/**
 * xprt_wait_for_buffer_space - wait for transport output buffer to clear
 * @task: task to be put to sleep
 * @action: function pointer to be executed after wait
 *
 * Note that we only set the timer for the case of RPC_IS_SOFT(), since
 * we don't in general want to force a socket disconnection due to
 * an incomplete RPC call transmission.
 */
void xprt_wait_for_buffer_space(struct rpc_task *task, rpc_action action)
{
	struct rpc_rqst *req = task->tk_rqstp;
	struct rpc_xprt *xprt = req->rq_xprt;

	task->tk_timeout = RPC_IS_SOFT(task) ? req->rq_timeout : 0;
	rpc_sleep_on(&xprt->pending, task, action);
}
EXPORT_SYMBOL_GPL(xprt_wait_for_buffer_space);

/**
 * xprt_write_space - wake the task waiting for transport output buffer space
 * @xprt: transport with waiting tasks
 *
 * Can be called in a soft IRQ context, so xprt_write_space never sleeps.
 */
void xprt_write_space(struct rpc_xprt *xprt)
{
	spin_lock_bh(&xprt->transport_lock);
	if (xprt->snd_task) {
		dprintk("RPC:       write space: waking waiting task on "
				"xprt %p\n", xprt);
		rpc_wake_up_queued_task_on_wq(xprtiod_workqueue,
				&xprt->pending, xprt->snd_task);
	}
	spin_unlock_bh(&xprt->transport_lock);
}
EXPORT_SYMBOL_GPL(xprt_write_space);

/**
 * xprt_set_retrans_timeout_def - set a request's retransmit timeout
 * @task: task whose timeout is to be set
 *
 * Set a request's retransmit timeout based on the transport's
 * default timeout parameters.  Used by transports that don't adjust
 * the retransmit timeout based on round-trip time estimation.
 */
void xprt_set_retrans_timeout_def(struct rpc_task *task)
{
	task->tk_timeout = task->tk_rqstp->rq_timeout;
}
EXPORT_SYMBOL_GPL(xprt_set_retrans_timeout_def);

/**
 * xprt_set_retrans_timeout_rtt - set a request's retransmit timeout
 * @task: task whose timeout is to be set
 *
 * Set a request's retransmit timeout using the RTT estimator.
 */
void xprt_set_retrans_timeout_rtt(struct rpc_task *task)
{
	int timer = task->tk_msg.rpc_proc->p_timer;
	struct rpc_clnt *clnt = task->tk_client;
	struct rpc_rtt *rtt = clnt->cl_rtt;
	struct rpc_rqst *req = task->tk_rqstp;
	unsigned long max_timeout = clnt->cl_timeout->to_maxval;

	task->tk_timeout = rpc_calc_rto(rtt, timer);
	task->tk_timeout <<= rpc_ntimeo(rtt, timer) + req->rq_retries;
	if (task->tk_timeout > max_timeout || task->tk_timeout == 0)
		task->tk_timeout = max_timeout;
}
EXPORT_SYMBOL_GPL(xprt_set_retrans_timeout_rtt);

static void xprt_reset_majortimeo(struct rpc_rqst *req)
{
	const struct rpc_timeout *to = req->rq_task->tk_client->cl_timeout;

	req->rq_majortimeo = req->rq_timeout;
	if (to->to_exponential)
		req->rq_majortimeo <<= to->to_retries;
	else
		req->rq_majortimeo += to->to_increment * to->to_retries;
	if (req->rq_majortimeo > to->to_maxval || req->rq_majortimeo == 0)
		req->rq_majortimeo = to->to_maxval;
	req->rq_majortimeo += jiffies;
}

/**
 * xprt_adjust_timeout - adjust timeout values for next retransmit
 * @req: RPC request containing parameters to use for the adjustment
 *
 */
int xprt_adjust_timeout(struct rpc_rqst *req)
{
	struct rpc_xprt *xprt = req->rq_xprt;
	const struct rpc_timeout *to = req->rq_task->tk_client->cl_timeout;
	int status = 0;

	if (time_before(jiffies, req->rq_majortimeo)) {
		if (to->to_exponential)
			req->rq_timeout <<= 1;
		else
			req->rq_timeout += to->to_increment;
		if (to->to_maxval && req->rq_timeout >= to->to_maxval)
			req->rq_timeout = to->to_maxval;
		req->rq_retries++;
	} else {
		req->rq_timeout = to->to_initval;
		req->rq_retries = 0;
		xprt_reset_majortimeo(req);
		/* Reset the RTT counters == "slow start" */
		spin_lock_bh(&xprt->transport_lock);
		rpc_init_rtt(req->rq_task->tk_client->cl_rtt, to->to_initval);
		spin_unlock_bh(&xprt->transport_lock);
		status = -ETIMEDOUT;
	}

	if (req->rq_timeout == 0) {
		printk(KERN_WARNING "xprt_adjust_timeout: rq_timeout = 0!\n");
		req->rq_timeout = 5 * HZ;
	}
	return status;
}

static void xprt_autoclose(struct work_struct *work)
{
	struct rpc_xprt *xprt =
		container_of(work, struct rpc_xprt, task_cleanup);

	clear_bit(XPRT_CLOSE_WAIT, &xprt->state);
	xprt->ops->close(xprt);
	xprt_release_write(xprt, NULL);
	wake_up_bit(&xprt->state, XPRT_LOCKED);
}

/**
 * xprt_disconnect_done - mark a transport as disconnected
 * @xprt: transport to flag for disconnect
 *
 */
void xprt_disconnect_done(struct rpc_xprt *xprt)
{
	dprintk("RPC:       disconnected transport %p\n", xprt);
	spin_lock_bh(&xprt->transport_lock);
	xprt_clear_connected(xprt);
	xprt_wake_pending_tasks(xprt, -EAGAIN);
	spin_unlock_bh(&xprt->transport_lock);
}
EXPORT_SYMBOL_GPL(xprt_disconnect_done);

/**
 * xprt_force_disconnect - force a transport to disconnect
 * @xprt: transport to disconnect
 *
 */
void xprt_force_disconnect(struct rpc_xprt *xprt)
{
	/* Don't race with the test_bit() in xprt_clear_locked() */
	spin_lock_bh(&xprt->transport_lock);
	set_bit(XPRT_CLOSE_WAIT, &xprt->state);
	/* Try to schedule an autoclose RPC call */
	if (test_and_set_bit(XPRT_LOCKED, &xprt->state) == 0)
		queue_work(xprtiod_workqueue, &xprt->task_cleanup);
	xprt_wake_pending_tasks(xprt, -EAGAIN);
	spin_unlock_bh(&xprt->transport_lock);
}
EXPORT_SYMBOL_GPL(xprt_force_disconnect);

/**
 * xprt_conditional_disconnect - force a transport to disconnect
 * @xprt: transport to disconnect
 * @cookie: 'connection cookie'
 *
 * This attempts to break the connection if and only if 'cookie' matches
 * the current transport 'connection cookie'. It ensures that we don't
 * try to break the connection more than once when we need to retransmit
 * a batch of RPC requests.
 *
 */
void xprt_conditional_disconnect(struct rpc_xprt *xprt, unsigned int cookie)
{
	/* Don't race with the test_bit() in xprt_clear_locked() */
	spin_lock_bh(&xprt->transport_lock);
	if (cookie != xprt->connect_cookie)
		goto out;
	if (test_bit(XPRT_CLOSING, &xprt->state))
		goto out;
	set_bit(XPRT_CLOSE_WAIT, &xprt->state);
	/* Try to schedule an autoclose RPC call */
	if (test_and_set_bit(XPRT_LOCKED, &xprt->state) == 0)
		queue_work(xprtiod_workqueue, &xprt->task_cleanup);
	xprt_wake_pending_tasks(xprt, -EAGAIN);
out:
	spin_unlock_bh(&xprt->transport_lock);
}

static bool
xprt_has_timer(const struct rpc_xprt *xprt)
{
	return xprt->idle_timeout != 0;
}

static void
xprt_schedule_autodisconnect(struct rpc_xprt *xprt)
	__must_hold(&xprt->transport_lock)
{
	if (list_empty(&xprt->recv) && xprt_has_timer(xprt))
		mod_timer(&xprt->timer, xprt->last_used + xprt->idle_timeout);
}

static void
xprt_init_autodisconnect(struct timer_list *t)
{
	struct rpc_xprt *xprt = from_timer(xprt, t, timer);

	spin_lock(&xprt->transport_lock);
	if (!list_empty(&xprt->recv))
		goto out_abort;
	/* Reset xprt->last_used to avoid connect/autodisconnect cycling */
	xprt->last_used = jiffies;
	if (test_and_set_bit(XPRT_LOCKED, &xprt->state))
		goto out_abort;
	spin_unlock(&xprt->transport_lock);
	queue_work(xprtiod_workqueue, &xprt->task_cleanup);
	return;
out_abort:
	spin_unlock(&xprt->transport_lock);
}

bool xprt_lock_connect(struct rpc_xprt *xprt,
		struct rpc_task *task,
		void *cookie)
{
	bool ret = false;

	spin_lock_bh(&xprt->transport_lock);
	if (!test_bit(XPRT_LOCKED, &xprt->state))
		goto out;
	if (xprt->snd_task != task)
		goto out;
	xprt_task_clear_bytes_sent(task);
	xprt->snd_task = cookie;
	ret = true;
out:
	spin_unlock_bh(&xprt->transport_lock);
	return ret;
}

void xprt_unlock_connect(struct rpc_xprt *xprt, void *cookie)
{
	spin_lock_bh(&xprt->transport_lock);
	if (xprt->snd_task != cookie)
		goto out;
	if (!test_bit(XPRT_LOCKED, &xprt->state))
		goto out;
	xprt->snd_task =NULL;
	xprt->ops->release_xprt(xprt, NULL);
	xprt_schedule_autodisconnect(xprt);
out:
	spin_unlock_bh(&xprt->transport_lock);
	wake_up_bit(&xprt->state, XPRT_LOCKED);
}

/**
 * xprt_connect - schedule a transport connect operation
 * @task: RPC task that is requesting the connect
 *
 */
void xprt_connect(struct rpc_task *task)
{
	struct rpc_xprt	*xprt = task->tk_rqstp->rq_xprt;

	dprintk("RPC: %5u xprt_connect xprt %p %s connected\n", task->tk_pid,
			xprt, (xprt_connected(xprt) ? "is" : "is not"));

	if (!xprt_bound(xprt)) {
		task->tk_status = -EAGAIN;
		return;
	}
	if (!xprt_lock_write(xprt, task))
		return;

	if (test_and_clear_bit(XPRT_CLOSE_WAIT, &xprt->state))
		xprt->ops->close(xprt);

	if (!xprt_connected(xprt)) {
		task->tk_rqstp->rq_bytes_sent = 0;
		task->tk_timeout = task->tk_rqstp->rq_timeout;
		task->tk_rqstp->rq_connect_cookie = xprt->connect_cookie;
		rpc_sleep_on(&xprt->pending, task, xprt_connect_status);

		if (test_bit(XPRT_CLOSING, &xprt->state))
			return;
		if (xprt_test_and_set_connecting(xprt))
			return;
		xprt->stat.connect_start = jiffies;
		xprt->ops->connect(xprt, task);
	}
	xprt_release_write(xprt, task);
}

static void xprt_connect_status(struct rpc_task *task)
{
	struct rpc_xprt	*xprt = task->tk_rqstp->rq_xprt;

	if (task->tk_status == 0) {
		xprt->stat.connect_count++;
		xprt->stat.connect_time += (long)jiffies - xprt->stat.connect_start;
		dprintk("RPC: %5u xprt_connect_status: connection established\n",
				task->tk_pid);
		return;
	}

	switch (task->tk_status) {
	case -ECONNREFUSED:
	case -ECONNRESET:
	case -ECONNABORTED:
	case -ENETUNREACH:
	case -EHOSTUNREACH:
	case -EPIPE:
	case -EAGAIN:
		dprintk("RPC: %5u xprt_connect_status: retrying\n", task->tk_pid);
		break;
	case -ETIMEDOUT:
		dprintk("RPC: %5u xprt_connect_status: connect attempt timed "
				"out\n", task->tk_pid);
		break;
	default:
		dprintk("RPC: %5u xprt_connect_status: error %d connecting to "
				"server %s\n", task->tk_pid, -task->tk_status,
				xprt->servername);
		task->tk_status = -EIO;
	}
}

/**
 * xprt_lookup_rqst - find an RPC request corresponding to an XID
 * @xprt: transport on which the original request was transmitted
 * @xid: RPC XID of incoming reply
 *
 * Caller holds xprt->recv_lock.
 */
struct rpc_rqst *xprt_lookup_rqst(struct rpc_xprt *xprt, __be32 xid)
{
	struct rpc_rqst *entry;

	list_for_each_entry(entry, &xprt->recv, rq_list)
		if (entry->rq_xid == xid) {
			trace_xprt_lookup_rqst(xprt, xid, 0);
			entry->rq_rtt = ktime_sub(ktime_get(), entry->rq_xtime);
			return entry;
		}

	dprintk("RPC:       xprt_lookup_rqst did not find xid %08x\n",
			ntohl(xid));
	trace_xprt_lookup_rqst(xprt, xid, -ENOENT);
	xprt->stat.bad_xids++;
	return NULL;
}
EXPORT_SYMBOL_GPL(xprt_lookup_rqst);

/**
 * xprt_pin_rqst - Pin a request on the transport receive list
 * @req: Request to pin
 *
 * Caller must ensure this is atomic with the call to xprt_lookup_rqst()
 * so should be holding the xprt transport lock.
 */
void xprt_pin_rqst(struct rpc_rqst *req)
{
	set_bit(RPC_TASK_MSG_RECV, &req->rq_task->tk_runstate);
}
EXPORT_SYMBOL_GPL(xprt_pin_rqst);

/**
 * xprt_unpin_rqst - Unpin a request on the transport receive list
 * @req: Request to pin
 *
 * Caller should be holding the xprt transport lock.
 */
void xprt_unpin_rqst(struct rpc_rqst *req)
{
	struct rpc_task *task = req->rq_task;

	clear_bit(RPC_TASK_MSG_RECV, &task->tk_runstate);
	if (test_bit(RPC_TASK_MSG_RECV_WAIT, &task->tk_runstate))
		wake_up_bit(&task->tk_runstate, RPC_TASK_MSG_RECV);
}
EXPORT_SYMBOL_GPL(xprt_unpin_rqst);

static void xprt_wait_on_pinned_rqst(struct rpc_rqst *req)
__must_hold(&req->rq_xprt->recv_lock)
{
	struct rpc_task *task = req->rq_task;
	
	if (task && test_bit(RPC_TASK_MSG_RECV, &task->tk_runstate)) {
		spin_unlock(&req->rq_xprt->recv_lock);
		set_bit(RPC_TASK_MSG_RECV_WAIT, &task->tk_runstate);
		wait_on_bit(&task->tk_runstate, RPC_TASK_MSG_RECV,
				TASK_UNINTERRUPTIBLE);
		clear_bit(RPC_TASK_MSG_RECV_WAIT, &task->tk_runstate);
		spin_lock(&req->rq_xprt->recv_lock);
	}
}

/**
 * xprt_update_rtt - Update RPC RTT statistics
 * @task: RPC request that recently completed
 *
 * Caller holds xprt->recv_lock.
 */
void xprt_update_rtt(struct rpc_task *task)
{
	struct rpc_rqst *req = task->tk_rqstp;
	struct rpc_rtt *rtt = task->tk_client->cl_rtt;
	unsigned int timer = task->tk_msg.rpc_proc->p_timer;
	long m = usecs_to_jiffies(ktime_to_us(req->rq_rtt));

	if (timer) {
		if (req->rq_ntrans == 1)
			rpc_update_rtt(rtt, timer, m);
		rpc_set_timeo(rtt, timer, req->rq_ntrans - 1);
	}
}
EXPORT_SYMBOL_GPL(xprt_update_rtt);

/**
 * xprt_complete_rqst - called when reply processing is complete
 * @task: RPC request that recently completed
 * @copied: actual number of bytes received from the transport
 *
 * Caller holds xprt->recv_lock.
 */
void xprt_complete_rqst(struct rpc_task *task, int copied)
{
	struct rpc_rqst *req = task->tk_rqstp;
	struct rpc_xprt *xprt = req->rq_xprt;

	dprintk("RPC: %5u xid %08x complete (%d bytes received)\n",
			task->tk_pid, ntohl(req->rq_xid), copied);
	trace_xprt_complete_rqst(xprt, req->rq_xid, copied);

	xprt->stat.recvs++;

	list_del_init(&req->rq_list);
	req->rq_private_buf.len = copied;
	/* Ensure all writes are done before we update */
	/* req->rq_reply_bytes_recvd */
	smp_wmb();
	req->rq_reply_bytes_recvd = copied;
	rpc_wake_up_queued_task(&xprt->pending, task);
}
EXPORT_SYMBOL_GPL(xprt_complete_rqst);

static void xprt_timer(struct rpc_task *task)
{
	struct rpc_rqst *req = task->tk_rqstp;
	struct rpc_xprt *xprt = req->rq_xprt;

	if (task->tk_status != -ETIMEDOUT)
		return;

	trace_xprt_timer(xprt, req->rq_xid, task->tk_status);
	if (!req->rq_reply_bytes_recvd) {
		if (xprt->ops->timer)
			xprt->ops->timer(xprt, task);
	} else
		task->tk_status = 0;
}

/**
 * xprt_prepare_transmit - reserve the transport before sending a request
 * @task: RPC task about to send a request
 *
 */
bool xprt_prepare_transmit(struct rpc_task *task)
{
	struct rpc_rqst	*req = task->tk_rqstp;
	struct rpc_xprt	*xprt = req->rq_xprt;
	bool ret = false;

	dprintk("RPC: %5u xprt_prepare_transmit\n", task->tk_pid);

	spin_lock_bh(&xprt->transport_lock);
	if (!req->rq_bytes_sent) {
		if (req->rq_reply_bytes_recvd) {
			task->tk_status = req->rq_reply_bytes_recvd;
			goto out_unlock;
		}
		if ((task->tk_flags & RPC_TASK_NO_RETRANS_TIMEOUT)
		    && xprt_connected(xprt)
		    && req->rq_connect_cookie == xprt->connect_cookie) {
			xprt->ops->set_retrans_timeout(task);
			rpc_sleep_on(&xprt->pending, task, xprt_timer);
			goto out_unlock;
		}
	}
	if (!xprt->ops->reserve_xprt(xprt, task)) {
		task->tk_status = -EAGAIN;
		goto out_unlock;
	}
	if (!bc_prealloc(req) && !req->rq_xmit_bytes_sent)
		req->rq_xid = xprt_alloc_xid(xprt);
	ret = true;
out_unlock:
	spin_unlock_bh(&xprt->transport_lock);
	return ret;
}

void xprt_end_transmit(struct rpc_task *task)
{
	xprt_release_write(task->tk_rqstp->rq_xprt, task);
}

/**
 * xprt_transmit - send an RPC request on a transport
 * @task: controlling RPC task
 *
 * We have to copy the iovec because sendmsg fiddles with its contents.
 */
void xprt_transmit(struct rpc_task *task)
{
	struct rpc_rqst	*req = task->tk_rqstp;
	struct rpc_xprt	*xprt = req->rq_xprt;
	unsigned int connect_cookie;
	int status;

	dprintk("RPC: %5u xprt_transmit(%u)\n", task->tk_pid, req->rq_slen);

	if (!req->rq_reply_bytes_recvd) {
		if (list_empty(&req->rq_list) && rpc_reply_expected(task)) {
			/*
			 * Add to the list only if we're expecting a reply
			 */
			/* Update the softirq receive buffer */
			memcpy(&req->rq_private_buf, &req->rq_rcv_buf,
					sizeof(req->rq_private_buf));
			/* Add request to the receive list */
			spin_lock(&xprt->recv_lock);
			list_add_tail(&req->rq_list, &xprt->recv);
			spin_unlock(&xprt->recv_lock);
			xprt_reset_majortimeo(req);
			/* Turn off autodisconnect */
			del_singleshot_timer_sync(&xprt->timer);
		}
	} else if (!req->rq_bytes_sent)
		return;

	connect_cookie = xprt->connect_cookie;
	status = xprt->ops->send_request(task);
	trace_xprt_transmit(xprt, req->rq_xid, status);
	if (status != 0) {
		task->tk_status = status;
		return;
	}
	xprt_inject_disconnect(xprt);

	dprintk("RPC: %5u xmit complete\n", task->tk_pid);
	task->tk_flags |= RPC_TASK_SENT;
	spin_lock_bh(&xprt->transport_lock);

	xprt->ops->set_retrans_timeout(task);

	xprt->stat.sends++;
	xprt->stat.req_u += xprt->stat.sends - xprt->stat.recvs;
	xprt->stat.bklog_u += xprt->backlog.qlen;
	xprt->stat.sending_u += xprt->sending.qlen;
	xprt->stat.pending_u += xprt->pending.qlen;
	spin_unlock_bh(&xprt->transport_lock);

	req->rq_connect_cookie = connect_cookie;
	if (rpc_reply_expected(task) && !READ_ONCE(req->rq_reply_bytes_recvd)) {
		/*
		 * Sleep on the pending queue if we're expecting a reply.
		 * The spinlock ensures atomicity between the test of
		 * req->rq_reply_bytes_recvd, and the call to rpc_sleep_on().
		 */
		spin_lock(&xprt->recv_lock);
		if (!req->rq_reply_bytes_recvd) {
			rpc_sleep_on(&xprt->pending, task, xprt_timer);
			/*
			 * Send an extra queue wakeup call if the
			 * connection was dropped in case the call to
			 * rpc_sleep_on() raced.
			 */
			if (!xprt_connected(xprt))
				xprt_wake_pending_tasks(xprt, -ENOTCONN);
		}
		spin_unlock(&xprt->recv_lock);
	}
}

static void xprt_add_backlog(struct rpc_xprt *xprt, struct rpc_task *task)
{
	set_bit(XPRT_CONGESTED, &xprt->state);
	rpc_sleep_on(&xprt->backlog, task, NULL);
}

static void xprt_wake_up_backlog(struct rpc_xprt *xprt)
{
	if (rpc_wake_up_next(&xprt->backlog) == NULL)
		clear_bit(XPRT_CONGESTED, &xprt->state);
}

static bool xprt_throttle_congested(struct rpc_xprt *xprt, struct rpc_task *task)
{
	bool ret = false;

	if (!test_bit(XPRT_CONGESTED, &xprt->state))
		goto out;
	spin_lock(&xprt->reserve_lock);
	if (test_bit(XPRT_CONGESTED, &xprt->state)) {
		rpc_sleep_on(&xprt->backlog, task, NULL);
		ret = true;
	}
	spin_unlock(&xprt->reserve_lock);
out:
	return ret;
}

static struct rpc_rqst *xprt_dynamic_alloc_slot(struct rpc_xprt *xprt)
{
	struct rpc_rqst *req = ERR_PTR(-EAGAIN);

	if (xprt->num_reqs >= xprt->max_reqs)
		goto out;
	++xprt->num_reqs;
	spin_unlock(&xprt->reserve_lock);
	req = kzalloc(sizeof(struct rpc_rqst), GFP_NOFS);
	spin_lock(&xprt->reserve_lock);
	if (req != NULL)
		goto out;
	--xprt->num_reqs;
	req = ERR_PTR(-ENOMEM);
out:
	return req;
}

static bool xprt_dynamic_free_slot(struct rpc_xprt *xprt, struct rpc_rqst *req)
{
	if (xprt->num_reqs > xprt->min_reqs) {
		--xprt->num_reqs;
		kfree(req);
		return true;
	}
	return false;
}

void xprt_alloc_slot(struct rpc_xprt *xprt, struct rpc_task *task)
{
	struct rpc_rqst *req;

	spin_lock(&xprt->reserve_lock);
	if (!list_empty(&xprt->free)) {
		req = list_entry(xprt->free.next, struct rpc_rqst, rq_list);
		list_del(&req->rq_list);
		goto out_init_req;
	}
	req = xprt_dynamic_alloc_slot(xprt);
	if (!IS_ERR(req))
		goto out_init_req;
	switch (PTR_ERR(req)) {
	case -ENOMEM:
		dprintk("RPC:       dynamic allocation of request slot "
				"failed! Retrying\n");
		task->tk_status = -ENOMEM;
		break;
	case -EAGAIN:
		xprt_add_backlog(xprt, task);
		dprintk("RPC:       waiting for request slot\n");
		/* fall through */
	default:
		task->tk_status = -EAGAIN;
	}
	spin_unlock(&xprt->reserve_lock);
	return;
out_init_req:
	xprt->stat.max_slots = max_t(unsigned int, xprt->stat.max_slots,
				     xprt->num_reqs);
	spin_unlock(&xprt->reserve_lock);

	task->tk_status = 0;
	task->tk_rqstp = req;
}
EXPORT_SYMBOL_GPL(xprt_alloc_slot);

void xprt_lock_and_alloc_slot(struct rpc_xprt *xprt, struct rpc_task *task)
{
	/* Note: grabbing the xprt_lock_write() ensures that we throttle
	 * new slot allocation if the transport is congested (i.e. when
	 * reconnecting a stream transport or when out of socket write
	 * buffer space).
	 */
	if (xprt_lock_write(xprt, task)) {
		xprt_alloc_slot(xprt, task);
		xprt_release_write(xprt, task);
	}
}
EXPORT_SYMBOL_GPL(xprt_lock_and_alloc_slot);

void xprt_free_slot(struct rpc_xprt *xprt, struct rpc_rqst *req)
{
	spin_lock(&xprt->reserve_lock);
	if (!xprt_dynamic_free_slot(xprt, req)) {
		memset(req, 0, sizeof(*req));	/* mark unused */
		list_add(&req->rq_list, &xprt->free);
	}
	xprt_wake_up_backlog(xprt);
	spin_unlock(&xprt->reserve_lock);
}
EXPORT_SYMBOL_GPL(xprt_free_slot);

static void xprt_free_all_slots(struct rpc_xprt *xprt)
{
	struct rpc_rqst *req;
	while (!list_empty(&xprt->free)) {
		req = list_first_entry(&xprt->free, struct rpc_rqst, rq_list);
		list_del(&req->rq_list);
		kfree(req);
	}
}

struct rpc_xprt *xprt_alloc(struct net *net, size_t size,
		unsigned int num_prealloc,
		unsigned int max_alloc)
{
	struct rpc_xprt *xprt;
	struct rpc_rqst *req;
	int i;

	xprt = kzalloc(size, GFP_KERNEL);
	if (xprt == NULL)
		goto out;

	xprt_init(xprt, net);

	for (i = 0; i < num_prealloc; i++) {
		req = kzalloc(sizeof(struct rpc_rqst), GFP_KERNEL);
		if (!req)
			goto out_free;
		list_add(&req->rq_list, &xprt->free);
	}
	if (max_alloc > num_prealloc)
		xprt->max_reqs = max_alloc;
	else
		xprt->max_reqs = num_prealloc;
	xprt->min_reqs = num_prealloc;
	xprt->num_reqs = num_prealloc;

	return xprt;

out_free:
	xprt_free(xprt);
out:
	return NULL;
}
EXPORT_SYMBOL_GPL(xprt_alloc);

void xprt_free(struct rpc_xprt *xprt)
{
	put_net(xprt->xprt_net);
	xprt_free_all_slots(xprt);
	kfree_rcu(xprt, rcu);
}
EXPORT_SYMBOL_GPL(xprt_free);

/**
 * xprt_reserve - allocate an RPC request slot
 * @task: RPC task requesting a slot allocation
 *
 * If the transport is marked as being congested, or if no more
 * slots are available, place the task on the transport's
 * backlog queue.
 */
void xprt_reserve(struct rpc_task *task)
{
	struct rpc_xprt *xprt = task->tk_xprt;

	task->tk_status = 0;
	if (task->tk_rqstp != NULL)
		return;

	task->tk_timeout = 0;
	task->tk_status = -EAGAIN;
	if (!xprt_throttle_congested(xprt, task))
		xprt->ops->alloc_slot(xprt, task);
}

/**
 * xprt_retry_reserve - allocate an RPC request slot
 * @task: RPC task requesting a slot allocation
 *
 * If no more slots are available, place the task on the transport's
 * backlog queue.
 * Note that the only difference with xprt_reserve is that we now
 * ignore the value of the XPRT_CONGESTED flag.
 */
void xprt_retry_reserve(struct rpc_task *task)
{
	struct rpc_xprt *xprt = task->tk_xprt;

	task->tk_status = 0;
	if (task->tk_rqstp != NULL)
		return;

	task->tk_timeout = 0;
	task->tk_status = -EAGAIN;
	xprt->ops->alloc_slot(xprt, task);
}

static inline __be32 xprt_alloc_xid(struct rpc_xprt *xprt)
{
	__be32 xid;

	spin_lock(&xprt->reserve_lock);
	xid = (__force __be32)xprt->xid++;
	spin_unlock(&xprt->reserve_lock);
	return xid;
}

static inline void xprt_init_xid(struct rpc_xprt *xprt)
{
	xprt->xid = prandom_u32();
}

void xprt_request_init(struct rpc_task *task)
{
	struct rpc_xprt *xprt = task->tk_xprt;
	struct rpc_rqst	*req = task->tk_rqstp;

	INIT_LIST_HEAD(&req->rq_list);
	req->rq_timeout = task->tk_client->cl_timeout->to_initval;
	req->rq_task	= task;
	req->rq_xprt    = xprt;
	req->rq_buffer  = NULL;
<<<<<<< HEAD
=======
	req->rq_xid	= xprt_alloc_xid(xprt);
>>>>>>> e7ad3dc9
	req->rq_connect_cookie = xprt->connect_cookie - 1;
	req->rq_bytes_sent = 0;
	req->rq_snd_buf.len = 0;
	req->rq_snd_buf.buflen = 0;
	req->rq_rcv_buf.len = 0;
	req->rq_rcv_buf.buflen = 0;
	req->rq_release_snd_buf = NULL;
	xprt_reset_majortimeo(req);
	dprintk("RPC: %5u reserved req %p xid %08x\n", task->tk_pid,
			req, ntohl(req->rq_xid));
}

/**
 * xprt_release - release an RPC request slot
 * @task: task which is finished with the slot
 *
 */
void xprt_release(struct rpc_task *task)
{
	struct rpc_xprt	*xprt;
	struct rpc_rqst	*req = task->tk_rqstp;

	if (req == NULL) {
		if (task->tk_client) {
			xprt = task->tk_xprt;
			if (xprt->snd_task == task)
				xprt_release_write(xprt, task);
		}
		return;
	}

	xprt = req->rq_xprt;
	if (task->tk_ops->rpc_count_stats != NULL)
		task->tk_ops->rpc_count_stats(task, task->tk_calldata);
	else if (task->tk_client)
		rpc_count_iostats(task, task->tk_client->cl_metrics);
	spin_lock(&xprt->recv_lock);
	if (!list_empty(&req->rq_list)) {
		list_del_init(&req->rq_list);
		xprt_wait_on_pinned_rqst(req);
	}
	spin_unlock(&xprt->recv_lock);
	spin_lock_bh(&xprt->transport_lock);
	xprt->ops->release_xprt(xprt, task);
	if (xprt->ops->release_request)
		xprt->ops->release_request(task);
	xprt->last_used = jiffies;
	xprt_schedule_autodisconnect(xprt);
	spin_unlock_bh(&xprt->transport_lock);
	if (req->rq_buffer)
		xprt->ops->buf_free(task);
	xprt_inject_disconnect(xprt);
	if (req->rq_cred != NULL)
		put_rpccred(req->rq_cred);
	task->tk_rqstp = NULL;
	if (req->rq_release_snd_buf)
		req->rq_release_snd_buf(req);

	dprintk("RPC: %5u release request %p\n", task->tk_pid, req);
	if (likely(!bc_prealloc(req)))
		xprt->ops->free_slot(xprt, req);
	else
		xprt_free_bc_request(req);
}

static void xprt_init(struct rpc_xprt *xprt, struct net *net)
{
	kref_init(&xprt->kref);

	spin_lock_init(&xprt->transport_lock);
	spin_lock_init(&xprt->reserve_lock);
	spin_lock_init(&xprt->recv_lock);

	INIT_LIST_HEAD(&xprt->free);
	INIT_LIST_HEAD(&xprt->recv);
#if defined(CONFIG_SUNRPC_BACKCHANNEL)
	spin_lock_init(&xprt->bc_pa_lock);
	INIT_LIST_HEAD(&xprt->bc_pa_list);
#endif /* CONFIG_SUNRPC_BACKCHANNEL */
	INIT_LIST_HEAD(&xprt->xprt_switch);

	xprt->last_used = jiffies;
	xprt->cwnd = RPC_INITCWND;
	xprt->bind_index = 0;

	rpc_init_wait_queue(&xprt->binding, "xprt_binding");
	rpc_init_wait_queue(&xprt->pending, "xprt_pending");
	rpc_init_priority_wait_queue(&xprt->sending, "xprt_sending");
	rpc_init_priority_wait_queue(&xprt->backlog, "xprt_backlog");

	xprt_init_xid(xprt);

	xprt->xprt_net = get_net(net);
}

/**
 * xprt_create_transport - create an RPC transport
 * @args: rpc transport creation arguments
 *
 */
struct rpc_xprt *xprt_create_transport(struct xprt_create *args)
{
	struct rpc_xprt	*xprt;
	struct xprt_class *t;

	spin_lock(&xprt_list_lock);
	list_for_each_entry(t, &xprt_list, list) {
		if (t->ident == args->ident) {
			spin_unlock(&xprt_list_lock);
			goto found;
		}
	}
	spin_unlock(&xprt_list_lock);
	dprintk("RPC: transport (%d) not supported\n", args->ident);
	return ERR_PTR(-EIO);

found:
	xprt = t->setup(args);
	if (IS_ERR(xprt)) {
		dprintk("RPC:       xprt_create_transport: failed, %ld\n",
				-PTR_ERR(xprt));
		goto out;
	}
	if (args->flags & XPRT_CREATE_NO_IDLE_TIMEOUT)
		xprt->idle_timeout = 0;
	INIT_WORK(&xprt->task_cleanup, xprt_autoclose);
	if (xprt_has_timer(xprt))
		timer_setup(&xprt->timer, xprt_init_autodisconnect, 0);
	else
		timer_setup(&xprt->timer, NULL, 0);

	if (strlen(args->servername) > RPC_MAXNETNAMELEN) {
		xprt_destroy(xprt);
		return ERR_PTR(-EINVAL);
	}
	xprt->servername = kstrdup(args->servername, GFP_KERNEL);
	if (xprt->servername == NULL) {
		xprt_destroy(xprt);
		return ERR_PTR(-ENOMEM);
	}

	rpc_xprt_debugfs_register(xprt);

	dprintk("RPC:       created transport %p with %u slots\n", xprt,
			xprt->max_reqs);
out:
	return xprt;
}

static void xprt_destroy_cb(struct work_struct *work)
{
	struct rpc_xprt *xprt =
		container_of(work, struct rpc_xprt, task_cleanup);

	rpc_xprt_debugfs_unregister(xprt);
	rpc_destroy_wait_queue(&xprt->binding);
	rpc_destroy_wait_queue(&xprt->pending);
	rpc_destroy_wait_queue(&xprt->sending);
	rpc_destroy_wait_queue(&xprt->backlog);
	kfree(xprt->servername);
	/*
	 * Tear down transport state and free the rpc_xprt
	 */
	xprt->ops->destroy(xprt);
}

/**
 * xprt_destroy - destroy an RPC transport, killing off all requests.
 * @xprt: transport to destroy
 *
 */
static void xprt_destroy(struct rpc_xprt *xprt)
{
	dprintk("RPC:       destroying transport %p\n", xprt);

	/*
	 * Exclude transport connect/disconnect handlers and autoclose
	 */
	wait_on_bit_lock(&xprt->state, XPRT_LOCKED, TASK_UNINTERRUPTIBLE);

	del_timer_sync(&xprt->timer);

	/*
	 * Destroy sockets etc from the system workqueue so they can
	 * safely flush receive work running on rpciod.
	 */
	INIT_WORK(&xprt->task_cleanup, xprt_destroy_cb);
	schedule_work(&xprt->task_cleanup);
}

static void xprt_destroy_kref(struct kref *kref)
{
	xprt_destroy(container_of(kref, struct rpc_xprt, kref));
}

/**
 * xprt_get - return a reference to an RPC transport.
 * @xprt: pointer to the transport
 *
 */
struct rpc_xprt *xprt_get(struct rpc_xprt *xprt)
{
	if (xprt != NULL && kref_get_unless_zero(&xprt->kref))
		return xprt;
	return NULL;
}
EXPORT_SYMBOL_GPL(xprt_get);

/**
 * xprt_put - release a reference to an RPC transport.
 * @xprt: pointer to the transport
 *
 */
void xprt_put(struct rpc_xprt *xprt)
{
	if (xprt != NULL)
		kref_put(&xprt->kref, xprt_destroy_kref);
}
EXPORT_SYMBOL_GPL(xprt_put);<|MERGE_RESOLUTION|>--- conflicted
+++ resolved
@@ -987,8 +987,6 @@
 		task->tk_status = -EAGAIN;
 		goto out_unlock;
 	}
-	if (!bc_prealloc(req) && !req->rq_xmit_bytes_sent)
-		req->rq_xid = xprt_alloc_xid(xprt);
 	ret = true;
 out_unlock:
 	spin_unlock_bh(&xprt->transport_lock);
@@ -1321,10 +1319,7 @@
 	req->rq_task	= task;
 	req->rq_xprt    = xprt;
 	req->rq_buffer  = NULL;
-<<<<<<< HEAD
-=======
 	req->rq_xid	= xprt_alloc_xid(xprt);
->>>>>>> e7ad3dc9
 	req->rq_connect_cookie = xprt->connect_cookie - 1;
 	req->rq_bytes_sent = 0;
 	req->rq_snd_buf.len = 0;
