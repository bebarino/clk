// SPDX-License-Identifier: GPL-2.0
/*
 * Copyright (c) 2015, 2017 Oracle.  All rights reserved.
 * Copyright (c) 2003-2007 Network Appliance, Inc. All rights reserved.
 */

/* Lightweight memory registration using Fast Registration Work
 * Requests (FRWR).
 *
 * FRWR features ordered asynchronous registration and deregistration
 * of arbitrarily sized memory regions. This is the fastest and safest
 * but most complex memory registration mode.
 */

/* Normal operation
 *
 * A Memory Region is prepared for RDMA READ or WRITE using a FAST_REG
 * Work Request (frwr_map). When the RDMA operation is finished, this
 * Memory Region is invalidated using a LOCAL_INV Work Request
 * (frwr_unmap_sync).
 *
 * Typically these Work Requests are not signaled, and neither are RDMA
 * SEND Work Requests (with the exception of signaling occasionally to
 * prevent provider work queue overflows). This greatly reduces HCA
 * interrupt workload.
 *
 * As an optimization, frwr_unmap marks MRs INVALID before the
 * LOCAL_INV WR is posted. If posting succeeds, the MR is placed on
 * rb_mrs immediately so that no work (like managing a linked list
 * under a spinlock) is needed in the completion upcall.
 *
 * But this means that frwr_map() can occasionally encounter an MR
 * that is INVALID but the LOCAL_INV WR has not completed. Work Queue
 * ordering prevents a subsequent FAST_REG WR from executing against
 * that MR while it is still being invalidated.
 */

/* Transport recovery
 *
 * ->op_map and the transport connect worker cannot run at the same
 * time, but ->op_unmap can fire while the transport connect worker
 * is running. Thus MR recovery is handled in ->op_map, to guarantee
 * that recovered MRs are owned by a sending RPC, and not one where
 * ->op_unmap could fire at the same time transport reconnect is
 * being done.
 *
 * When the underlying transport disconnects, MRs are left in one of
 * four states:
 *
 * INVALID:	The MR was not in use before the QP entered ERROR state.
 *
 * VALID:	The MR was registered before the QP entered ERROR state.
 *
 * FLUSHED_FR:	The MR was being registered when the QP entered ERROR
 *		state, and the pending WR was flushed.
 *
 * FLUSHED_LI:	The MR was being invalidated when the QP entered ERROR
 *		state, and the pending WR was flushed.
 *
 * When frwr_map encounters FLUSHED and VALID MRs, they are recovered
 * with ib_dereg_mr and then are re-initialized. Because MR recovery
 * allocates fresh resources, it is deferred to a workqueue, and the
 * recovered MRs are placed back on the rb_mrs list when recovery is
 * complete. frwr_map allocates another MR for the current RPC while
 * the broken MR is reset.
 *
 * To ensure that frwr_map doesn't encounter an MR that is marked
 * INVALID but that is about to be flushed due to a previous transport
 * disconnect, the transport connect worker attempts to drain all
 * pending send queue WRs before the transport is reconnected.
 */

#include <linux/sunrpc/rpc_rdma.h>
#include <linux/sunrpc/svc_rdma.h>

#include "xprt_rdma.h"
#include <trace/events/rpcrdma.h>

#if IS_ENABLED(CONFIG_SUNRPC_DEBUG)
# define RPCDBG_FACILITY	RPCDBG_TRANS
#endif

/**
 * frwr_is_supported - Check if device supports FRWR
<<<<<<< HEAD
 * @ia: interface adapter to check
 *
 * Returns true if device supports FRWR, otherwise false
 */
bool frwr_is_supported(struct rpcrdma_ia *ia)
=======
 * @device: interface adapter to check
 *
 * Returns true if device supports FRWR, otherwise false
 */
bool frwr_is_supported(struct ib_device *device)
>>>>>>> 0ecfebd2
{
	struct ib_device_attr *attrs = &device->attrs;

	if (!(attrs->device_cap_flags & IB_DEVICE_MEM_MGT_EXTENSIONS))
		goto out_not_supported;
	if (attrs->max_fast_reg_page_list_len == 0)
		goto out_not_supported;
	return true;

out_not_supported:
	pr_info("rpcrdma: 'frwr' mode is not supported by device %s\n",
		device->name);
	return false;
}

/**
 * frwr_release_mr - Destroy one MR
 * @mr: MR allocated by frwr_init_mr
 *
 */
void frwr_release_mr(struct rpcrdma_mr *mr)
{
	int rc;

	rc = ib_dereg_mr(mr->frwr.fr_mr);
	if (rc)
		trace_xprtrdma_frwr_dereg(mr, rc);
	kfree(mr->mr_sg);
	kfree(mr);
}

/* MRs are dynamically allocated, so simply clean up and release the MR.
 * A replacement MR will subsequently be allocated on demand.
 */
static void
frwr_mr_recycle_worker(struct work_struct *work)
{
	struct rpcrdma_mr *mr = container_of(work, struct rpcrdma_mr, mr_recycle);
	struct rpcrdma_xprt *r_xprt = mr->mr_xprt;

	trace_xprtrdma_mr_recycle(mr);

	if (mr->mr_dir != DMA_NONE) {
		trace_xprtrdma_mr_unmap(mr);
		ib_dma_unmap_sg(r_xprt->rx_ia.ri_id->device,
				mr->mr_sg, mr->mr_nents, mr->mr_dir);
		mr->mr_dir = DMA_NONE;
	}

	spin_lock(&r_xprt->rx_buf.rb_mrlock);
	list_del(&mr->mr_all);
	r_xprt->rx_stats.mrs_recycled++;
	spin_unlock(&r_xprt->rx_buf.rb_mrlock);

	frwr_release_mr(mr);
}

/**
 * frwr_init_mr - Initialize one MR
 * @ia: interface adapter
 * @mr: generic MR to prepare for FRWR
 *
 * Returns zero if successful. Otherwise a negative errno
 * is returned.
 */
int frwr_init_mr(struct rpcrdma_ia *ia, struct rpcrdma_mr *mr)
{
	unsigned int depth = ia->ri_max_frwr_depth;
	struct scatterlist *sg;
	struct ib_mr *frmr;
	int rc;

	frmr = ib_alloc_mr(ia->ri_pd, ia->ri_mrtype, depth);
	if (IS_ERR(frmr))
		goto out_mr_err;

	sg = kcalloc(depth, sizeof(*sg), GFP_KERNEL);
	if (!sg)
		goto out_list_err;

	mr->frwr.fr_mr = frmr;
	mr->frwr.fr_state = FRWR_IS_INVALID;
	mr->mr_dir = DMA_NONE;
	INIT_LIST_HEAD(&mr->mr_list);
	INIT_WORK(&mr->mr_recycle, frwr_mr_recycle_worker);
	init_completion(&mr->frwr.fr_linv_done);

	sg_init_table(sg, depth);
	mr->mr_sg = sg;
	return 0;

out_mr_err:
	rc = PTR_ERR(frmr);
	trace_xprtrdma_frwr_alloc(mr, rc);
	return rc;

out_list_err:
	dprintk("RPC:       %s: sg allocation failure\n",
		__func__);
	ib_dereg_mr(frmr);
	return -ENOMEM;
}

/**
 * frwr_open - Prepare an endpoint for use with FRWR
 * @ia: interface adapter this endpoint will use
 * @ep: endpoint to prepare
<<<<<<< HEAD
 * @cdata: transport parameters
=======
>>>>>>> 0ecfebd2
 *
 * On success, sets:
 *	ep->rep_attr.cap.max_send_wr
 *	ep->rep_attr.cap.max_recv_wr
 *	ep->rep_max_requests
 *	ia->ri_max_segs
 *
 * And these FRWR-related fields:
 *	ia->ri_max_frwr_depth
 *	ia->ri_mrtype
 *
 * On failure, a negative errno is returned.
 */
<<<<<<< HEAD
int frwr_open(struct rpcrdma_ia *ia, struct rpcrdma_ep *ep,
	      struct rpcrdma_create_data_internal *cdata)
=======
int frwr_open(struct rpcrdma_ia *ia, struct rpcrdma_ep *ep)
>>>>>>> 0ecfebd2
{
	struct ib_device_attr *attrs = &ia->ri_id->device->attrs;
	int max_qp_wr, depth, delta;

	ia->ri_mrtype = IB_MR_TYPE_MEM_REG;
	if (attrs->device_cap_flags & IB_DEVICE_SG_GAPS_REG)
		ia->ri_mrtype = IB_MR_TYPE_SG_GAPS;

	/* Quirk: Some devices advertise a large max_fast_reg_page_list_len
	 * capability, but perform optimally when the MRs are not larger
	 * than a page.
	 */
	if (attrs->max_sge_rd > 1)
		ia->ri_max_frwr_depth = attrs->max_sge_rd;
	else
		ia->ri_max_frwr_depth = attrs->max_fast_reg_page_list_len;
	if (ia->ri_max_frwr_depth > RPCRDMA_MAX_DATA_SEGS)
		ia->ri_max_frwr_depth = RPCRDMA_MAX_DATA_SEGS;
	dprintk("RPC:       %s: max FR page list depth = %u\n",
		__func__, ia->ri_max_frwr_depth);

	/* Add room for frwr register and invalidate WRs.
	 * 1. FRWR reg WR for head
	 * 2. FRWR invalidate WR for head
	 * 3. N FRWR reg WRs for pagelist
	 * 4. N FRWR invalidate WRs for pagelist
	 * 5. FRWR reg WR for tail
	 * 6. FRWR invalidate WR for tail
	 * 7. The RDMA_SEND WR
	 */
	depth = 7;

	/* Calculate N if the device max FRWR depth is smaller than
	 * RPCRDMA_MAX_DATA_SEGS.
	 */
	if (ia->ri_max_frwr_depth < RPCRDMA_MAX_DATA_SEGS) {
		delta = RPCRDMA_MAX_DATA_SEGS - ia->ri_max_frwr_depth;
		do {
			depth += 2; /* FRWR reg + invalidate */
			delta -= ia->ri_max_frwr_depth;
		} while (delta > 0);
	}

	max_qp_wr = ia->ri_id->device->attrs.max_qp_wr;
	max_qp_wr -= RPCRDMA_BACKWARD_WRS;
	max_qp_wr -= 1;
	if (max_qp_wr < RPCRDMA_MIN_SLOT_TABLE)
		return -ENOMEM;
	if (ep->rep_max_requests > max_qp_wr)
		ep->rep_max_requests = max_qp_wr;
	ep->rep_attr.cap.max_send_wr = ep->rep_max_requests * depth;
	if (ep->rep_attr.cap.max_send_wr > max_qp_wr) {
		ep->rep_max_requests = max_qp_wr / depth;
		if (!ep->rep_max_requests)
			return -EINVAL;
		ep->rep_attr.cap.max_send_wr = ep->rep_max_requests * depth;
	}
	ep->rep_attr.cap.max_send_wr += RPCRDMA_BACKWARD_WRS;
	ep->rep_attr.cap.max_send_wr += 1; /* for ib_drain_sq */
	ep->rep_attr.cap.max_recv_wr = ep->rep_max_requests;
	ep->rep_attr.cap.max_recv_wr += RPCRDMA_BACKWARD_WRS;
	ep->rep_attr.cap.max_recv_wr += 1; /* for ib_drain_rq */

	ia->ri_max_segs = max_t(unsigned int, 1, RPCRDMA_MAX_DATA_SEGS /
				ia->ri_max_frwr_depth);
	/* Reply chunks require segments for head and tail buffers */
	ia->ri_max_segs += 2;
	if (ia->ri_max_segs > RPCRDMA_MAX_HDR_SEGS)
		ia->ri_max_segs = RPCRDMA_MAX_HDR_SEGS;
	return 0;
}

/**
 * frwr_maxpages - Compute size of largest payload
 * @r_xprt: transport
 *
 * Returns maximum size of an RPC message, in pages.
 *
 * FRWR mode conveys a list of pages per chunk segment. The
 * maximum length of that list is the FRWR page list depth.
 */
size_t frwr_maxpages(struct rpcrdma_xprt *r_xprt)
{
	struct rpcrdma_ia *ia = &r_xprt->rx_ia;

	return min_t(unsigned int, RPCRDMA_MAX_DATA_SEGS,
		     (ia->ri_max_segs - 2) * ia->ri_max_frwr_depth);
<<<<<<< HEAD
}

static void
__frwr_sendcompletion_flush(struct ib_wc *wc, const char *wr)
{
	if (wc->status != IB_WC_WR_FLUSH_ERR)
		pr_err("rpcrdma: %s: %s (%u/0x%x)\n",
		       wr, ib_wc_status_msg(wc->status),
		       wc->status, wc->vendor_err);
=======
>>>>>>> 0ecfebd2
}

/**
 * frwr_wc_fastreg - Invoked by RDMA provider for a flushed FastReg WC
 * @cq:	completion queue (ignored)
 * @wc:	completed WR
 *
 */
static void
frwr_wc_fastreg(struct ib_cq *cq, struct ib_wc *wc)
{
	struct ib_cqe *cqe = wc->wr_cqe;
	struct rpcrdma_frwr *frwr =
			container_of(cqe, struct rpcrdma_frwr, fr_cqe);

	/* WARNING: Only wr_cqe and status are reliable at this point */
	if (wc->status != IB_WC_SUCCESS)
		frwr->fr_state = FRWR_FLUSHED_FR;
	trace_xprtrdma_wc_fastreg(wc, frwr);
}

/**
 * frwr_wc_localinv - Invoked by RDMA provider for a flushed LocalInv WC
 * @cq:	completion queue (ignored)
 * @wc:	completed WR
 *
 */
static void
frwr_wc_localinv(struct ib_cq *cq, struct ib_wc *wc)
{
	struct ib_cqe *cqe = wc->wr_cqe;
	struct rpcrdma_frwr *frwr = container_of(cqe, struct rpcrdma_frwr,
						 fr_cqe);

	/* WARNING: Only wr_cqe and status are reliable at this point */
	if (wc->status != IB_WC_SUCCESS)
		frwr->fr_state = FRWR_FLUSHED_LI;
	trace_xprtrdma_wc_li(wc, frwr);
}

/**
 * frwr_wc_localinv_wake - Invoked by RDMA provider for a signaled LocalInv WC
 * @cq:	completion queue (ignored)
 * @wc:	completed WR
 *
 * Awaken anyone waiting for an MR to finish being fenced.
 */
static void
frwr_wc_localinv_wake(struct ib_cq *cq, struct ib_wc *wc)
{
	struct ib_cqe *cqe = wc->wr_cqe;
	struct rpcrdma_frwr *frwr = container_of(cqe, struct rpcrdma_frwr,
						 fr_cqe);

	/* WARNING: Only wr_cqe and status are reliable at this point */
	if (wc->status != IB_WC_SUCCESS)
		frwr->fr_state = FRWR_FLUSHED_LI;
	trace_xprtrdma_wc_li_wake(wc, frwr);
	complete(&frwr->fr_linv_done);
}

/**
 * frwr_map - Register a memory region
 * @r_xprt: controlling transport
 * @seg: memory region co-ordinates
 * @nsegs: number of segments remaining
 * @writing: true when RDMA Write will be used
 * @xid: XID of RPC using the registered memory
 * @out: initialized MR
 *
 * Prepare a REG_MR Work Request to register a memory region
 * for remote access via RDMA READ or RDMA WRITE.
 *
 * Returns the next segment or a negative errno pointer.
 * On success, the prepared MR is planted in @out.
 */
struct rpcrdma_mr_seg *frwr_map(struct rpcrdma_xprt *r_xprt,
				struct rpcrdma_mr_seg *seg,
				int nsegs, bool writing, __be32 xid,
				struct rpcrdma_mr **out)
{
	struct rpcrdma_ia *ia = &r_xprt->rx_ia;
	bool holes_ok = ia->ri_mrtype == IB_MR_TYPE_SG_GAPS;
	struct rpcrdma_frwr *frwr;
	struct rpcrdma_mr *mr;
	struct ib_mr *ibmr;
	struct ib_reg_wr *reg_wr;
	int i, n;
	u8 key;

	mr = NULL;
	do {
		if (mr)
			rpcrdma_mr_recycle(mr);
		mr = rpcrdma_mr_get(r_xprt);
		if (!mr)
			return ERR_PTR(-EAGAIN);
	} while (mr->frwr.fr_state != FRWR_IS_INVALID);
	frwr = &mr->frwr;
	frwr->fr_state = FRWR_IS_VALID;

	if (nsegs > ia->ri_max_frwr_depth)
		nsegs = ia->ri_max_frwr_depth;
	for (i = 0; i < nsegs;) {
		if (seg->mr_page)
			sg_set_page(&mr->mr_sg[i],
				    seg->mr_page,
				    seg->mr_len,
				    offset_in_page(seg->mr_offset));
		else
			sg_set_buf(&mr->mr_sg[i], seg->mr_offset,
				   seg->mr_len);

		++seg;
		++i;
		if (holes_ok)
			continue;
		if ((i < nsegs && offset_in_page(seg->mr_offset)) ||
		    offset_in_page((seg-1)->mr_offset + (seg-1)->mr_len))
			break;
	}
	mr->mr_dir = rpcrdma_data_dir(writing);

	mr->mr_nents =
		ib_dma_map_sg(ia->ri_id->device, mr->mr_sg, i, mr->mr_dir);
	if (!mr->mr_nents)
		goto out_dmamap_err;

	ibmr = frwr->fr_mr;
	n = ib_map_mr_sg(ibmr, mr->mr_sg, mr->mr_nents, NULL, PAGE_SIZE);
	if (unlikely(n != mr->mr_nents))
		goto out_mapmr_err;

	ibmr->iova &= 0x00000000ffffffff;
	ibmr->iova |= ((u64)be32_to_cpu(xid)) << 32;
	key = (u8)(ibmr->rkey & 0x000000FF);
	ib_update_fast_reg_key(ibmr, ++key);

	reg_wr = &frwr->fr_regwr;
	reg_wr->mr = ibmr;
	reg_wr->key = ibmr->rkey;
	reg_wr->access = writing ?
			 IB_ACCESS_REMOTE_WRITE | IB_ACCESS_LOCAL_WRITE :
			 IB_ACCESS_REMOTE_READ;

	mr->mr_handle = ibmr->rkey;
	mr->mr_length = ibmr->length;
	mr->mr_offset = ibmr->iova;
	trace_xprtrdma_mr_map(mr);

	*out = mr;
	return seg;

out_dmamap_err:
<<<<<<< HEAD
	frwr->fr_state = FRWR_IS_INVALID;
=======
	mr->mr_dir = DMA_NONE;
>>>>>>> 0ecfebd2
	trace_xprtrdma_frwr_sgerr(mr, i);
	rpcrdma_mr_put(mr);
	return ERR_PTR(-EIO);

out_mapmr_err:
	trace_xprtrdma_frwr_maperr(mr, n);
	rpcrdma_mr_recycle(mr);
	return ERR_PTR(-EIO);
}

/**
 * frwr_send - post Send WR containing the RPC Call message
 * @ia: interface adapter
 * @req: Prepared RPC Call
 *
 * For FRWR, chain any FastReg WRs to the Send WR. Only a
 * single ib_post_send call is needed to register memory
 * and then post the Send WR.
 *
 * Returns the result of ib_post_send.
 */
int frwr_send(struct rpcrdma_ia *ia, struct rpcrdma_req *req)
{
	struct ib_send_wr *post_wr;
	struct rpcrdma_mr *mr;

	post_wr = &req->rl_sendctx->sc_wr;
	list_for_each_entry(mr, &req->rl_registered, mr_list) {
		struct rpcrdma_frwr *frwr;

		frwr = &mr->frwr;

		frwr->fr_cqe.done = frwr_wc_fastreg;
		frwr->fr_regwr.wr.next = post_wr;
		frwr->fr_regwr.wr.wr_cqe = &frwr->fr_cqe;
		frwr->fr_regwr.wr.num_sge = 0;
		frwr->fr_regwr.wr.opcode = IB_WR_REG_MR;
		frwr->fr_regwr.wr.send_flags = 0;

		post_wr = &frwr->fr_regwr.wr;
	}

	/* If ib_post_send fails, the next ->send_request for
	 * @req will queue these MRs for recovery.
	 */
	return ib_post_send(ia->ri_id->qp, post_wr, NULL);
}

/**
 * frwr_reminv - handle a remotely invalidated mr on the @mrs list
 * @rep: Received reply
 * @mrs: list of MRs to check
 *
 */
void frwr_reminv(struct rpcrdma_rep *rep, struct list_head *mrs)
{
	struct rpcrdma_mr *mr;

	list_for_each_entry(mr, mrs, mr_list)
		if (mr->mr_handle == rep->rr_inv_rkey) {
			list_del_init(&mr->mr_list);
			trace_xprtrdma_mr_remoteinv(mr);
			mr->frwr.fr_state = FRWR_IS_INVALID;
			rpcrdma_mr_unmap_and_put(mr);
			break;	/* only one invalidated MR per RPC */
		}
}

/**
 * frwr_unmap_sync - invalidate memory regions that were registered for @req
 * @r_xprt: controlling transport
 * @mrs: list of MRs to process
 *
 * Sleeps until it is safe for the host CPU to access the
 * previously mapped memory regions.
 *
 * Caller ensures that @mrs is not empty before the call. This
 * function empties the list.
 */
void frwr_unmap_sync(struct rpcrdma_xprt *r_xprt, struct list_head *mrs)
{
	struct ib_send_wr *first, **prev, *last;
	const struct ib_send_wr *bad_wr;
	struct rpcrdma_ia *ia = &r_xprt->rx_ia;
	struct rpcrdma_frwr *frwr;
	struct rpcrdma_mr *mr;
	int count, rc;

	/* ORDER: Invalidate all of the MRs first
	 *
	 * Chain the LOCAL_INV Work Requests and post them with
	 * a single ib_post_send() call.
	 */
	frwr = NULL;
	count = 0;
	prev = &first;
	list_for_each_entry(mr, mrs, mr_list) {
		mr->frwr.fr_state = FRWR_IS_INVALID;

		frwr = &mr->frwr;
		trace_xprtrdma_mr_localinv(mr);

		frwr->fr_cqe.done = frwr_wc_localinv;
		last = &frwr->fr_invwr;
		memset(last, 0, sizeof(*last));
		last->wr_cqe = &frwr->fr_cqe;
		last->opcode = IB_WR_LOCAL_INV;
		last->ex.invalidate_rkey = mr->mr_handle;
		count++;

		*prev = last;
		prev = &last->next;
	}
	if (!frwr)
		goto unmap;

	/* Strong send queue ordering guarantees that when the
	 * last WR in the chain completes, all WRs in the chain
	 * are complete.
	 */
	last->send_flags = IB_SEND_SIGNALED;
	frwr->fr_cqe.done = frwr_wc_localinv_wake;
	reinit_completion(&frwr->fr_linv_done);

	/* Transport disconnect drains the receive CQ before it
	 * replaces the QP. The RPC reply handler won't call us
	 * unless ri_id->qp is a valid pointer.
	 */
	r_xprt->rx_stats.local_inv_needed++;
	bad_wr = NULL;
	rc = ib_post_send(ia->ri_id->qp, first, &bad_wr);
	if (bad_wr != first)
		wait_for_completion(&frwr->fr_linv_done);
	if (rc)
		goto out_release;

	/* ORDER: Now DMA unmap all of the MRs, and return
	 * them to the free MR list.
	 */
unmap:
	while (!list_empty(mrs)) {
		mr = rpcrdma_mr_pop(mrs);
		rpcrdma_mr_unmap_and_put(mr);
	}
	return;

out_release:
	pr_err("rpcrdma: FRWR invalidate ib_post_send returned %i\n", rc);

	/* Unmap and release the MRs in the LOCAL_INV WRs that did not
	 * get posted.
	 */
	while (bad_wr) {
		frwr = container_of(bad_wr, struct rpcrdma_frwr,
				    fr_invwr);
		mr = container_of(frwr, struct rpcrdma_mr, frwr);
		bad_wr = bad_wr->next;

		list_del_init(&mr->mr_list);
		rpcrdma_mr_recycle(mr);
	}
}<|MERGE_RESOLUTION|>--- conflicted
+++ resolved
@@ -82,19 +82,11 @@
 
 /**
  * frwr_is_supported - Check if device supports FRWR
-<<<<<<< HEAD
- * @ia: interface adapter to check
+ * @device: interface adapter to check
  *
  * Returns true if device supports FRWR, otherwise false
  */
-bool frwr_is_supported(struct rpcrdma_ia *ia)
-=======
- * @device: interface adapter to check
- *
- * Returns true if device supports FRWR, otherwise false
- */
 bool frwr_is_supported(struct ib_device *device)
->>>>>>> 0ecfebd2
 {
 	struct ib_device_attr *attrs = &device->attrs;
 
@@ -202,10 +194,6 @@
  * frwr_open - Prepare an endpoint for use with FRWR
  * @ia: interface adapter this endpoint will use
  * @ep: endpoint to prepare
-<<<<<<< HEAD
- * @cdata: transport parameters
-=======
->>>>>>> 0ecfebd2
  *
  * On success, sets:
  *	ep->rep_attr.cap.max_send_wr
@@ -219,12 +207,7 @@
  *
  * On failure, a negative errno is returned.
  */
-<<<<<<< HEAD
-int frwr_open(struct rpcrdma_ia *ia, struct rpcrdma_ep *ep,
-	      struct rpcrdma_create_data_internal *cdata)
-=======
 int frwr_open(struct rpcrdma_ia *ia, struct rpcrdma_ep *ep)
->>>>>>> 0ecfebd2
 {
 	struct ib_device_attr *attrs = &ia->ri_id->device->attrs;
 	int max_qp_wr, depth, delta;
@@ -312,18 +295,6 @@
 
 	return min_t(unsigned int, RPCRDMA_MAX_DATA_SEGS,
 		     (ia->ri_max_segs - 2) * ia->ri_max_frwr_depth);
-<<<<<<< HEAD
-}
-
-static void
-__frwr_sendcompletion_flush(struct ib_wc *wc, const char *wr)
-{
-	if (wc->status != IB_WC_WR_FLUSH_ERR)
-		pr_err("rpcrdma: %s: %s (%u/0x%x)\n",
-		       wr, ib_wc_status_msg(wc->status),
-		       wc->status, wc->vendor_err);
-=======
->>>>>>> 0ecfebd2
 }
 
 /**
@@ -478,11 +449,7 @@
 	return seg;
 
 out_dmamap_err:
-<<<<<<< HEAD
-	frwr->fr_state = FRWR_IS_INVALID;
-=======
 	mr->mr_dir = DMA_NONE;
->>>>>>> 0ecfebd2
 	trace_xprtrdma_frwr_sgerr(mr, i);
 	rpcrdma_mr_put(mr);
 	return ERR_PTR(-EIO);
