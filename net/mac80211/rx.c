// SPDX-License-Identifier: GPL-2.0-only
/*
 * Copyright 2002-2005, Instant802 Networks, Inc.
 * Copyright 2005-2006, Devicescape Software, Inc.
 * Copyright 2006-2007	Jiri Benc <jbenc@suse.cz>
 * Copyright 2007-2010	Johannes Berg <johannes@sipsolutions.net>
 * Copyright 2013-2014  Intel Mobile Communications GmbH
 * Copyright(c) 2015 - 2017 Intel Deutschland GmbH
 * Copyright (C) 2018-2020 Intel Corporation
 */

#include <linux/jiffies.h>
#include <linux/slab.h>
#include <linux/kernel.h>
#include <linux/skbuff.h>
#include <linux/netdevice.h>
#include <linux/etherdevice.h>
#include <linux/rcupdate.h>
#include <linux/export.h>
#include <linux/bitops.h>
#include <net/mac80211.h>
#include <net/ieee80211_radiotap.h>
#include <asm/unaligned.h>

#include "ieee80211_i.h"
#include "driver-ops.h"
#include "led.h"
#include "mesh.h"
#include "wep.h"
#include "wpa.h"
#include "tkip.h"
#include "wme.h"
#include "rate.h"

<<<<<<< HEAD
static inline void ieee80211_rx_stats(struct net_device *dev, u32 len)
{
	struct pcpu_sw_netstats *tstats = this_cpu_ptr(dev->tstats);

	u64_stats_update_begin(&tstats->syncp);
	tstats->rx_packets++;
	tstats->rx_bytes += len;
	u64_stats_update_end(&tstats->syncp);
}

=======
>>>>>>> 356006a6
/*
 * monitor mode reception
 *
 * This function cleans up the SKB, i.e. it removes all the stuff
 * only useful for monitoring.
 */
static struct sk_buff *ieee80211_clean_skb(struct sk_buff *skb,
					   unsigned int present_fcs_len,
					   unsigned int rtap_space)
{
	struct ieee80211_hdr *hdr;
	unsigned int hdrlen;
	__le16 fc;

	if (present_fcs_len)
		__pskb_trim(skb, skb->len - present_fcs_len);
	__pskb_pull(skb, rtap_space);

	hdr = (void *)skb->data;
	fc = hdr->frame_control;

	/*
	 * Remove the HT-Control field (if present) on management
	 * frames after we've sent the frame to monitoring. We
	 * (currently) don't need it, and don't properly parse
	 * frames with it present, due to the assumption of a
	 * fixed management header length.
	 */
	if (likely(!ieee80211_is_mgmt(fc) || !ieee80211_has_order(fc)))
		return skb;

	hdrlen = ieee80211_hdrlen(fc);
	hdr->frame_control &= ~cpu_to_le16(IEEE80211_FCTL_ORDER);

	if (!pskb_may_pull(skb, hdrlen)) {
		dev_kfree_skb(skb);
		return NULL;
	}

	memmove(skb->data + IEEE80211_HT_CTL_LEN, skb->data,
		hdrlen - IEEE80211_HT_CTL_LEN);
	__pskb_pull(skb, IEEE80211_HT_CTL_LEN);

	return skb;
}

static inline bool should_drop_frame(struct sk_buff *skb, int present_fcs_len,
				     unsigned int rtap_space)
{
	struct ieee80211_rx_status *status = IEEE80211_SKB_RXCB(skb);
	struct ieee80211_hdr *hdr;

	hdr = (void *)(skb->data + rtap_space);

	if (status->flag & (RX_FLAG_FAILED_FCS_CRC |
			    RX_FLAG_FAILED_PLCP_CRC |
			    RX_FLAG_ONLY_MONITOR |
			    RX_FLAG_NO_PSDU))
		return true;

	if (unlikely(skb->len < 16 + present_fcs_len + rtap_space))
		return true;

	if (ieee80211_is_ctl(hdr->frame_control) &&
	    !ieee80211_is_pspoll(hdr->frame_control) &&
	    !ieee80211_is_back_req(hdr->frame_control))
		return true;

	return false;
}

static int
ieee80211_rx_radiotap_hdrlen(struct ieee80211_local *local,
			     struct ieee80211_rx_status *status,
			     struct sk_buff *skb)
{
	int len;

	/* always present fields */
	len = sizeof(struct ieee80211_radiotap_header) + 8;

	/* allocate extra bitmaps */
	if (status->chains)
		len += 4 * hweight8(status->chains);
	/* vendor presence bitmap */
	if (status->flag & RX_FLAG_RADIOTAP_VENDOR_DATA)
		len += 4;

	if (ieee80211_have_rx_timestamp(status)) {
		len = ALIGN(len, 8);
		len += 8;
	}
	if (ieee80211_hw_check(&local->hw, SIGNAL_DBM))
		len += 1;

	/* antenna field, if we don't have per-chain info */
	if (!status->chains)
		len += 1;

	/* padding for RX_FLAGS if necessary */
	len = ALIGN(len, 2);

	if (status->encoding == RX_ENC_HT) /* HT info */
		len += 3;

	if (status->flag & RX_FLAG_AMPDU_DETAILS) {
		len = ALIGN(len, 4);
		len += 8;
	}

	if (status->encoding == RX_ENC_VHT) {
		len = ALIGN(len, 2);
		len += 12;
	}

	if (local->hw.radiotap_timestamp.units_pos >= 0) {
		len = ALIGN(len, 8);
		len += 12;
	}

	if (status->encoding == RX_ENC_HE &&
	    status->flag & RX_FLAG_RADIOTAP_HE) {
		len = ALIGN(len, 2);
		len += 12;
		BUILD_BUG_ON(sizeof(struct ieee80211_radiotap_he) != 12);
	}

	if (status->encoding == RX_ENC_HE &&
	    status->flag & RX_FLAG_RADIOTAP_HE_MU) {
		len = ALIGN(len, 2);
		len += 12;
		BUILD_BUG_ON(sizeof(struct ieee80211_radiotap_he_mu) != 12);
	}

	if (status->flag & RX_FLAG_NO_PSDU)
		len += 1;

	if (status->flag & RX_FLAG_RADIOTAP_LSIG) {
		len = ALIGN(len, 2);
		len += 4;
		BUILD_BUG_ON(sizeof(struct ieee80211_radiotap_lsig) != 4);
	}

	if (status->chains) {
		/* antenna and antenna signal fields */
		len += 2 * hweight8(status->chains);
	}

	if (status->flag & RX_FLAG_RADIOTAP_VENDOR_DATA) {
		struct ieee80211_vendor_radiotap *rtap;
		int vendor_data_offset = 0;

		/*
		 * The position to look at depends on the existence (or non-
		 * existence) of other elements, so take that into account...
		 */
		if (status->flag & RX_FLAG_RADIOTAP_HE)
			vendor_data_offset +=
				sizeof(struct ieee80211_radiotap_he);
		if (status->flag & RX_FLAG_RADIOTAP_HE_MU)
			vendor_data_offset +=
				sizeof(struct ieee80211_radiotap_he_mu);
		if (status->flag & RX_FLAG_RADIOTAP_LSIG)
			vendor_data_offset +=
				sizeof(struct ieee80211_radiotap_lsig);

		rtap = (void *)&skb->data[vendor_data_offset];

		/* alignment for fixed 6-byte vendor data header */
		len = ALIGN(len, 2);
		/* vendor data header */
		len += 6;
		if (WARN_ON(rtap->align == 0))
			rtap->align = 1;
		len = ALIGN(len, rtap->align);
		len += rtap->len + rtap->pad;
	}

	return len;
}

static void ieee80211_handle_mu_mimo_mon(struct ieee80211_sub_if_data *sdata,
					 struct sk_buff *skb,
					 int rtap_space)
{
	struct {
		struct ieee80211_hdr_3addr hdr;
		u8 category;
		u8 action_code;
	} __packed __aligned(2) action;

	if (!sdata)
		return;

	BUILD_BUG_ON(sizeof(action) != IEEE80211_MIN_ACTION_SIZE + 1);

	if (skb->len < rtap_space + sizeof(action) +
		       VHT_MUMIMO_GROUPS_DATA_LEN)
		return;

	if (!is_valid_ether_addr(sdata->u.mntr.mu_follow_addr))
		return;

	skb_copy_bits(skb, rtap_space, &action, sizeof(action));

	if (!ieee80211_is_action(action.hdr.frame_control))
		return;

	if (action.category != WLAN_CATEGORY_VHT)
		return;

	if (action.action_code != WLAN_VHT_ACTION_GROUPID_MGMT)
		return;

	if (!ether_addr_equal(action.hdr.addr1, sdata->u.mntr.mu_follow_addr))
		return;

	skb = skb_copy(skb, GFP_ATOMIC);
	if (!skb)
		return;

	skb_queue_tail(&sdata->skb_queue, skb);
	ieee80211_queue_work(&sdata->local->hw, &sdata->work);
}

/*
 * ieee80211_add_rx_radiotap_header - add radiotap header
 *
 * add a radiotap header containing all the fields which the hardware provided.
 */
static void
ieee80211_add_rx_radiotap_header(struct ieee80211_local *local,
				 struct sk_buff *skb,
				 struct ieee80211_rate *rate,
				 int rtap_len, bool has_fcs)
{
	struct ieee80211_rx_status *status = IEEE80211_SKB_RXCB(skb);
	struct ieee80211_radiotap_header *rthdr;
	unsigned char *pos;
	__le32 *it_present;
	u32 it_present_val;
	u16 rx_flags = 0;
	u16 channel_flags = 0;
	int mpdulen, chain;
	unsigned long chains = status->chains;
	struct ieee80211_vendor_radiotap rtap = {};
	struct ieee80211_radiotap_he he = {};
	struct ieee80211_radiotap_he_mu he_mu = {};
	struct ieee80211_radiotap_lsig lsig = {};

	if (status->flag & RX_FLAG_RADIOTAP_HE) {
		he = *(struct ieee80211_radiotap_he *)skb->data;
		skb_pull(skb, sizeof(he));
		WARN_ON_ONCE(status->encoding != RX_ENC_HE);
	}

	if (status->flag & RX_FLAG_RADIOTAP_HE_MU) {
		he_mu = *(struct ieee80211_radiotap_he_mu *)skb->data;
		skb_pull(skb, sizeof(he_mu));
	}

	if (status->flag & RX_FLAG_RADIOTAP_LSIG) {
		lsig = *(struct ieee80211_radiotap_lsig *)skb->data;
		skb_pull(skb, sizeof(lsig));
	}

	if (status->flag & RX_FLAG_RADIOTAP_VENDOR_DATA) {
		rtap = *(struct ieee80211_vendor_radiotap *)skb->data;
		/* rtap.len and rtap.pad are undone immediately */
		skb_pull(skb, sizeof(rtap) + rtap.len + rtap.pad);
	}

	mpdulen = skb->len;
	if (!(has_fcs && ieee80211_hw_check(&local->hw, RX_INCLUDES_FCS)))
		mpdulen += FCS_LEN;

	rthdr = skb_push(skb, rtap_len);
	memset(rthdr, 0, rtap_len - rtap.len - rtap.pad);
	it_present = &rthdr->it_present;

	/* radiotap header, set always present flags */
	rthdr->it_len = cpu_to_le16(rtap_len);
	it_present_val = BIT(IEEE80211_RADIOTAP_FLAGS) |
			 BIT(IEEE80211_RADIOTAP_CHANNEL) |
			 BIT(IEEE80211_RADIOTAP_RX_FLAGS);

	if (!status->chains)
		it_present_val |= BIT(IEEE80211_RADIOTAP_ANTENNA);

	for_each_set_bit(chain, &chains, IEEE80211_MAX_CHAINS) {
		it_present_val |=
			BIT(IEEE80211_RADIOTAP_EXT) |
			BIT(IEEE80211_RADIOTAP_RADIOTAP_NAMESPACE);
		put_unaligned_le32(it_present_val, it_present);
		it_present++;
		it_present_val = BIT(IEEE80211_RADIOTAP_ANTENNA) |
				 BIT(IEEE80211_RADIOTAP_DBM_ANTSIGNAL);
	}

	if (status->flag & RX_FLAG_RADIOTAP_VENDOR_DATA) {
		it_present_val |= BIT(IEEE80211_RADIOTAP_VENDOR_NAMESPACE) |
				  BIT(IEEE80211_RADIOTAP_EXT);
		put_unaligned_le32(it_present_val, it_present);
		it_present++;
		it_present_val = rtap.present;
	}

	put_unaligned_le32(it_present_val, it_present);

	pos = (void *)(it_present + 1);

	/* the order of the following fields is important */

	/* IEEE80211_RADIOTAP_TSFT */
	if (ieee80211_have_rx_timestamp(status)) {
		/* padding */
		while ((pos - (u8 *)rthdr) & 7)
			*pos++ = 0;
		put_unaligned_le64(
			ieee80211_calculate_rx_timestamp(local, status,
							 mpdulen, 0),
			pos);
		rthdr->it_present |= cpu_to_le32(1 << IEEE80211_RADIOTAP_TSFT);
		pos += 8;
	}

	/* IEEE80211_RADIOTAP_FLAGS */
	if (has_fcs && ieee80211_hw_check(&local->hw, RX_INCLUDES_FCS))
		*pos |= IEEE80211_RADIOTAP_F_FCS;
	if (status->flag & (RX_FLAG_FAILED_FCS_CRC | RX_FLAG_FAILED_PLCP_CRC))
		*pos |= IEEE80211_RADIOTAP_F_BADFCS;
	if (status->enc_flags & RX_ENC_FLAG_SHORTPRE)
		*pos |= IEEE80211_RADIOTAP_F_SHORTPRE;
	pos++;

	/* IEEE80211_RADIOTAP_RATE */
	if (!rate || status->encoding != RX_ENC_LEGACY) {
		/*
		 * Without rate information don't add it. If we have,
		 * MCS information is a separate field in radiotap,
		 * added below. The byte here is needed as padding
		 * for the channel though, so initialise it to 0.
		 */
		*pos = 0;
	} else {
		int shift = 0;
		rthdr->it_present |= cpu_to_le32(1 << IEEE80211_RADIOTAP_RATE);
		if (status->bw == RATE_INFO_BW_10)
			shift = 1;
		else if (status->bw == RATE_INFO_BW_5)
			shift = 2;
		*pos = DIV_ROUND_UP(rate->bitrate, 5 * (1 << shift));
	}
	pos++;

	/* IEEE80211_RADIOTAP_CHANNEL */
	/* TODO: frequency offset in KHz */
	put_unaligned_le16(status->freq, pos);
	pos += 2;
	if (status->bw == RATE_INFO_BW_10)
		channel_flags |= IEEE80211_CHAN_HALF;
	else if (status->bw == RATE_INFO_BW_5)
		channel_flags |= IEEE80211_CHAN_QUARTER;

	if (status->band == NL80211_BAND_5GHZ ||
	    status->band == NL80211_BAND_6GHZ)
		channel_flags |= IEEE80211_CHAN_OFDM | IEEE80211_CHAN_5GHZ;
	else if (status->encoding != RX_ENC_LEGACY)
		channel_flags |= IEEE80211_CHAN_DYN | IEEE80211_CHAN_2GHZ;
	else if (rate && rate->flags & IEEE80211_RATE_ERP_G)
		channel_flags |= IEEE80211_CHAN_OFDM | IEEE80211_CHAN_2GHZ;
	else if (rate)
		channel_flags |= IEEE80211_CHAN_CCK | IEEE80211_CHAN_2GHZ;
	else
		channel_flags |= IEEE80211_CHAN_2GHZ;
	put_unaligned_le16(channel_flags, pos);
	pos += 2;

	/* IEEE80211_RADIOTAP_DBM_ANTSIGNAL */
	if (ieee80211_hw_check(&local->hw, SIGNAL_DBM) &&
	    !(status->flag & RX_FLAG_NO_SIGNAL_VAL)) {
		*pos = status->signal;
		rthdr->it_present |=
			cpu_to_le32(1 << IEEE80211_RADIOTAP_DBM_ANTSIGNAL);
		pos++;
	}

	/* IEEE80211_RADIOTAP_LOCK_QUALITY is missing */

	if (!status->chains) {
		/* IEEE80211_RADIOTAP_ANTENNA */
		*pos = status->antenna;
		pos++;
	}

	/* IEEE80211_RADIOTAP_DB_ANTNOISE is not used */

	/* IEEE80211_RADIOTAP_RX_FLAGS */
	/* ensure 2 byte alignment for the 2 byte field as required */
	if ((pos - (u8 *)rthdr) & 1)
		*pos++ = 0;
	if (status->flag & RX_FLAG_FAILED_PLCP_CRC)
		rx_flags |= IEEE80211_RADIOTAP_F_RX_BADPLCP;
	put_unaligned_le16(rx_flags, pos);
	pos += 2;

	if (status->encoding == RX_ENC_HT) {
		unsigned int stbc;

		rthdr->it_present |= cpu_to_le32(1 << IEEE80211_RADIOTAP_MCS);
		*pos++ = local->hw.radiotap_mcs_details;
		*pos = 0;
		if (status->enc_flags & RX_ENC_FLAG_SHORT_GI)
			*pos |= IEEE80211_RADIOTAP_MCS_SGI;
		if (status->bw == RATE_INFO_BW_40)
			*pos |= IEEE80211_RADIOTAP_MCS_BW_40;
		if (status->enc_flags & RX_ENC_FLAG_HT_GF)
			*pos |= IEEE80211_RADIOTAP_MCS_FMT_GF;
		if (status->enc_flags & RX_ENC_FLAG_LDPC)
			*pos |= IEEE80211_RADIOTAP_MCS_FEC_LDPC;
		stbc = (status->enc_flags & RX_ENC_FLAG_STBC_MASK) >> RX_ENC_FLAG_STBC_SHIFT;
		*pos |= stbc << IEEE80211_RADIOTAP_MCS_STBC_SHIFT;
		pos++;
		*pos++ = status->rate_idx;
	}

	if (status->flag & RX_FLAG_AMPDU_DETAILS) {
		u16 flags = 0;

		/* ensure 4 byte alignment */
		while ((pos - (u8 *)rthdr) & 3)
			pos++;
		rthdr->it_present |=
			cpu_to_le32(1 << IEEE80211_RADIOTAP_AMPDU_STATUS);
		put_unaligned_le32(status->ampdu_reference, pos);
		pos += 4;
		if (status->flag & RX_FLAG_AMPDU_LAST_KNOWN)
			flags |= IEEE80211_RADIOTAP_AMPDU_LAST_KNOWN;
		if (status->flag & RX_FLAG_AMPDU_IS_LAST)
			flags |= IEEE80211_RADIOTAP_AMPDU_IS_LAST;
		if (status->flag & RX_FLAG_AMPDU_DELIM_CRC_ERROR)
			flags |= IEEE80211_RADIOTAP_AMPDU_DELIM_CRC_ERR;
		if (status->flag & RX_FLAG_AMPDU_DELIM_CRC_KNOWN)
			flags |= IEEE80211_RADIOTAP_AMPDU_DELIM_CRC_KNOWN;
		if (status->flag & RX_FLAG_AMPDU_EOF_BIT_KNOWN)
			flags |= IEEE80211_RADIOTAP_AMPDU_EOF_KNOWN;
		if (status->flag & RX_FLAG_AMPDU_EOF_BIT)
			flags |= IEEE80211_RADIOTAP_AMPDU_EOF;
		put_unaligned_le16(flags, pos);
		pos += 2;
		if (status->flag & RX_FLAG_AMPDU_DELIM_CRC_KNOWN)
			*pos++ = status->ampdu_delimiter_crc;
		else
			*pos++ = 0;
		*pos++ = 0;
	}

	if (status->encoding == RX_ENC_VHT) {
		u16 known = local->hw.radiotap_vht_details;

		rthdr->it_present |= cpu_to_le32(1 << IEEE80211_RADIOTAP_VHT);
		put_unaligned_le16(known, pos);
		pos += 2;
		/* flags */
		if (status->enc_flags & RX_ENC_FLAG_SHORT_GI)
			*pos |= IEEE80211_RADIOTAP_VHT_FLAG_SGI;
		/* in VHT, STBC is binary */
		if (status->enc_flags & RX_ENC_FLAG_STBC_MASK)
			*pos |= IEEE80211_RADIOTAP_VHT_FLAG_STBC;
		if (status->enc_flags & RX_ENC_FLAG_BF)
			*pos |= IEEE80211_RADIOTAP_VHT_FLAG_BEAMFORMED;
		pos++;
		/* bandwidth */
		switch (status->bw) {
		case RATE_INFO_BW_80:
			*pos++ = 4;
			break;
		case RATE_INFO_BW_160:
			*pos++ = 11;
			break;
		case RATE_INFO_BW_40:
			*pos++ = 1;
			break;
		default:
			*pos++ = 0;
		}
		/* MCS/NSS */
		*pos = (status->rate_idx << 4) | status->nss;
		pos += 4;
		/* coding field */
		if (status->enc_flags & RX_ENC_FLAG_LDPC)
			*pos |= IEEE80211_RADIOTAP_CODING_LDPC_USER0;
		pos++;
		/* group ID */
		pos++;
		/* partial_aid */
		pos += 2;
	}

	if (local->hw.radiotap_timestamp.units_pos >= 0) {
		u16 accuracy = 0;
		u8 flags = IEEE80211_RADIOTAP_TIMESTAMP_FLAG_32BIT;

		rthdr->it_present |=
			cpu_to_le32(1 << IEEE80211_RADIOTAP_TIMESTAMP);

		/* ensure 8 byte alignment */
		while ((pos - (u8 *)rthdr) & 7)
			pos++;

		put_unaligned_le64(status->device_timestamp, pos);
		pos += sizeof(u64);

		if (local->hw.radiotap_timestamp.accuracy >= 0) {
			accuracy = local->hw.radiotap_timestamp.accuracy;
			flags |= IEEE80211_RADIOTAP_TIMESTAMP_FLAG_ACCURACY;
		}
		put_unaligned_le16(accuracy, pos);
		pos += sizeof(u16);

		*pos++ = local->hw.radiotap_timestamp.units_pos;
		*pos++ = flags;
	}

	if (status->encoding == RX_ENC_HE &&
	    status->flag & RX_FLAG_RADIOTAP_HE) {
#define HE_PREP(f, val)	le16_encode_bits(val, IEEE80211_RADIOTAP_HE_##f)

		if (status->enc_flags & RX_ENC_FLAG_STBC_MASK) {
			he.data6 |= HE_PREP(DATA6_NSTS,
					    FIELD_GET(RX_ENC_FLAG_STBC_MASK,
						      status->enc_flags));
			he.data3 |= HE_PREP(DATA3_STBC, 1);
		} else {
			he.data6 |= HE_PREP(DATA6_NSTS, status->nss);
		}

#define CHECK_GI(s) \
	BUILD_BUG_ON(IEEE80211_RADIOTAP_HE_DATA5_GI_##s != \
		     (int)NL80211_RATE_INFO_HE_GI_##s)

		CHECK_GI(0_8);
		CHECK_GI(1_6);
		CHECK_GI(3_2);

		he.data3 |= HE_PREP(DATA3_DATA_MCS, status->rate_idx);
		he.data3 |= HE_PREP(DATA3_DATA_DCM, status->he_dcm);
		he.data3 |= HE_PREP(DATA3_CODING,
				    !!(status->enc_flags & RX_ENC_FLAG_LDPC));

		he.data5 |= HE_PREP(DATA5_GI, status->he_gi);

		switch (status->bw) {
		case RATE_INFO_BW_20:
			he.data5 |= HE_PREP(DATA5_DATA_BW_RU_ALLOC,
					    IEEE80211_RADIOTAP_HE_DATA5_DATA_BW_RU_ALLOC_20MHZ);
			break;
		case RATE_INFO_BW_40:
			he.data5 |= HE_PREP(DATA5_DATA_BW_RU_ALLOC,
					    IEEE80211_RADIOTAP_HE_DATA5_DATA_BW_RU_ALLOC_40MHZ);
			break;
		case RATE_INFO_BW_80:
			he.data5 |= HE_PREP(DATA5_DATA_BW_RU_ALLOC,
					    IEEE80211_RADIOTAP_HE_DATA5_DATA_BW_RU_ALLOC_80MHZ);
			break;
		case RATE_INFO_BW_160:
			he.data5 |= HE_PREP(DATA5_DATA_BW_RU_ALLOC,
					    IEEE80211_RADIOTAP_HE_DATA5_DATA_BW_RU_ALLOC_160MHZ);
			break;
		case RATE_INFO_BW_HE_RU:
#define CHECK_RU_ALLOC(s) \
	BUILD_BUG_ON(IEEE80211_RADIOTAP_HE_DATA5_DATA_BW_RU_ALLOC_##s##T != \
		     NL80211_RATE_INFO_HE_RU_ALLOC_##s + 4)

			CHECK_RU_ALLOC(26);
			CHECK_RU_ALLOC(52);
			CHECK_RU_ALLOC(106);
			CHECK_RU_ALLOC(242);
			CHECK_RU_ALLOC(484);
			CHECK_RU_ALLOC(996);
			CHECK_RU_ALLOC(2x996);

			he.data5 |= HE_PREP(DATA5_DATA_BW_RU_ALLOC,
					    status->he_ru + 4);
			break;
		default:
			WARN_ONCE(1, "Invalid SU BW %d\n", status->bw);
		}

		/* ensure 2 byte alignment */
		while ((pos - (u8 *)rthdr) & 1)
			pos++;
		rthdr->it_present |= cpu_to_le32(1 << IEEE80211_RADIOTAP_HE);
		memcpy(pos, &he, sizeof(he));
		pos += sizeof(he);
	}

	if (status->encoding == RX_ENC_HE &&
	    status->flag & RX_FLAG_RADIOTAP_HE_MU) {
		/* ensure 2 byte alignment */
		while ((pos - (u8 *)rthdr) & 1)
			pos++;
		rthdr->it_present |= cpu_to_le32(1 << IEEE80211_RADIOTAP_HE_MU);
		memcpy(pos, &he_mu, sizeof(he_mu));
		pos += sizeof(he_mu);
	}

	if (status->flag & RX_FLAG_NO_PSDU) {
		rthdr->it_present |=
			cpu_to_le32(1 << IEEE80211_RADIOTAP_ZERO_LEN_PSDU);
		*pos++ = status->zero_length_psdu_type;
	}

	if (status->flag & RX_FLAG_RADIOTAP_LSIG) {
		/* ensure 2 byte alignment */
		while ((pos - (u8 *)rthdr) & 1)
			pos++;
		rthdr->it_present |= cpu_to_le32(1 << IEEE80211_RADIOTAP_LSIG);
		memcpy(pos, &lsig, sizeof(lsig));
		pos += sizeof(lsig);
	}

	for_each_set_bit(chain, &chains, IEEE80211_MAX_CHAINS) {
		*pos++ = status->chain_signal[chain];
		*pos++ = chain;
	}

	if (status->flag & RX_FLAG_RADIOTAP_VENDOR_DATA) {
		/* ensure 2 byte alignment for the vendor field as required */
		if ((pos - (u8 *)rthdr) & 1)
			*pos++ = 0;
		*pos++ = rtap.oui[0];
		*pos++ = rtap.oui[1];
		*pos++ = rtap.oui[2];
		*pos++ = rtap.subns;
		put_unaligned_le16(rtap.len, pos);
		pos += 2;
		/* align the actual payload as requested */
		while ((pos - (u8 *)rthdr) & (rtap.align - 1))
			*pos++ = 0;
		/* data (and possible padding) already follows */
	}
}

static struct sk_buff *
ieee80211_make_monitor_skb(struct ieee80211_local *local,
			   struct sk_buff **origskb,
			   struct ieee80211_rate *rate,
			   int rtap_space, bool use_origskb)
{
	struct ieee80211_rx_status *status = IEEE80211_SKB_RXCB(*origskb);
	int rt_hdrlen, needed_headroom;
	struct sk_buff *skb;

	/* room for the radiotap header based on driver features */
	rt_hdrlen = ieee80211_rx_radiotap_hdrlen(local, status, *origskb);
	needed_headroom = rt_hdrlen - rtap_space;

	if (use_origskb) {
		/* only need to expand headroom if necessary */
		skb = *origskb;
		*origskb = NULL;

		/*
		 * This shouldn't trigger often because most devices have an
		 * RX header they pull before we get here, and that should
		 * be big enough for our radiotap information. We should
		 * probably export the length to drivers so that we can have
		 * them allocate enough headroom to start with.
		 */
		if (skb_headroom(skb) < needed_headroom &&
		    pskb_expand_head(skb, needed_headroom, 0, GFP_ATOMIC)) {
			dev_kfree_skb(skb);
			return NULL;
		}
	} else {
		/*
		 * Need to make a copy and possibly remove radiotap header
		 * and FCS from the original.
		 */
		skb = skb_copy_expand(*origskb, needed_headroom, 0, GFP_ATOMIC);

		if (!skb)
			return NULL;
	}

	/* prepend radiotap information */
	ieee80211_add_rx_radiotap_header(local, skb, rate, rt_hdrlen, true);

	skb_reset_mac_header(skb);
	skb->ip_summed = CHECKSUM_UNNECESSARY;
	skb->pkt_type = PACKET_OTHERHOST;
	skb->protocol = htons(ETH_P_802_2);

	return skb;
}

/*
 * This function copies a received frame to all monitor interfaces and
 * returns a cleaned-up SKB that no longer includes the FCS nor the
 * radiotap header the driver might have added.
 */
static struct sk_buff *
ieee80211_rx_monitor(struct ieee80211_local *local, struct sk_buff *origskb,
		     struct ieee80211_rate *rate)
{
	struct ieee80211_rx_status *status = IEEE80211_SKB_RXCB(origskb);
	struct ieee80211_sub_if_data *sdata;
	struct sk_buff *monskb = NULL;
	int present_fcs_len = 0;
	unsigned int rtap_space = 0;
	struct ieee80211_sub_if_data *monitor_sdata =
		rcu_dereference(local->monitor_sdata);
	bool only_monitor = false;
	unsigned int min_head_len;

	if (status->flag & RX_FLAG_RADIOTAP_HE)
		rtap_space += sizeof(struct ieee80211_radiotap_he);

	if (status->flag & RX_FLAG_RADIOTAP_HE_MU)
		rtap_space += sizeof(struct ieee80211_radiotap_he_mu);

	if (status->flag & RX_FLAG_RADIOTAP_LSIG)
		rtap_space += sizeof(struct ieee80211_radiotap_lsig);

	if (unlikely(status->flag & RX_FLAG_RADIOTAP_VENDOR_DATA)) {
		struct ieee80211_vendor_radiotap *rtap =
			(void *)(origskb->data + rtap_space);

		rtap_space += sizeof(*rtap) + rtap->len + rtap->pad;
	}

	min_head_len = rtap_space;

	/*
	 * First, we may need to make a copy of the skb because
	 *  (1) we need to modify it for radiotap (if not present), and
	 *  (2) the other RX handlers will modify the skb we got.
	 *
	 * We don't need to, of course, if we aren't going to return
	 * the SKB because it has a bad FCS/PLCP checksum.
	 */

	if (!(status->flag & RX_FLAG_NO_PSDU)) {
		if (ieee80211_hw_check(&local->hw, RX_INCLUDES_FCS)) {
			if (unlikely(origskb->len <= FCS_LEN + rtap_space)) {
				/* driver bug */
				WARN_ON(1);
				dev_kfree_skb(origskb);
				return NULL;
			}
			present_fcs_len = FCS_LEN;
		}

		/* also consider the hdr->frame_control */
		min_head_len += 2;
	}

	/* ensure that the expected data elements are in skb head */
	if (!pskb_may_pull(origskb, min_head_len)) {
		dev_kfree_skb(origskb);
		return NULL;
	}

	only_monitor = should_drop_frame(origskb, present_fcs_len, rtap_space);

	if (!local->monitors || (status->flag & RX_FLAG_SKIP_MONITOR)) {
		if (only_monitor) {
			dev_kfree_skb(origskb);
			return NULL;
		}

		return ieee80211_clean_skb(origskb, present_fcs_len,
					   rtap_space);
	}

	ieee80211_handle_mu_mimo_mon(monitor_sdata, origskb, rtap_space);

	list_for_each_entry_rcu(sdata, &local->mon_list, u.mntr.list) {
		bool last_monitor = list_is_last(&sdata->u.mntr.list,
						 &local->mon_list);

		if (!monskb)
			monskb = ieee80211_make_monitor_skb(local, &origskb,
							    rate, rtap_space,
							    only_monitor &&
							    last_monitor);

		if (monskb) {
			struct sk_buff *skb;

			if (last_monitor) {
				skb = monskb;
				monskb = NULL;
			} else {
				skb = skb_clone(monskb, GFP_ATOMIC);
			}

			if (skb) {
				skb->dev = sdata->dev;
				dev_sw_netstats_rx_add(skb->dev, skb->len);
				netif_receive_skb(skb);
			}
		}

		if (last_monitor)
			break;
	}

	/* this happens if last_monitor was erroneously false */
	dev_kfree_skb(monskb);

	/* ditto */
	if (!origskb)
		return NULL;

	return ieee80211_clean_skb(origskb, present_fcs_len, rtap_space);
}

static void ieee80211_parse_qos(struct ieee80211_rx_data *rx)
{
	struct ieee80211_hdr *hdr = (struct ieee80211_hdr *)rx->skb->data;
	struct ieee80211_rx_status *status = IEEE80211_SKB_RXCB(rx->skb);
	int tid, seqno_idx, security_idx;

	/* does the frame have a qos control field? */
	if (ieee80211_is_data_qos(hdr->frame_control)) {
		u8 *qc = ieee80211_get_qos_ctl(hdr);
		/* frame has qos control */
		tid = *qc & IEEE80211_QOS_CTL_TID_MASK;
		if (*qc & IEEE80211_QOS_CTL_A_MSDU_PRESENT)
			status->rx_flags |= IEEE80211_RX_AMSDU;

		seqno_idx = tid;
		security_idx = tid;
	} else {
		/*
		 * IEEE 802.11-2007, 7.1.3.4.1 ("Sequence Number field"):
		 *
		 *	Sequence numbers for management frames, QoS data
		 *	frames with a broadcast/multicast address in the
		 *	Address 1 field, and all non-QoS data frames sent
		 *	by QoS STAs are assigned using an additional single
		 *	modulo-4096 counter, [...]
		 *
		 * We also use that counter for non-QoS STAs.
		 */
		seqno_idx = IEEE80211_NUM_TIDS;
		security_idx = 0;
		if (ieee80211_is_mgmt(hdr->frame_control))
			security_idx = IEEE80211_NUM_TIDS;
		tid = 0;
	}

	rx->seqno_idx = seqno_idx;
	rx->security_idx = security_idx;
	/* Set skb->priority to 1d tag if highest order bit of TID is not set.
	 * For now, set skb->priority to 0 for other cases. */
	rx->skb->priority = (tid > 7) ? 0 : tid;
}

/**
 * DOC: Packet alignment
 *
 * Drivers always need to pass packets that are aligned to two-byte boundaries
 * to the stack.
 *
 * Additionally, should, if possible, align the payload data in a way that
 * guarantees that the contained IP header is aligned to a four-byte
 * boundary. In the case of regular frames, this simply means aligning the
 * payload to a four-byte boundary (because either the IP header is directly
 * contained, or IV/RFC1042 headers that have a length divisible by four are
 * in front of it).  If the payload data is not properly aligned and the
 * architecture doesn't support efficient unaligned operations, mac80211
 * will align the data.
 *
 * With A-MSDU frames, however, the payload data address must yield two modulo
 * four because there are 14-byte 802.3 headers within the A-MSDU frames that
 * push the IP header further back to a multiple of four again. Thankfully, the
 * specs were sane enough this time around to require padding each A-MSDU
 * subframe to a length that is a multiple of four.
 *
 * Padding like Atheros hardware adds which is between the 802.11 header and
 * the payload is not supported, the driver is required to move the 802.11
 * header to be directly in front of the payload in that case.
 */
static void ieee80211_verify_alignment(struct ieee80211_rx_data *rx)
{
#ifdef CONFIG_MAC80211_VERBOSE_DEBUG
	WARN_ON_ONCE((unsigned long)rx->skb->data & 1);
#endif
}


/* rx handlers */

static int ieee80211_is_unicast_robust_mgmt_frame(struct sk_buff *skb)
{
	struct ieee80211_hdr *hdr = (struct ieee80211_hdr *) skb->data;

	if (is_multicast_ether_addr(hdr->addr1))
		return 0;

	return ieee80211_is_robust_mgmt_frame(skb);
}


static int ieee80211_is_multicast_robust_mgmt_frame(struct sk_buff *skb)
{
	struct ieee80211_hdr *hdr = (struct ieee80211_hdr *) skb->data;

	if (!is_multicast_ether_addr(hdr->addr1))
		return 0;

	return ieee80211_is_robust_mgmt_frame(skb);
}


/* Get the BIP key index from MMIE; return -1 if this is not a BIP frame */
static int ieee80211_get_mmie_keyidx(struct sk_buff *skb)
{
	struct ieee80211_mgmt *hdr = (struct ieee80211_mgmt *) skb->data;
	struct ieee80211_mmie *mmie;
	struct ieee80211_mmie_16 *mmie16;

	if (skb->len < 24 + sizeof(*mmie) || !is_multicast_ether_addr(hdr->da))
		return -1;

	if (!ieee80211_is_robust_mgmt_frame(skb) &&
	    !ieee80211_is_beacon(hdr->frame_control))
		return -1; /* not a robust management frame */

	mmie = (struct ieee80211_mmie *)
		(skb->data + skb->len - sizeof(*mmie));
	if (mmie->element_id == WLAN_EID_MMIE &&
	    mmie->length == sizeof(*mmie) - 2)
		return le16_to_cpu(mmie->key_id);

	mmie16 = (struct ieee80211_mmie_16 *)
		(skb->data + skb->len - sizeof(*mmie16));
	if (skb->len >= 24 + sizeof(*mmie16) &&
	    mmie16->element_id == WLAN_EID_MMIE &&
	    mmie16->length == sizeof(*mmie16) - 2)
		return le16_to_cpu(mmie16->key_id);

	return -1;
}

static int ieee80211_get_keyid(struct sk_buff *skb,
			       const struct ieee80211_cipher_scheme *cs)
{
	struct ieee80211_hdr *hdr = (struct ieee80211_hdr *)skb->data;
	__le16 fc;
	int hdrlen;
	int minlen;
	u8 key_idx_off;
	u8 key_idx_shift;
	u8 keyid;

	fc = hdr->frame_control;
	hdrlen = ieee80211_hdrlen(fc);

	if (cs) {
		minlen = hdrlen + cs->hdr_len;
		key_idx_off = hdrlen + cs->key_idx_off;
		key_idx_shift = cs->key_idx_shift;
	} else {
		/* WEP, TKIP, CCMP and GCMP */
		minlen = hdrlen + IEEE80211_WEP_IV_LEN;
		key_idx_off = hdrlen + 3;
		key_idx_shift = 6;
	}

	if (unlikely(skb->len < minlen))
		return -EINVAL;

	skb_copy_bits(skb, key_idx_off, &keyid, 1);

	if (cs)
		keyid &= cs->key_idx_mask;
	keyid >>= key_idx_shift;

	/* cs could use more than the usual two bits for the keyid */
	if (unlikely(keyid >= NUM_DEFAULT_KEYS))
		return -EINVAL;

	return keyid;
}

static ieee80211_rx_result ieee80211_rx_mesh_check(struct ieee80211_rx_data *rx)
{
	struct ieee80211_hdr *hdr = (struct ieee80211_hdr *)rx->skb->data;
	char *dev_addr = rx->sdata->vif.addr;

	if (ieee80211_is_data(hdr->frame_control)) {
		if (is_multicast_ether_addr(hdr->addr1)) {
			if (ieee80211_has_tods(hdr->frame_control) ||
			    !ieee80211_has_fromds(hdr->frame_control))
				return RX_DROP_MONITOR;
			if (ether_addr_equal(hdr->addr3, dev_addr))
				return RX_DROP_MONITOR;
		} else {
			if (!ieee80211_has_a4(hdr->frame_control))
				return RX_DROP_MONITOR;
			if (ether_addr_equal(hdr->addr4, dev_addr))
				return RX_DROP_MONITOR;
		}
	}

	/* If there is not an established peer link and this is not a peer link
	 * establisment frame, beacon or probe, drop the frame.
	 */

	if (!rx->sta || sta_plink_state(rx->sta) != NL80211_PLINK_ESTAB) {
		struct ieee80211_mgmt *mgmt;

		if (!ieee80211_is_mgmt(hdr->frame_control))
			return RX_DROP_MONITOR;

		if (ieee80211_is_action(hdr->frame_control)) {
			u8 category;

			/* make sure category field is present */
			if (rx->skb->len < IEEE80211_MIN_ACTION_SIZE)
				return RX_DROP_MONITOR;

			mgmt = (struct ieee80211_mgmt *)hdr;
			category = mgmt->u.action.category;
			if (category != WLAN_CATEGORY_MESH_ACTION &&
			    category != WLAN_CATEGORY_SELF_PROTECTED)
				return RX_DROP_MONITOR;
			return RX_CONTINUE;
		}

		if (ieee80211_is_probe_req(hdr->frame_control) ||
		    ieee80211_is_probe_resp(hdr->frame_control) ||
		    ieee80211_is_beacon(hdr->frame_control) ||
		    ieee80211_is_auth(hdr->frame_control))
			return RX_CONTINUE;

		return RX_DROP_MONITOR;
	}

	return RX_CONTINUE;
}

static inline bool ieee80211_rx_reorder_ready(struct tid_ampdu_rx *tid_agg_rx,
					      int index)
{
	struct sk_buff_head *frames = &tid_agg_rx->reorder_buf[index];
	struct sk_buff *tail = skb_peek_tail(frames);
	struct ieee80211_rx_status *status;

	if (tid_agg_rx->reorder_buf_filtered & BIT_ULL(index))
		return true;

	if (!tail)
		return false;

	status = IEEE80211_SKB_RXCB(tail);
	if (status->flag & RX_FLAG_AMSDU_MORE)
		return false;

	return true;
}

static void ieee80211_release_reorder_frame(struct ieee80211_sub_if_data *sdata,
					    struct tid_ampdu_rx *tid_agg_rx,
					    int index,
					    struct sk_buff_head *frames)
{
	struct sk_buff_head *skb_list = &tid_agg_rx->reorder_buf[index];
	struct sk_buff *skb;
	struct ieee80211_rx_status *status;

	lockdep_assert_held(&tid_agg_rx->reorder_lock);

	if (skb_queue_empty(skb_list))
		goto no_frame;

	if (!ieee80211_rx_reorder_ready(tid_agg_rx, index)) {
		__skb_queue_purge(skb_list);
		goto no_frame;
	}

	/* release frames from the reorder ring buffer */
	tid_agg_rx->stored_mpdu_num--;
	while ((skb = __skb_dequeue(skb_list))) {
		status = IEEE80211_SKB_RXCB(skb);
		status->rx_flags |= IEEE80211_RX_DEFERRED_RELEASE;
		__skb_queue_tail(frames, skb);
	}

no_frame:
	tid_agg_rx->reorder_buf_filtered &= ~BIT_ULL(index);
	tid_agg_rx->head_seq_num = ieee80211_sn_inc(tid_agg_rx->head_seq_num);
}

static void ieee80211_release_reorder_frames(struct ieee80211_sub_if_data *sdata,
					     struct tid_ampdu_rx *tid_agg_rx,
					     u16 head_seq_num,
					     struct sk_buff_head *frames)
{
	int index;

	lockdep_assert_held(&tid_agg_rx->reorder_lock);

	while (ieee80211_sn_less(tid_agg_rx->head_seq_num, head_seq_num)) {
		index = tid_agg_rx->head_seq_num % tid_agg_rx->buf_size;
		ieee80211_release_reorder_frame(sdata, tid_agg_rx, index,
						frames);
	}
}

/*
 * Timeout (in jiffies) for skb's that are waiting in the RX reorder buffer. If
 * the skb was added to the buffer longer than this time ago, the earlier
 * frames that have not yet been received are assumed to be lost and the skb
 * can be released for processing. This may also release other skb's from the
 * reorder buffer if there are no additional gaps between the frames.
 *
 * Callers must hold tid_agg_rx->reorder_lock.
 */
#define HT_RX_REORDER_BUF_TIMEOUT (HZ / 10)

static void ieee80211_sta_reorder_release(struct ieee80211_sub_if_data *sdata,
					  struct tid_ampdu_rx *tid_agg_rx,
					  struct sk_buff_head *frames)
{
	int index, i, j;

	lockdep_assert_held(&tid_agg_rx->reorder_lock);

	/* release the buffer until next missing frame */
	index = tid_agg_rx->head_seq_num % tid_agg_rx->buf_size;
	if (!ieee80211_rx_reorder_ready(tid_agg_rx, index) &&
	    tid_agg_rx->stored_mpdu_num) {
		/*
		 * No buffers ready to be released, but check whether any
		 * frames in the reorder buffer have timed out.
		 */
		int skipped = 1;
		for (j = (index + 1) % tid_agg_rx->buf_size; j != index;
		     j = (j + 1) % tid_agg_rx->buf_size) {
			if (!ieee80211_rx_reorder_ready(tid_agg_rx, j)) {
				skipped++;
				continue;
			}
			if (skipped &&
			    !time_after(jiffies, tid_agg_rx->reorder_time[j] +
					HT_RX_REORDER_BUF_TIMEOUT))
				goto set_release_timer;

			/* don't leave incomplete A-MSDUs around */
			for (i = (index + 1) % tid_agg_rx->buf_size; i != j;
			     i = (i + 1) % tid_agg_rx->buf_size)
				__skb_queue_purge(&tid_agg_rx->reorder_buf[i]);

			ht_dbg_ratelimited(sdata,
					   "release an RX reorder frame due to timeout on earlier frames\n");
			ieee80211_release_reorder_frame(sdata, tid_agg_rx, j,
							frames);

			/*
			 * Increment the head seq# also for the skipped slots.
			 */
			tid_agg_rx->head_seq_num =
				(tid_agg_rx->head_seq_num +
				 skipped) & IEEE80211_SN_MASK;
			skipped = 0;
		}
	} else while (ieee80211_rx_reorder_ready(tid_agg_rx, index)) {
		ieee80211_release_reorder_frame(sdata, tid_agg_rx, index,
						frames);
		index =	tid_agg_rx->head_seq_num % tid_agg_rx->buf_size;
	}

	if (tid_agg_rx->stored_mpdu_num) {
		j = index = tid_agg_rx->head_seq_num % tid_agg_rx->buf_size;

		for (; j != (index - 1) % tid_agg_rx->buf_size;
		     j = (j + 1) % tid_agg_rx->buf_size) {
			if (ieee80211_rx_reorder_ready(tid_agg_rx, j))
				break;
		}

 set_release_timer:

		if (!tid_agg_rx->removed)
			mod_timer(&tid_agg_rx->reorder_timer,
				  tid_agg_rx->reorder_time[j] + 1 +
				  HT_RX_REORDER_BUF_TIMEOUT);
	} else {
		del_timer(&tid_agg_rx->reorder_timer);
	}
}

/*
 * As this function belongs to the RX path it must be under
 * rcu_read_lock protection. It returns false if the frame
 * can be processed immediately, true if it was consumed.
 */
static bool ieee80211_sta_manage_reorder_buf(struct ieee80211_sub_if_data *sdata,
					     struct tid_ampdu_rx *tid_agg_rx,
					     struct sk_buff *skb,
					     struct sk_buff_head *frames)
{
	struct ieee80211_hdr *hdr = (struct ieee80211_hdr *) skb->data;
	struct ieee80211_rx_status *status = IEEE80211_SKB_RXCB(skb);
	u16 sc = le16_to_cpu(hdr->seq_ctrl);
	u16 mpdu_seq_num = (sc & IEEE80211_SCTL_SEQ) >> 4;
	u16 head_seq_num, buf_size;
	int index;
	bool ret = true;

	spin_lock(&tid_agg_rx->reorder_lock);

	/*
	 * Offloaded BA sessions have no known starting sequence number so pick
	 * one from first Rxed frame for this tid after BA was started.
	 */
	if (unlikely(tid_agg_rx->auto_seq)) {
		tid_agg_rx->auto_seq = false;
		tid_agg_rx->ssn = mpdu_seq_num;
		tid_agg_rx->head_seq_num = mpdu_seq_num;
	}

	buf_size = tid_agg_rx->buf_size;
	head_seq_num = tid_agg_rx->head_seq_num;

	/*
	 * If the current MPDU's SN is smaller than the SSN, it shouldn't
	 * be reordered.
	 */
	if (unlikely(!tid_agg_rx->started)) {
		if (ieee80211_sn_less(mpdu_seq_num, head_seq_num)) {
			ret = false;
			goto out;
		}
		tid_agg_rx->started = true;
	}

	/* frame with out of date sequence number */
	if (ieee80211_sn_less(mpdu_seq_num, head_seq_num)) {
		dev_kfree_skb(skb);
		goto out;
	}

	/*
	 * If frame the sequence number exceeds our buffering window
	 * size release some previous frames to make room for this one.
	 */
	if (!ieee80211_sn_less(mpdu_seq_num, head_seq_num + buf_size)) {
		head_seq_num = ieee80211_sn_inc(
				ieee80211_sn_sub(mpdu_seq_num, buf_size));
		/* release stored frames up to new head to stack */
		ieee80211_release_reorder_frames(sdata, tid_agg_rx,
						 head_seq_num, frames);
	}

	/* Now the new frame is always in the range of the reordering buffer */

	index = mpdu_seq_num % tid_agg_rx->buf_size;

	/* check if we already stored this frame */
	if (ieee80211_rx_reorder_ready(tid_agg_rx, index)) {
		dev_kfree_skb(skb);
		goto out;
	}

	/*
	 * If the current MPDU is in the right order and nothing else
	 * is stored we can process it directly, no need to buffer it.
	 * If it is first but there's something stored, we may be able
	 * to release frames after this one.
	 */
	if (mpdu_seq_num == tid_agg_rx->head_seq_num &&
	    tid_agg_rx->stored_mpdu_num == 0) {
		if (!(status->flag & RX_FLAG_AMSDU_MORE))
			tid_agg_rx->head_seq_num =
				ieee80211_sn_inc(tid_agg_rx->head_seq_num);
		ret = false;
		goto out;
	}

	/* put the frame in the reordering buffer */
	__skb_queue_tail(&tid_agg_rx->reorder_buf[index], skb);
	if (!(status->flag & RX_FLAG_AMSDU_MORE)) {
		tid_agg_rx->reorder_time[index] = jiffies;
		tid_agg_rx->stored_mpdu_num++;
		ieee80211_sta_reorder_release(sdata, tid_agg_rx, frames);
	}

 out:
	spin_unlock(&tid_agg_rx->reorder_lock);
	return ret;
}

/*
 * Reorder MPDUs from A-MPDUs, keeping them on a buffer. Returns
 * true if the MPDU was buffered, false if it should be processed.
 */
static void ieee80211_rx_reorder_ampdu(struct ieee80211_rx_data *rx,
				       struct sk_buff_head *frames)
{
	struct sk_buff *skb = rx->skb;
	struct ieee80211_local *local = rx->local;
	struct ieee80211_hdr *hdr = (struct ieee80211_hdr *) skb->data;
	struct sta_info *sta = rx->sta;
	struct tid_ampdu_rx *tid_agg_rx;
	u16 sc;
	u8 tid, ack_policy;

	if (!ieee80211_is_data_qos(hdr->frame_control) ||
	    is_multicast_ether_addr(hdr->addr1))
		goto dont_reorder;

	/*
	 * filter the QoS data rx stream according to
	 * STA/TID and check if this STA/TID is on aggregation
	 */

	if (!sta)
		goto dont_reorder;

	ack_policy = *ieee80211_get_qos_ctl(hdr) &
		     IEEE80211_QOS_CTL_ACK_POLICY_MASK;
	tid = ieee80211_get_tid(hdr);

	tid_agg_rx = rcu_dereference(sta->ampdu_mlme.tid_rx[tid]);
	if (!tid_agg_rx) {
		if (ack_policy == IEEE80211_QOS_CTL_ACK_POLICY_BLOCKACK &&
		    !test_bit(tid, rx->sta->ampdu_mlme.agg_session_valid) &&
		    !test_and_set_bit(tid, rx->sta->ampdu_mlme.unexpected_agg))
			ieee80211_send_delba(rx->sdata, rx->sta->sta.addr, tid,
					     WLAN_BACK_RECIPIENT,
					     WLAN_REASON_QSTA_REQUIRE_SETUP);
		goto dont_reorder;
	}

	/* qos null data frames are excluded */
	if (unlikely(hdr->frame_control & cpu_to_le16(IEEE80211_STYPE_NULLFUNC)))
		goto dont_reorder;

	/* not part of a BA session */
	if (ack_policy != IEEE80211_QOS_CTL_ACK_POLICY_BLOCKACK &&
	    ack_policy != IEEE80211_QOS_CTL_ACK_POLICY_NORMAL)
		goto dont_reorder;

	/* new, potentially un-ordered, ampdu frame - process it */

	/* reset session timer */
	if (tid_agg_rx->timeout)
		tid_agg_rx->last_rx = jiffies;

	/* if this mpdu is fragmented - terminate rx aggregation session */
	sc = le16_to_cpu(hdr->seq_ctrl);
	if (sc & IEEE80211_SCTL_FRAG) {
		skb_queue_tail(&rx->sdata->skb_queue, skb);
		ieee80211_queue_work(&local->hw, &rx->sdata->work);
		return;
	}

	/*
	 * No locking needed -- we will only ever process one
	 * RX packet at a time, and thus own tid_agg_rx. All
	 * other code manipulating it needs to (and does) make
	 * sure that we cannot get to it any more before doing
	 * anything with it.
	 */
	if (ieee80211_sta_manage_reorder_buf(rx->sdata, tid_agg_rx, skb,
					     frames))
		return;

 dont_reorder:
	__skb_queue_tail(frames, skb);
}

static ieee80211_rx_result debug_noinline
ieee80211_rx_h_check_dup(struct ieee80211_rx_data *rx)
{
	struct ieee80211_hdr *hdr = (struct ieee80211_hdr *)rx->skb->data;
	struct ieee80211_rx_status *status = IEEE80211_SKB_RXCB(rx->skb);

	if (status->flag & RX_FLAG_DUP_VALIDATED)
		return RX_CONTINUE;

	/*
	 * Drop duplicate 802.11 retransmissions
	 * (IEEE 802.11-2012: 9.3.2.10 "Duplicate detection and recovery")
	 */

	if (rx->skb->len < 24)
		return RX_CONTINUE;

	if (ieee80211_is_ctl(hdr->frame_control) ||
	    ieee80211_is_any_nullfunc(hdr->frame_control) ||
	    is_multicast_ether_addr(hdr->addr1))
		return RX_CONTINUE;

	if (!rx->sta)
		return RX_CONTINUE;

	if (unlikely(ieee80211_has_retry(hdr->frame_control) &&
		     rx->sta->last_seq_ctrl[rx->seqno_idx] == hdr->seq_ctrl)) {
		I802_DEBUG_INC(rx->local->dot11FrameDuplicateCount);
		rx->sta->rx_stats.num_duplicates++;
		return RX_DROP_UNUSABLE;
	} else if (!(status->flag & RX_FLAG_AMSDU_MORE)) {
		rx->sta->last_seq_ctrl[rx->seqno_idx] = hdr->seq_ctrl;
	}

	return RX_CONTINUE;
}

static ieee80211_rx_result debug_noinline
ieee80211_rx_h_check(struct ieee80211_rx_data *rx)
{
	struct ieee80211_hdr *hdr = (struct ieee80211_hdr *)rx->skb->data;

	/* Drop disallowed frame classes based on STA auth/assoc state;
	 * IEEE 802.11, Chap 5.5.
	 *
	 * mac80211 filters only based on association state, i.e. it drops
	 * Class 3 frames from not associated stations. hostapd sends
	 * deauth/disassoc frames when needed. In addition, hostapd is
	 * responsible for filtering on both auth and assoc states.
	 */

	if (ieee80211_vif_is_mesh(&rx->sdata->vif))
		return ieee80211_rx_mesh_check(rx);

	if (unlikely((ieee80211_is_data(hdr->frame_control) ||
		      ieee80211_is_pspoll(hdr->frame_control)) &&
		     rx->sdata->vif.type != NL80211_IFTYPE_ADHOC &&
		     rx->sdata->vif.type != NL80211_IFTYPE_OCB &&
		     (!rx->sta || !test_sta_flag(rx->sta, WLAN_STA_ASSOC)))) {
		/*
		 * accept port control frames from the AP even when it's not
		 * yet marked ASSOC to prevent a race where we don't set the
		 * assoc bit quickly enough before it sends the first frame
		 */
		if (rx->sta && rx->sdata->vif.type == NL80211_IFTYPE_STATION &&
		    ieee80211_is_data_present(hdr->frame_control)) {
			unsigned int hdrlen;
			__be16 ethertype;

			hdrlen = ieee80211_hdrlen(hdr->frame_control);

			if (rx->skb->len < hdrlen + 8)
				return RX_DROP_MONITOR;

			skb_copy_bits(rx->skb, hdrlen + 6, &ethertype, 2);
			if (ethertype == rx->sdata->control_port_protocol)
				return RX_CONTINUE;
		}

		if (rx->sdata->vif.type == NL80211_IFTYPE_AP &&
		    cfg80211_rx_spurious_frame(rx->sdata->dev,
					       hdr->addr2,
					       GFP_ATOMIC))
			return RX_DROP_UNUSABLE;

		return RX_DROP_MONITOR;
	}

	return RX_CONTINUE;
}


static ieee80211_rx_result debug_noinline
ieee80211_rx_h_check_more_data(struct ieee80211_rx_data *rx)
{
	struct ieee80211_local *local;
	struct ieee80211_hdr *hdr;
	struct sk_buff *skb;

	local = rx->local;
	skb = rx->skb;
	hdr = (struct ieee80211_hdr *) skb->data;

	if (!local->pspolling)
		return RX_CONTINUE;

	if (!ieee80211_has_fromds(hdr->frame_control))
		/* this is not from AP */
		return RX_CONTINUE;

	if (!ieee80211_is_data(hdr->frame_control))
		return RX_CONTINUE;

	if (!ieee80211_has_moredata(hdr->frame_control)) {
		/* AP has no more frames buffered for us */
		local->pspolling = false;
		return RX_CONTINUE;
	}

	/* more data bit is set, let's request a new frame from the AP */
	ieee80211_send_pspoll(local, rx->sdata);

	return RX_CONTINUE;
}

static void sta_ps_start(struct sta_info *sta)
{
	struct ieee80211_sub_if_data *sdata = sta->sdata;
	struct ieee80211_local *local = sdata->local;
	struct ps_data *ps;
	int tid;

	if (sta->sdata->vif.type == NL80211_IFTYPE_AP ||
	    sta->sdata->vif.type == NL80211_IFTYPE_AP_VLAN)
		ps = &sdata->bss->ps;
	else
		return;

	atomic_inc(&ps->num_sta_ps);
	set_sta_flag(sta, WLAN_STA_PS_STA);
	if (!ieee80211_hw_check(&local->hw, AP_LINK_PS))
		drv_sta_notify(local, sdata, STA_NOTIFY_SLEEP, &sta->sta);
	ps_dbg(sdata, "STA %pM aid %d enters power save mode\n",
	       sta->sta.addr, sta->sta.aid);

	ieee80211_clear_fast_xmit(sta);

	if (!sta->sta.txq[0])
		return;

	for (tid = 0; tid < IEEE80211_NUM_TIDS; tid++) {
		struct ieee80211_txq *txq = sta->sta.txq[tid];
		struct txq_info *txqi = to_txq_info(txq);

		spin_lock(&local->active_txq_lock[txq->ac]);
		if (!list_empty(&txqi->schedule_order))
			list_del_init(&txqi->schedule_order);
		spin_unlock(&local->active_txq_lock[txq->ac]);

		if (txq_has_queue(txq))
			set_bit(tid, &sta->txq_buffered_tids);
		else
			clear_bit(tid, &sta->txq_buffered_tids);
	}
}

static void sta_ps_end(struct sta_info *sta)
{
	ps_dbg(sta->sdata, "STA %pM aid %d exits power save mode\n",
	       sta->sta.addr, sta->sta.aid);

	if (test_sta_flag(sta, WLAN_STA_PS_DRIVER)) {
		/*
		 * Clear the flag only if the other one is still set
		 * so that the TX path won't start TX'ing new frames
		 * directly ... In the case that the driver flag isn't
		 * set ieee80211_sta_ps_deliver_wakeup() will clear it.
		 */
		clear_sta_flag(sta, WLAN_STA_PS_STA);
		ps_dbg(sta->sdata, "STA %pM aid %d driver-ps-blocked\n",
		       sta->sta.addr, sta->sta.aid);
		return;
	}

	set_sta_flag(sta, WLAN_STA_PS_DELIVER);
	clear_sta_flag(sta, WLAN_STA_PS_STA);
	ieee80211_sta_ps_deliver_wakeup(sta);
}

int ieee80211_sta_ps_transition(struct ieee80211_sta *pubsta, bool start)
{
	struct sta_info *sta = container_of(pubsta, struct sta_info, sta);
	bool in_ps;

	WARN_ON(!ieee80211_hw_check(&sta->local->hw, AP_LINK_PS));

	/* Don't let the same PS state be set twice */
	in_ps = test_sta_flag(sta, WLAN_STA_PS_STA);
	if ((start && in_ps) || (!start && !in_ps))
		return -EINVAL;

	if (start)
		sta_ps_start(sta);
	else
		sta_ps_end(sta);

	return 0;
}
EXPORT_SYMBOL(ieee80211_sta_ps_transition);

void ieee80211_sta_pspoll(struct ieee80211_sta *pubsta)
{
	struct sta_info *sta = container_of(pubsta, struct sta_info, sta);

	if (test_sta_flag(sta, WLAN_STA_SP))
		return;

	if (!test_sta_flag(sta, WLAN_STA_PS_DRIVER))
		ieee80211_sta_ps_deliver_poll_response(sta);
	else
		set_sta_flag(sta, WLAN_STA_PSPOLL);
}
EXPORT_SYMBOL(ieee80211_sta_pspoll);

void ieee80211_sta_uapsd_trigger(struct ieee80211_sta *pubsta, u8 tid)
{
	struct sta_info *sta = container_of(pubsta, struct sta_info, sta);
	int ac = ieee80211_ac_from_tid(tid);

	/*
	 * If this AC is not trigger-enabled do nothing unless the
	 * driver is calling us after it already checked.
	 *
	 * NB: This could/should check a separate bitmap of trigger-
	 * enabled queues, but for now we only implement uAPSD w/o
	 * TSPEC changes to the ACs, so they're always the same.
	 */
	if (!(sta->sta.uapsd_queues & ieee80211_ac_to_qos_mask[ac]) &&
	    tid != IEEE80211_NUM_TIDS)
		return;

	/* if we are in a service period, do nothing */
	if (test_sta_flag(sta, WLAN_STA_SP))
		return;

	if (!test_sta_flag(sta, WLAN_STA_PS_DRIVER))
		ieee80211_sta_ps_deliver_uapsd(sta);
	else
		set_sta_flag(sta, WLAN_STA_UAPSD);
}
EXPORT_SYMBOL(ieee80211_sta_uapsd_trigger);

static ieee80211_rx_result debug_noinline
ieee80211_rx_h_uapsd_and_pspoll(struct ieee80211_rx_data *rx)
{
	struct ieee80211_sub_if_data *sdata = rx->sdata;
	struct ieee80211_hdr *hdr = (void *)rx->skb->data;
	struct ieee80211_rx_status *status = IEEE80211_SKB_RXCB(rx->skb);

	if (!rx->sta)
		return RX_CONTINUE;

	if (sdata->vif.type != NL80211_IFTYPE_AP &&
	    sdata->vif.type != NL80211_IFTYPE_AP_VLAN)
		return RX_CONTINUE;

	/*
	 * The device handles station powersave, so don't do anything about
	 * uAPSD and PS-Poll frames (the latter shouldn't even come up from
	 * it to mac80211 since they're handled.)
	 */
	if (ieee80211_hw_check(&sdata->local->hw, AP_LINK_PS))
		return RX_CONTINUE;

	/*
	 * Don't do anything if the station isn't already asleep. In
	 * the uAPSD case, the station will probably be marked asleep,
	 * in the PS-Poll case the station must be confused ...
	 */
	if (!test_sta_flag(rx->sta, WLAN_STA_PS_STA))
		return RX_CONTINUE;

	if (unlikely(ieee80211_is_pspoll(hdr->frame_control))) {
		ieee80211_sta_pspoll(&rx->sta->sta);

		/* Free PS Poll skb here instead of returning RX_DROP that would
		 * count as an dropped frame. */
		dev_kfree_skb(rx->skb);

		return RX_QUEUED;
	} else if (!ieee80211_has_morefrags(hdr->frame_control) &&
		   !(status->rx_flags & IEEE80211_RX_DEFERRED_RELEASE) &&
		   ieee80211_has_pm(hdr->frame_control) &&
		   (ieee80211_is_data_qos(hdr->frame_control) ||
		    ieee80211_is_qos_nullfunc(hdr->frame_control))) {
		u8 tid = ieee80211_get_tid(hdr);

		ieee80211_sta_uapsd_trigger(&rx->sta->sta, tid);
	}

	return RX_CONTINUE;
}

static ieee80211_rx_result debug_noinline
ieee80211_rx_h_sta_process(struct ieee80211_rx_data *rx)
{
	struct sta_info *sta = rx->sta;
	struct sk_buff *skb = rx->skb;
	struct ieee80211_rx_status *status = IEEE80211_SKB_RXCB(skb);
	struct ieee80211_hdr *hdr = (struct ieee80211_hdr *)skb->data;
	int i;

	if (!sta)
		return RX_CONTINUE;

	/*
	 * Update last_rx only for IBSS packets which are for the current
	 * BSSID and for station already AUTHORIZED to avoid keeping the
	 * current IBSS network alive in cases where other STAs start
	 * using different BSSID. This will also give the station another
	 * chance to restart the authentication/authorization in case
	 * something went wrong the first time.
	 */
	if (rx->sdata->vif.type == NL80211_IFTYPE_ADHOC) {
		u8 *bssid = ieee80211_get_bssid(hdr, rx->skb->len,
						NL80211_IFTYPE_ADHOC);
		if (ether_addr_equal(bssid, rx->sdata->u.ibss.bssid) &&
		    test_sta_flag(sta, WLAN_STA_AUTHORIZED)) {
			sta->rx_stats.last_rx = jiffies;
			if (ieee80211_is_data(hdr->frame_control) &&
			    !is_multicast_ether_addr(hdr->addr1))
				sta->rx_stats.last_rate =
					sta_stats_encode_rate(status);
		}
	} else if (rx->sdata->vif.type == NL80211_IFTYPE_OCB) {
		sta->rx_stats.last_rx = jiffies;
	} else if (!ieee80211_is_s1g_beacon(hdr->frame_control) &&
<<<<<<< HEAD
		   is_multicast_ether_addr(hdr->addr1)) {
=======
		   !is_multicast_ether_addr(hdr->addr1)) {
>>>>>>> 356006a6
		/*
		 * Mesh beacons will update last_rx when if they are found to
		 * match the current local configuration when processed.
		 */
		sta->rx_stats.last_rx = jiffies;
		if (ieee80211_is_data(hdr->frame_control))
			sta->rx_stats.last_rate = sta_stats_encode_rate(status);
	}

	sta->rx_stats.fragments++;

	u64_stats_update_begin(&rx->sta->rx_stats.syncp);
	sta->rx_stats.bytes += rx->skb->len;
	u64_stats_update_end(&rx->sta->rx_stats.syncp);

	if (!(status->flag & RX_FLAG_NO_SIGNAL_VAL)) {
		sta->rx_stats.last_signal = status->signal;
		ewma_signal_add(&sta->rx_stats_avg.signal, -status->signal);
	}

	if (status->chains) {
		sta->rx_stats.chains = status->chains;
		for (i = 0; i < ARRAY_SIZE(status->chain_signal); i++) {
			int signal = status->chain_signal[i];

			if (!(status->chains & BIT(i)))
				continue;

			sta->rx_stats.chain_signal_last[i] = signal;
			ewma_signal_add(&sta->rx_stats_avg.chain_signal[i],
					-signal);
		}
	}

	if (ieee80211_is_s1g_beacon(hdr->frame_control))
		return RX_CONTINUE;

	/*
	 * Change STA power saving mode only at the end of a frame
	 * exchange sequence, and only for a data or management
	 * frame as specified in IEEE 802.11-2016 11.2.3.2
	 */
	if (!ieee80211_hw_check(&sta->local->hw, AP_LINK_PS) &&
	    !ieee80211_has_morefrags(hdr->frame_control) &&
	    !is_multicast_ether_addr(hdr->addr1) &&
	    (ieee80211_is_mgmt(hdr->frame_control) ||
	     ieee80211_is_data(hdr->frame_control)) &&
	    !(status->rx_flags & IEEE80211_RX_DEFERRED_RELEASE) &&
	    (rx->sdata->vif.type == NL80211_IFTYPE_AP ||
	     rx->sdata->vif.type == NL80211_IFTYPE_AP_VLAN)) {
		if (test_sta_flag(sta, WLAN_STA_PS_STA)) {
			if (!ieee80211_has_pm(hdr->frame_control))
				sta_ps_end(sta);
		} else {
			if (ieee80211_has_pm(hdr->frame_control))
				sta_ps_start(sta);
		}
	}

	/* mesh power save support */
	if (ieee80211_vif_is_mesh(&rx->sdata->vif))
		ieee80211_mps_rx_h_sta_process(sta, hdr);

	/*
	 * Drop (qos-)data::nullfunc frames silently, since they
	 * are used only to control station power saving mode.
	 */
	if (ieee80211_is_any_nullfunc(hdr->frame_control)) {
		I802_DEBUG_INC(rx->local->rx_handlers_drop_nullfunc);

		/*
		 * If we receive a 4-addr nullfunc frame from a STA
		 * that was not moved to a 4-addr STA vlan yet send
		 * the event to userspace and for older hostapd drop
		 * the frame to the monitor interface.
		 */
		if (ieee80211_has_a4(hdr->frame_control) &&
		    (rx->sdata->vif.type == NL80211_IFTYPE_AP ||
		     (rx->sdata->vif.type == NL80211_IFTYPE_AP_VLAN &&
		      !rx->sdata->u.vlan.sta))) {
			if (!test_and_set_sta_flag(sta, WLAN_STA_4ADDR_EVENT))
				cfg80211_rx_unexpected_4addr_frame(
					rx->sdata->dev, sta->sta.addr,
					GFP_ATOMIC);
			return RX_DROP_MONITOR;
		}
		/*
		 * Update counter and free packet here to avoid
		 * counting this as a dropped packed.
		 */
		sta->rx_stats.packets++;
		dev_kfree_skb(rx->skb);
		return RX_QUEUED;
	}

	return RX_CONTINUE;
} /* ieee80211_rx_h_sta_process */

static struct ieee80211_key *
ieee80211_rx_get_bigtk(struct ieee80211_rx_data *rx, int idx)
{
	struct ieee80211_key *key = NULL;
	struct ieee80211_sub_if_data *sdata = rx->sdata;
	int idx2;

	/* Make sure key gets set if either BIGTK key index is set so that
	 * ieee80211_drop_unencrypted_mgmt() can properly drop both unprotected
	 * Beacon frames and Beacon frames that claim to use another BIGTK key
	 * index (i.e., a key that we do not have).
	 */

	if (idx < 0) {
		idx = NUM_DEFAULT_KEYS + NUM_DEFAULT_MGMT_KEYS;
		idx2 = idx + 1;
	} else {
		if (idx == NUM_DEFAULT_KEYS + NUM_DEFAULT_MGMT_KEYS)
			idx2 = idx + 1;
		else
			idx2 = idx - 1;
	}

	if (rx->sta)
		key = rcu_dereference(rx->sta->gtk[idx]);
	if (!key)
		key = rcu_dereference(sdata->keys[idx]);
	if (!key && rx->sta)
		key = rcu_dereference(rx->sta->gtk[idx2]);
	if (!key)
		key = rcu_dereference(sdata->keys[idx2]);

	return key;
}

static ieee80211_rx_result debug_noinline
ieee80211_rx_h_decrypt(struct ieee80211_rx_data *rx)
{
	struct sk_buff *skb = rx->skb;
	struct ieee80211_rx_status *status = IEEE80211_SKB_RXCB(skb);
	struct ieee80211_hdr *hdr = (struct ieee80211_hdr *)skb->data;
	int keyidx;
	ieee80211_rx_result result = RX_DROP_UNUSABLE;
	struct ieee80211_key *sta_ptk = NULL;
	struct ieee80211_key *ptk_idx = NULL;
	int mmie_keyidx = -1;
	__le16 fc;
	const struct ieee80211_cipher_scheme *cs = NULL;

	if (ieee80211_is_ext(hdr->frame_control))
		return RX_CONTINUE;

	/*
	 * Key selection 101
	 *
	 * There are five types of keys:
	 *  - GTK (group keys)
	 *  - IGTK (group keys for management frames)
	 *  - BIGTK (group keys for Beacon frames)
	 *  - PTK (pairwise keys)
	 *  - STK (station-to-station pairwise keys)
	 *
	 * When selecting a key, we have to distinguish between multicast
	 * (including broadcast) and unicast frames, the latter can only
	 * use PTKs and STKs while the former always use GTKs, IGTKs, and
	 * BIGTKs. Unless, of course, actual WEP keys ("pre-RSNA") are used,
	 * then unicast frames can also use key indices like GTKs. Hence, if we
	 * don't have a PTK/STK we check the key index for a WEP key.
	 *
	 * Note that in a regular BSS, multicast frames are sent by the
	 * AP only, associated stations unicast the frame to the AP first
	 * which then multicasts it on their behalf.
	 *
	 * There is also a slight problem in IBSS mode: GTKs are negotiated
	 * with each station, that is something we don't currently handle.
	 * The spec seems to expect that one negotiates the same key with
	 * every station but there's no such requirement; VLANs could be
	 * possible.
	 */

	/* start without a key */
	rx->key = NULL;
	fc = hdr->frame_control;

	if (rx->sta) {
		int keyid = rx->sta->ptk_idx;
		sta_ptk = rcu_dereference(rx->sta->ptk[keyid]);

		if (ieee80211_has_protected(fc)) {
			cs = rx->sta->cipher_scheme;
			keyid = ieee80211_get_keyid(rx->skb, cs);

			if (unlikely(keyid < 0))
				return RX_DROP_UNUSABLE;

			ptk_idx = rcu_dereference(rx->sta->ptk[keyid]);
		}
	}

	if (!ieee80211_has_protected(fc))
		mmie_keyidx = ieee80211_get_mmie_keyidx(rx->skb);

	if (!is_multicast_ether_addr(hdr->addr1) && sta_ptk) {
		rx->key = ptk_idx ? ptk_idx : sta_ptk;
		if ((status->flag & RX_FLAG_DECRYPTED) &&
		    (status->flag & RX_FLAG_IV_STRIPPED))
			return RX_CONTINUE;
		/* Skip decryption if the frame is not protected. */
		if (!ieee80211_has_protected(fc))
			return RX_CONTINUE;
	} else if (mmie_keyidx >= 0 && ieee80211_is_beacon(fc)) {
		/* Broadcast/multicast robust management frame / BIP */
		if ((status->flag & RX_FLAG_DECRYPTED) &&
		    (status->flag & RX_FLAG_IV_STRIPPED))
			return RX_CONTINUE;

		if (mmie_keyidx < NUM_DEFAULT_KEYS + NUM_DEFAULT_MGMT_KEYS ||
		    mmie_keyidx >= NUM_DEFAULT_KEYS + NUM_DEFAULT_MGMT_KEYS +
		    NUM_DEFAULT_BEACON_KEYS) {
			cfg80211_rx_unprot_mlme_mgmt(rx->sdata->dev,
						     skb->data,
						     skb->len);
			return RX_DROP_MONITOR; /* unexpected BIP keyidx */
		}

		rx->key = ieee80211_rx_get_bigtk(rx, mmie_keyidx);
		if (!rx->key)
			return RX_CONTINUE; /* Beacon protection not in use */
	} else if (mmie_keyidx >= 0) {
		/* Broadcast/multicast robust management frame / BIP */
		if ((status->flag & RX_FLAG_DECRYPTED) &&
		    (status->flag & RX_FLAG_IV_STRIPPED))
			return RX_CONTINUE;

		if (mmie_keyidx < NUM_DEFAULT_KEYS ||
		    mmie_keyidx >= NUM_DEFAULT_KEYS + NUM_DEFAULT_MGMT_KEYS)
			return RX_DROP_MONITOR; /* unexpected BIP keyidx */
		if (rx->sta) {
			if (ieee80211_is_group_privacy_action(skb) &&
			    test_sta_flag(rx->sta, WLAN_STA_MFP))
				return RX_DROP_MONITOR;

			rx->key = rcu_dereference(rx->sta->gtk[mmie_keyidx]);
		}
		if (!rx->key)
			rx->key = rcu_dereference(rx->sdata->keys[mmie_keyidx]);
	} else if (!ieee80211_has_protected(fc)) {
		/*
		 * The frame was not protected, so skip decryption. However, we
		 * need to set rx->key if there is a key that could have been
		 * used so that the frame may be dropped if encryption would
		 * have been expected.
		 */
		struct ieee80211_key *key = NULL;
		struct ieee80211_sub_if_data *sdata = rx->sdata;
		int i;

		if (ieee80211_is_beacon(fc)) {
			key = ieee80211_rx_get_bigtk(rx, -1);
		} else if (ieee80211_is_mgmt(fc) &&
			   is_multicast_ether_addr(hdr->addr1)) {
			key = rcu_dereference(rx->sdata->default_mgmt_key);
		} else {
			if (rx->sta) {
				for (i = 0; i < NUM_DEFAULT_KEYS; i++) {
					key = rcu_dereference(rx->sta->gtk[i]);
					if (key)
						break;
				}
			}
			if (!key) {
				for (i = 0; i < NUM_DEFAULT_KEYS; i++) {
					key = rcu_dereference(sdata->keys[i]);
					if (key)
						break;
				}
			}
		}
		if (key)
			rx->key = key;
		return RX_CONTINUE;
	} else {
		/*
		 * The device doesn't give us the IV so we won't be
		 * able to look up the key. That's ok though, we
		 * don't need to decrypt the frame, we just won't
		 * be able to keep statistics accurate.
		 * Except for key threshold notifications, should
		 * we somehow allow the driver to tell us which key
		 * the hardware used if this flag is set?
		 */
		if ((status->flag & RX_FLAG_DECRYPTED) &&
		    (status->flag & RX_FLAG_IV_STRIPPED))
			return RX_CONTINUE;

		keyidx = ieee80211_get_keyid(rx->skb, cs);

		if (unlikely(keyidx < 0))
			return RX_DROP_UNUSABLE;

		/* check per-station GTK first, if multicast packet */
		if (is_multicast_ether_addr(hdr->addr1) && rx->sta)
			rx->key = rcu_dereference(rx->sta->gtk[keyidx]);

		/* if not found, try default key */
		if (!rx->key) {
			rx->key = rcu_dereference(rx->sdata->keys[keyidx]);

			/*
			 * RSNA-protected unicast frames should always be
			 * sent with pairwise or station-to-station keys,
			 * but for WEP we allow using a key index as well.
			 */
			if (rx->key &&
			    rx->key->conf.cipher != WLAN_CIPHER_SUITE_WEP40 &&
			    rx->key->conf.cipher != WLAN_CIPHER_SUITE_WEP104 &&
			    !is_multicast_ether_addr(hdr->addr1))
				rx->key = NULL;
		}
	}

	if (rx->key) {
		if (unlikely(rx->key->flags & KEY_FLAG_TAINTED))
			return RX_DROP_MONITOR;

		/* TODO: add threshold stuff again */
	} else {
		return RX_DROP_MONITOR;
	}

	switch (rx->key->conf.cipher) {
	case WLAN_CIPHER_SUITE_WEP40:
	case WLAN_CIPHER_SUITE_WEP104:
		result = ieee80211_crypto_wep_decrypt(rx);
		break;
	case WLAN_CIPHER_SUITE_TKIP:
		result = ieee80211_crypto_tkip_decrypt(rx);
		break;
	case WLAN_CIPHER_SUITE_CCMP:
		result = ieee80211_crypto_ccmp_decrypt(
			rx, IEEE80211_CCMP_MIC_LEN);
		break;
	case WLAN_CIPHER_SUITE_CCMP_256:
		result = ieee80211_crypto_ccmp_decrypt(
			rx, IEEE80211_CCMP_256_MIC_LEN);
		break;
	case WLAN_CIPHER_SUITE_AES_CMAC:
		result = ieee80211_crypto_aes_cmac_decrypt(rx);
		break;
	case WLAN_CIPHER_SUITE_BIP_CMAC_256:
		result = ieee80211_crypto_aes_cmac_256_decrypt(rx);
		break;
	case WLAN_CIPHER_SUITE_BIP_GMAC_128:
	case WLAN_CIPHER_SUITE_BIP_GMAC_256:
		result = ieee80211_crypto_aes_gmac_decrypt(rx);
		break;
	case WLAN_CIPHER_SUITE_GCMP:
	case WLAN_CIPHER_SUITE_GCMP_256:
		result = ieee80211_crypto_gcmp_decrypt(rx);
		break;
	default:
		result = ieee80211_crypto_hw_decrypt(rx);
	}

	/* the hdr variable is invalid after the decrypt handlers */

	/* either the frame has been decrypted or will be dropped */
	status->flag |= RX_FLAG_DECRYPTED;

	if (unlikely(ieee80211_is_beacon(fc) && result == RX_DROP_UNUSABLE))
		cfg80211_rx_unprot_mlme_mgmt(rx->sdata->dev,
					     skb->data, skb->len);

	return result;
}

static inline struct ieee80211_fragment_entry *
ieee80211_reassemble_add(struct ieee80211_sub_if_data *sdata,
			 unsigned int frag, unsigned int seq, int rx_queue,
			 struct sk_buff **skb)
{
	struct ieee80211_fragment_entry *entry;

	entry = &sdata->fragments[sdata->fragment_next++];
	if (sdata->fragment_next >= IEEE80211_FRAGMENT_MAX)
		sdata->fragment_next = 0;

	if (!skb_queue_empty(&entry->skb_list))
		__skb_queue_purge(&entry->skb_list);

	__skb_queue_tail(&entry->skb_list, *skb); /* no need for locking */
	*skb = NULL;
	entry->first_frag_time = jiffies;
	entry->seq = seq;
	entry->rx_queue = rx_queue;
	entry->last_frag = frag;
	entry->check_sequential_pn = false;
	entry->extra_len = 0;

	return entry;
}

static inline struct ieee80211_fragment_entry *
ieee80211_reassemble_find(struct ieee80211_sub_if_data *sdata,
			  unsigned int frag, unsigned int seq,
			  int rx_queue, struct ieee80211_hdr *hdr)
{
	struct ieee80211_fragment_entry *entry;
	int i, idx;

	idx = sdata->fragment_next;
	for (i = 0; i < IEEE80211_FRAGMENT_MAX; i++) {
		struct ieee80211_hdr *f_hdr;
		struct sk_buff *f_skb;

		idx--;
		if (idx < 0)
			idx = IEEE80211_FRAGMENT_MAX - 1;

		entry = &sdata->fragments[idx];
		if (skb_queue_empty(&entry->skb_list) || entry->seq != seq ||
		    entry->rx_queue != rx_queue ||
		    entry->last_frag + 1 != frag)
			continue;

		f_skb = __skb_peek(&entry->skb_list);
		f_hdr = (struct ieee80211_hdr *) f_skb->data;

		/*
		 * Check ftype and addresses are equal, else check next fragment
		 */
		if (((hdr->frame_control ^ f_hdr->frame_control) &
		     cpu_to_le16(IEEE80211_FCTL_FTYPE)) ||
		    !ether_addr_equal(hdr->addr1, f_hdr->addr1) ||
		    !ether_addr_equal(hdr->addr2, f_hdr->addr2))
			continue;

		if (time_after(jiffies, entry->first_frag_time + 2 * HZ)) {
			__skb_queue_purge(&entry->skb_list);
			continue;
		}
		return entry;
	}

	return NULL;
}

static ieee80211_rx_result debug_noinline
ieee80211_rx_h_defragment(struct ieee80211_rx_data *rx)
{
	struct ieee80211_hdr *hdr;
	u16 sc;
	__le16 fc;
	unsigned int frag, seq;
	struct ieee80211_fragment_entry *entry;
	struct sk_buff *skb;

	hdr = (struct ieee80211_hdr *)rx->skb->data;
	fc = hdr->frame_control;

	if (ieee80211_is_ctl(fc) || ieee80211_is_ext(fc))
		return RX_CONTINUE;

	sc = le16_to_cpu(hdr->seq_ctrl);
	frag = sc & IEEE80211_SCTL_FRAG;

	if (is_multicast_ether_addr(hdr->addr1)) {
		I802_DEBUG_INC(rx->local->dot11MulticastReceivedFrameCount);
		goto out_no_led;
	}

	if (likely(!ieee80211_has_morefrags(fc) && frag == 0))
		goto out;

	I802_DEBUG_INC(rx->local->rx_handlers_fragments);

	if (skb_linearize(rx->skb))
		return RX_DROP_UNUSABLE;

	/*
	 *  skb_linearize() might change the skb->data and
	 *  previously cached variables (in this case, hdr) need to
	 *  be refreshed with the new data.
	 */
	hdr = (struct ieee80211_hdr *)rx->skb->data;
	seq = (sc & IEEE80211_SCTL_SEQ) >> 4;

	if (frag == 0) {
		/* This is the first fragment of a new frame. */
		entry = ieee80211_reassemble_add(rx->sdata, frag, seq,
						 rx->seqno_idx, &(rx->skb));
		if (rx->key &&
		    (rx->key->conf.cipher == WLAN_CIPHER_SUITE_CCMP ||
		     rx->key->conf.cipher == WLAN_CIPHER_SUITE_CCMP_256 ||
		     rx->key->conf.cipher == WLAN_CIPHER_SUITE_GCMP ||
		     rx->key->conf.cipher == WLAN_CIPHER_SUITE_GCMP_256) &&
		    ieee80211_has_protected(fc)) {
			int queue = rx->security_idx;

			/* Store CCMP/GCMP PN so that we can verify that the
			 * next fragment has a sequential PN value.
			 */
			entry->check_sequential_pn = true;
			memcpy(entry->last_pn,
			       rx->key->u.ccmp.rx_pn[queue],
			       IEEE80211_CCMP_PN_LEN);
			BUILD_BUG_ON(offsetof(struct ieee80211_key,
					      u.ccmp.rx_pn) !=
				     offsetof(struct ieee80211_key,
					      u.gcmp.rx_pn));
			BUILD_BUG_ON(sizeof(rx->key->u.ccmp.rx_pn[queue]) !=
				     sizeof(rx->key->u.gcmp.rx_pn[queue]));
			BUILD_BUG_ON(IEEE80211_CCMP_PN_LEN !=
				     IEEE80211_GCMP_PN_LEN);
		}
		return RX_QUEUED;
	}

	/* This is a fragment for a frame that should already be pending in
	 * fragment cache. Add this fragment to the end of the pending entry.
	 */
	entry = ieee80211_reassemble_find(rx->sdata, frag, seq,
					  rx->seqno_idx, hdr);
	if (!entry) {
		I802_DEBUG_INC(rx->local->rx_handlers_drop_defrag);
		return RX_DROP_MONITOR;
	}

	/* "The receiver shall discard MSDUs and MMPDUs whose constituent
	 *  MPDU PN values are not incrementing in steps of 1."
	 * see IEEE P802.11-REVmc/D5.0, 12.5.3.4.4, item d (for CCMP)
	 * and IEEE P802.11-REVmc/D5.0, 12.5.5.4.4, item d (for GCMP)
	 */
	if (entry->check_sequential_pn) {
		int i;
		u8 pn[IEEE80211_CCMP_PN_LEN], *rpn;
		int queue;

		if (!rx->key ||
		    (rx->key->conf.cipher != WLAN_CIPHER_SUITE_CCMP &&
		     rx->key->conf.cipher != WLAN_CIPHER_SUITE_CCMP_256 &&
		     rx->key->conf.cipher != WLAN_CIPHER_SUITE_GCMP &&
		     rx->key->conf.cipher != WLAN_CIPHER_SUITE_GCMP_256))
			return RX_DROP_UNUSABLE;
		memcpy(pn, entry->last_pn, IEEE80211_CCMP_PN_LEN);
		for (i = IEEE80211_CCMP_PN_LEN - 1; i >= 0; i--) {
			pn[i]++;
			if (pn[i])
				break;
		}
		queue = rx->security_idx;
		rpn = rx->key->u.ccmp.rx_pn[queue];
		if (memcmp(pn, rpn, IEEE80211_CCMP_PN_LEN))
			return RX_DROP_UNUSABLE;
		memcpy(entry->last_pn, pn, IEEE80211_CCMP_PN_LEN);
	}

	skb_pull(rx->skb, ieee80211_hdrlen(fc));
	__skb_queue_tail(&entry->skb_list, rx->skb);
	entry->last_frag = frag;
	entry->extra_len += rx->skb->len;
	if (ieee80211_has_morefrags(fc)) {
		rx->skb = NULL;
		return RX_QUEUED;
	}

	rx->skb = __skb_dequeue(&entry->skb_list);
	if (skb_tailroom(rx->skb) < entry->extra_len) {
		I802_DEBUG_INC(rx->local->rx_expand_skb_head_defrag);
		if (unlikely(pskb_expand_head(rx->skb, 0, entry->extra_len,
					      GFP_ATOMIC))) {
			I802_DEBUG_INC(rx->local->rx_handlers_drop_defrag);
			__skb_queue_purge(&entry->skb_list);
			return RX_DROP_UNUSABLE;
		}
	}
	while ((skb = __skb_dequeue(&entry->skb_list))) {
		skb_put_data(rx->skb, skb->data, skb->len);
		dev_kfree_skb(skb);
	}

 out:
	ieee80211_led_rx(rx->local);
 out_no_led:
	if (rx->sta)
		rx->sta->rx_stats.packets++;
	return RX_CONTINUE;
}

static int ieee80211_802_1x_port_control(struct ieee80211_rx_data *rx)
{
	if (unlikely(!rx->sta || !test_sta_flag(rx->sta, WLAN_STA_AUTHORIZED)))
		return -EACCES;

	return 0;
}

static int ieee80211_drop_unencrypted(struct ieee80211_rx_data *rx, __le16 fc)
{
	struct ieee80211_hdr *hdr = (void *)rx->skb->data;
	struct sk_buff *skb = rx->skb;
	struct ieee80211_rx_status *status = IEEE80211_SKB_RXCB(skb);

	/*
	 * Pass through unencrypted frames if the hardware has
	 * decrypted them already.
	 */
	if (status->flag & RX_FLAG_DECRYPTED)
		return 0;

	/* check mesh EAPOL frames first */
	if (unlikely(rx->sta && ieee80211_vif_is_mesh(&rx->sdata->vif) &&
		     ieee80211_is_data(fc))) {
		struct ieee80211s_hdr *mesh_hdr;
		u16 hdr_len = ieee80211_hdrlen(fc);
		u16 ethertype_offset;
		__be16 ethertype;

		if (!ether_addr_equal(hdr->addr1, rx->sdata->vif.addr))
			goto drop_check;

		/* make sure fixed part of mesh header is there, also checks skb len */
		if (!pskb_may_pull(rx->skb, hdr_len + 6))
			goto drop_check;

		mesh_hdr = (struct ieee80211s_hdr *)(skb->data + hdr_len);
		ethertype_offset = hdr_len + ieee80211_get_mesh_hdrlen(mesh_hdr) +
				   sizeof(rfc1042_header);

		if (skb_copy_bits(rx->skb, ethertype_offset, &ethertype, 2) == 0 &&
		    ethertype == rx->sdata->control_port_protocol)
			return 0;
	}

drop_check:
	/* Drop unencrypted frames if key is set. */
	if (unlikely(!ieee80211_has_protected(fc) &&
		     !ieee80211_is_any_nullfunc(fc) &&
		     ieee80211_is_data(fc) && rx->key))
		return -EACCES;

	return 0;
}

static int ieee80211_drop_unencrypted_mgmt(struct ieee80211_rx_data *rx)
{
	struct ieee80211_hdr *hdr = (struct ieee80211_hdr *)rx->skb->data;
	struct ieee80211_rx_status *status = IEEE80211_SKB_RXCB(rx->skb);
	__le16 fc = hdr->frame_control;

	/*
	 * Pass through unencrypted frames if the hardware has
	 * decrypted them already.
	 */
	if (status->flag & RX_FLAG_DECRYPTED)
		return 0;

	if (rx->sta && test_sta_flag(rx->sta, WLAN_STA_MFP)) {
		if (unlikely(!ieee80211_has_protected(fc) &&
			     ieee80211_is_unicast_robust_mgmt_frame(rx->skb) &&
			     rx->key)) {
			if (ieee80211_is_deauth(fc) ||
			    ieee80211_is_disassoc(fc))
				cfg80211_rx_unprot_mlme_mgmt(rx->sdata->dev,
							     rx->skb->data,
							     rx->skb->len);
			return -EACCES;
		}
		/* BIP does not use Protected field, so need to check MMIE */
		if (unlikely(ieee80211_is_multicast_robust_mgmt_frame(rx->skb) &&
			     ieee80211_get_mmie_keyidx(rx->skb) < 0)) {
			if (ieee80211_is_deauth(fc) ||
			    ieee80211_is_disassoc(fc))
				cfg80211_rx_unprot_mlme_mgmt(rx->sdata->dev,
							     rx->skb->data,
							     rx->skb->len);
			return -EACCES;
		}
		if (unlikely(ieee80211_is_beacon(fc) && rx->key &&
			     ieee80211_get_mmie_keyidx(rx->skb) < 0)) {
			cfg80211_rx_unprot_mlme_mgmt(rx->sdata->dev,
						     rx->skb->data,
						     rx->skb->len);
			return -EACCES;
		}
		/*
		 * When using MFP, Action frames are not allowed prior to
		 * having configured keys.
		 */
		if (unlikely(ieee80211_is_action(fc) && !rx->key &&
			     ieee80211_is_robust_mgmt_frame(rx->skb)))
			return -EACCES;
	}

	return 0;
}

static int
__ieee80211_data_to_8023(struct ieee80211_rx_data *rx, bool *port_control)
{
	struct ieee80211_sub_if_data *sdata = rx->sdata;
	struct ieee80211_hdr *hdr = (struct ieee80211_hdr *)rx->skb->data;
	bool check_port_control = false;
	struct ethhdr *ehdr;
	int ret;

	*port_control = false;
	if (ieee80211_has_a4(hdr->frame_control) &&
	    sdata->vif.type == NL80211_IFTYPE_AP_VLAN && !sdata->u.vlan.sta)
		return -1;

	if (sdata->vif.type == NL80211_IFTYPE_STATION &&
	    !!sdata->u.mgd.use_4addr != !!ieee80211_has_a4(hdr->frame_control)) {

		if (!sdata->u.mgd.use_4addr)
			return -1;
		else if (!ether_addr_equal(hdr->addr1, sdata->vif.addr))
			check_port_control = true;
	}

	if (is_multicast_ether_addr(hdr->addr1) &&
	    sdata->vif.type == NL80211_IFTYPE_AP_VLAN && sdata->u.vlan.sta)
		return -1;

	ret = ieee80211_data_to_8023(rx->skb, sdata->vif.addr, sdata->vif.type);
	if (ret < 0)
		return ret;

	ehdr = (struct ethhdr *) rx->skb->data;
	if (ehdr->h_proto == rx->sdata->control_port_protocol)
		*port_control = true;
	else if (check_port_control)
		return -1;

	return 0;
}

/*
 * requires that rx->skb is a frame with ethernet header
 */
static bool ieee80211_frame_allowed(struct ieee80211_rx_data *rx, __le16 fc)
{
	static const u8 pae_group_addr[ETH_ALEN] __aligned(2)
		= { 0x01, 0x80, 0xC2, 0x00, 0x00, 0x03 };
	struct ethhdr *ehdr = (struct ethhdr *) rx->skb->data;

	/*
	 * Allow EAPOL frames to us/the PAE group address regardless
	 * of whether the frame was encrypted or not.
	 */
	if (ehdr->h_proto == rx->sdata->control_port_protocol &&
	    (ether_addr_equal(ehdr->h_dest, rx->sdata->vif.addr) ||
	     ether_addr_equal(ehdr->h_dest, pae_group_addr)))
		return true;

	if (ieee80211_802_1x_port_control(rx) ||
	    ieee80211_drop_unencrypted(rx, fc))
		return false;

	return true;
}

static void ieee80211_deliver_skb_to_local_stack(struct sk_buff *skb,
						 struct ieee80211_rx_data *rx)
{
	struct ieee80211_sub_if_data *sdata = rx->sdata;
	struct net_device *dev = sdata->dev;

	if (unlikely((skb->protocol == sdata->control_port_protocol ||
		     (skb->protocol == cpu_to_be16(ETH_P_PREAUTH) &&
		      !sdata->control_port_no_preauth)) &&
		     sdata->control_port_over_nl80211)) {
		struct ieee80211_rx_status *status = IEEE80211_SKB_RXCB(skb);
		bool noencrypt = !(status->flag & RX_FLAG_DECRYPTED);

		cfg80211_rx_control_port(dev, skb, noencrypt);
		dev_kfree_skb(skb);
	} else {
		memset(skb->cb, 0, sizeof(skb->cb));

		/* deliver to local stack */
		if (rx->list)
			list_add_tail(&skb->list, rx->list);
		else
			netif_receive_skb(skb);
	}
}

/*
 * requires that rx->skb is a frame with ethernet header
 */
static void
ieee80211_deliver_skb(struct ieee80211_rx_data *rx)
{
	struct ieee80211_sub_if_data *sdata = rx->sdata;
	struct net_device *dev = sdata->dev;
	struct sk_buff *skb, *xmit_skb;
	struct ethhdr *ehdr = (struct ethhdr *) rx->skb->data;
	struct sta_info *dsta;

	skb = rx->skb;
	xmit_skb = NULL;

	dev_sw_netstats_rx_add(dev, skb->len);

	if (rx->sta) {
		/* The seqno index has the same property as needed
		 * for the rx_msdu field, i.e. it is IEEE80211_NUM_TIDS
		 * for non-QoS-data frames. Here we know it's a data
		 * frame, so count MSDUs.
		 */
		u64_stats_update_begin(&rx->sta->rx_stats.syncp);
		rx->sta->rx_stats.msdu[rx->seqno_idx]++;
		u64_stats_update_end(&rx->sta->rx_stats.syncp);
	}

	if ((sdata->vif.type == NL80211_IFTYPE_AP ||
	     sdata->vif.type == NL80211_IFTYPE_AP_VLAN) &&
	    !(sdata->flags & IEEE80211_SDATA_DONT_BRIDGE_PACKETS) &&
	    (sdata->vif.type != NL80211_IFTYPE_AP_VLAN || !sdata->u.vlan.sta)) {
		if (is_multicast_ether_addr(ehdr->h_dest) &&
		    ieee80211_vif_get_num_mcast_if(sdata) != 0) {
			/*
			 * send multicast frames both to higher layers in
			 * local net stack and back to the wireless medium
			 */
			xmit_skb = skb_copy(skb, GFP_ATOMIC);
			if (!xmit_skb)
				net_info_ratelimited("%s: failed to clone multicast frame\n",
						    dev->name);
		} else if (!is_multicast_ether_addr(ehdr->h_dest) &&
			   !ether_addr_equal(ehdr->h_dest, ehdr->h_source)) {
			dsta = sta_info_get(sdata, ehdr->h_dest);
			if (dsta) {
				/*
				 * The destination station is associated to
				 * this AP (in this VLAN), so send the frame
				 * directly to it and do not pass it to local
				 * net stack.
				 */
				xmit_skb = skb;
				skb = NULL;
			}
		}
	}

#ifndef CONFIG_HAVE_EFFICIENT_UNALIGNED_ACCESS
	if (skb) {
		/* 'align' will only take the values 0 or 2 here since all
		 * frames are required to be aligned to 2-byte boundaries
		 * when being passed to mac80211; the code here works just
		 * as well if that isn't true, but mac80211 assumes it can
		 * access fields as 2-byte aligned (e.g. for ether_addr_equal)
		 */
		int align;

		align = (unsigned long)(skb->data + sizeof(struct ethhdr)) & 3;
		if (align) {
			if (WARN_ON(skb_headroom(skb) < 3)) {
				dev_kfree_skb(skb);
				skb = NULL;
			} else {
				u8 *data = skb->data;
				size_t len = skb_headlen(skb);
				skb->data -= align;
				memmove(skb->data, data, len);
				skb_set_tail_pointer(skb, len);
			}
		}
	}
#endif

	if (skb) {
		skb->protocol = eth_type_trans(skb, dev);
		ieee80211_deliver_skb_to_local_stack(skb, rx);
	}

	if (xmit_skb) {
		/*
		 * Send to wireless media and increase priority by 256 to
		 * keep the received priority instead of reclassifying
		 * the frame (see cfg80211_classify8021d).
		 */
		xmit_skb->priority += 256;
		xmit_skb->protocol = htons(ETH_P_802_3);
		skb_reset_network_header(xmit_skb);
		skb_reset_mac_header(xmit_skb);
		dev_queue_xmit(xmit_skb);
	}
}

static ieee80211_rx_result debug_noinline
__ieee80211_rx_h_amsdu(struct ieee80211_rx_data *rx, u8 data_offset)
{
	struct net_device *dev = rx->sdata->dev;
	struct sk_buff *skb = rx->skb;
	struct ieee80211_hdr *hdr = (struct ieee80211_hdr *)skb->data;
	__le16 fc = hdr->frame_control;
	struct sk_buff_head frame_list;
	struct ethhdr ethhdr;
	const u8 *check_da = ethhdr.h_dest, *check_sa = ethhdr.h_source;

	if (unlikely(ieee80211_has_a4(hdr->frame_control))) {
		check_da = NULL;
		check_sa = NULL;
	} else switch (rx->sdata->vif.type) {
		case NL80211_IFTYPE_AP:
		case NL80211_IFTYPE_AP_VLAN:
			check_da = NULL;
			break;
		case NL80211_IFTYPE_STATION:
			if (!rx->sta ||
			    !test_sta_flag(rx->sta, WLAN_STA_TDLS_PEER))
				check_sa = NULL;
			break;
		case NL80211_IFTYPE_MESH_POINT:
			check_sa = NULL;
			break;
		default:
			break;
	}

	skb->dev = dev;
	__skb_queue_head_init(&frame_list);

	if (ieee80211_data_to_8023_exthdr(skb, &ethhdr,
					  rx->sdata->vif.addr,
					  rx->sdata->vif.type,
					  data_offset))
		return RX_DROP_UNUSABLE;

	ieee80211_amsdu_to_8023s(skb, &frame_list, dev->dev_addr,
				 rx->sdata->vif.type,
				 rx->local->hw.extra_tx_headroom,
				 check_da, check_sa);

	while (!skb_queue_empty(&frame_list)) {
		rx->skb = __skb_dequeue(&frame_list);

		if (!ieee80211_frame_allowed(rx, fc)) {
			dev_kfree_skb(rx->skb);
			continue;
		}

		ieee80211_deliver_skb(rx);
	}

	return RX_QUEUED;
}

static ieee80211_rx_result debug_noinline
ieee80211_rx_h_amsdu(struct ieee80211_rx_data *rx)
{
	struct sk_buff *skb = rx->skb;
	struct ieee80211_rx_status *status = IEEE80211_SKB_RXCB(skb);
	struct ieee80211_hdr *hdr = (struct ieee80211_hdr *)skb->data;
	__le16 fc = hdr->frame_control;

	if (!(status->rx_flags & IEEE80211_RX_AMSDU))
		return RX_CONTINUE;

	if (unlikely(!ieee80211_is_data(fc)))
		return RX_CONTINUE;

	if (unlikely(!ieee80211_is_data_present(fc)))
		return RX_DROP_MONITOR;

	if (unlikely(ieee80211_has_a4(hdr->frame_control))) {
		switch (rx->sdata->vif.type) {
		case NL80211_IFTYPE_AP_VLAN:
			if (!rx->sdata->u.vlan.sta)
				return RX_DROP_UNUSABLE;
			break;
		case NL80211_IFTYPE_STATION:
			if (!rx->sdata->u.mgd.use_4addr)
				return RX_DROP_UNUSABLE;
			break;
		default:
			return RX_DROP_UNUSABLE;
		}
	}

	if (is_multicast_ether_addr(hdr->addr1))
		return RX_DROP_UNUSABLE;

	return __ieee80211_rx_h_amsdu(rx, 0);
}

#ifdef CONFIG_MAC80211_MESH
static ieee80211_rx_result
ieee80211_rx_h_mesh_fwding(struct ieee80211_rx_data *rx)
{
	struct ieee80211_hdr *fwd_hdr, *hdr;
	struct ieee80211_tx_info *info;
	struct ieee80211s_hdr *mesh_hdr;
	struct sk_buff *skb = rx->skb, *fwd_skb;
	struct ieee80211_local *local = rx->local;
	struct ieee80211_sub_if_data *sdata = rx->sdata;
	struct ieee80211_if_mesh *ifmsh = &sdata->u.mesh;
	u16 ac, q, hdrlen;
	int tailroom = 0;

	hdr = (struct ieee80211_hdr *) skb->data;
	hdrlen = ieee80211_hdrlen(hdr->frame_control);

	/* make sure fixed part of mesh header is there, also checks skb len */
	if (!pskb_may_pull(rx->skb, hdrlen + 6))
		return RX_DROP_MONITOR;

	mesh_hdr = (struct ieee80211s_hdr *) (skb->data + hdrlen);

	/* make sure full mesh header is there, also checks skb len */
	if (!pskb_may_pull(rx->skb,
			   hdrlen + ieee80211_get_mesh_hdrlen(mesh_hdr)))
		return RX_DROP_MONITOR;

	/* reload pointers */
	hdr = (struct ieee80211_hdr *) skb->data;
	mesh_hdr = (struct ieee80211s_hdr *) (skb->data + hdrlen);

	if (ieee80211_drop_unencrypted(rx, hdr->frame_control))
		return RX_DROP_MONITOR;

	/* frame is in RMC, don't forward */
	if (ieee80211_is_data(hdr->frame_control) &&
	    is_multicast_ether_addr(hdr->addr1) &&
	    mesh_rmc_check(rx->sdata, hdr->addr3, mesh_hdr))
		return RX_DROP_MONITOR;

	if (!ieee80211_is_data(hdr->frame_control))
		return RX_CONTINUE;

	if (!mesh_hdr->ttl)
		return RX_DROP_MONITOR;

	if (mesh_hdr->flags & MESH_FLAGS_AE) {
		struct mesh_path *mppath;
		char *proxied_addr;
		char *mpp_addr;

		if (is_multicast_ether_addr(hdr->addr1)) {
			mpp_addr = hdr->addr3;
			proxied_addr = mesh_hdr->eaddr1;
		} else if ((mesh_hdr->flags & MESH_FLAGS_AE) ==
			    MESH_FLAGS_AE_A5_A6) {
			/* has_a4 already checked in ieee80211_rx_mesh_check */
			mpp_addr = hdr->addr4;
			proxied_addr = mesh_hdr->eaddr2;
		} else {
			return RX_DROP_MONITOR;
		}

		rcu_read_lock();
		mppath = mpp_path_lookup(sdata, proxied_addr);
		if (!mppath) {
			mpp_path_add(sdata, proxied_addr, mpp_addr);
		} else {
			spin_lock_bh(&mppath->state_lock);
			if (!ether_addr_equal(mppath->mpp, mpp_addr))
				memcpy(mppath->mpp, mpp_addr, ETH_ALEN);
			mppath->exp_time = jiffies;
			spin_unlock_bh(&mppath->state_lock);
		}
		rcu_read_unlock();
	}

	/* Frame has reached destination.  Don't forward */
	if (!is_multicast_ether_addr(hdr->addr1) &&
	    ether_addr_equal(sdata->vif.addr, hdr->addr3))
		return RX_CONTINUE;

	ac = ieee80211_select_queue_80211(sdata, skb, hdr);
	q = sdata->vif.hw_queue[ac];
	if (ieee80211_queue_stopped(&local->hw, q)) {
		IEEE80211_IFSTA_MESH_CTR_INC(ifmsh, dropped_frames_congestion);
		return RX_DROP_MONITOR;
	}
	skb_set_queue_mapping(skb, q);

	if (!--mesh_hdr->ttl) {
		if (!is_multicast_ether_addr(hdr->addr1))
			IEEE80211_IFSTA_MESH_CTR_INC(ifmsh,
						     dropped_frames_ttl);
		goto out;
	}

	if (!ifmsh->mshcfg.dot11MeshForwarding)
		goto out;

	if (sdata->crypto_tx_tailroom_needed_cnt)
		tailroom = IEEE80211_ENCRYPT_TAILROOM;

	fwd_skb = skb_copy_expand(skb, local->tx_headroom +
				       sdata->encrypt_headroom,
				  tailroom, GFP_ATOMIC);
	if (!fwd_skb)
		goto out;

	fwd_hdr =  (struct ieee80211_hdr *) fwd_skb->data;
	fwd_hdr->frame_control &= ~cpu_to_le16(IEEE80211_FCTL_RETRY);
	info = IEEE80211_SKB_CB(fwd_skb);
	memset(info, 0, sizeof(*info));
	info->control.flags |= IEEE80211_TX_INTCFL_NEED_TXPROCESSING;
	info->control.vif = &rx->sdata->vif;
	info->control.jiffies = jiffies;
	if (is_multicast_ether_addr(fwd_hdr->addr1)) {
		IEEE80211_IFSTA_MESH_CTR_INC(ifmsh, fwded_mcast);
		memcpy(fwd_hdr->addr2, sdata->vif.addr, ETH_ALEN);
		/* update power mode indication when forwarding */
		ieee80211_mps_set_frame_flags(sdata, NULL, fwd_hdr);
	} else if (!mesh_nexthop_lookup(sdata, fwd_skb)) {
		/* mesh power mode flags updated in mesh_nexthop_lookup */
		IEEE80211_IFSTA_MESH_CTR_INC(ifmsh, fwded_unicast);
	} else {
		/* unable to resolve next hop */
		mesh_path_error_tx(sdata, ifmsh->mshcfg.element_ttl,
				   fwd_hdr->addr3, 0,
				   WLAN_REASON_MESH_PATH_NOFORWARD,
				   fwd_hdr->addr2);
		IEEE80211_IFSTA_MESH_CTR_INC(ifmsh, dropped_frames_no_route);
		kfree_skb(fwd_skb);
		return RX_DROP_MONITOR;
	}

	IEEE80211_IFSTA_MESH_CTR_INC(ifmsh, fwded_frames);
	ieee80211_add_pending_skb(local, fwd_skb);
 out:
	if (is_multicast_ether_addr(hdr->addr1))
		return RX_CONTINUE;
	return RX_DROP_MONITOR;
}
#endif

static ieee80211_rx_result debug_noinline
ieee80211_rx_h_data(struct ieee80211_rx_data *rx)
{
	struct ieee80211_sub_if_data *sdata = rx->sdata;
	struct ieee80211_local *local = rx->local;
	struct net_device *dev = sdata->dev;
	struct ieee80211_hdr *hdr = (struct ieee80211_hdr *)rx->skb->data;
	__le16 fc = hdr->frame_control;
	bool port_control;
	int err;

	if (unlikely(!ieee80211_is_data(hdr->frame_control)))
		return RX_CONTINUE;

	if (unlikely(!ieee80211_is_data_present(hdr->frame_control)))
		return RX_DROP_MONITOR;

	/*
	 * Send unexpected-4addr-frame event to hostapd. For older versions,
	 * also drop the frame to cooked monitor interfaces.
	 */
	if (ieee80211_has_a4(hdr->frame_control) &&
	    sdata->vif.type == NL80211_IFTYPE_AP) {
		if (rx->sta &&
		    !test_and_set_sta_flag(rx->sta, WLAN_STA_4ADDR_EVENT))
			cfg80211_rx_unexpected_4addr_frame(
				rx->sdata->dev, rx->sta->sta.addr, GFP_ATOMIC);
		return RX_DROP_MONITOR;
	}

	err = __ieee80211_data_to_8023(rx, &port_control);
	if (unlikely(err))
		return RX_DROP_UNUSABLE;

	if (!ieee80211_frame_allowed(rx, fc))
		return RX_DROP_MONITOR;

	/* directly handle TDLS channel switch requests/responses */
	if (unlikely(((struct ethhdr *)rx->skb->data)->h_proto ==
						cpu_to_be16(ETH_P_TDLS))) {
		struct ieee80211_tdls_data *tf = (void *)rx->skb->data;

		if (pskb_may_pull(rx->skb,
				  offsetof(struct ieee80211_tdls_data, u)) &&
		    tf->payload_type == WLAN_TDLS_SNAP_RFTYPE &&
		    tf->category == WLAN_CATEGORY_TDLS &&
		    (tf->action_code == WLAN_TDLS_CHANNEL_SWITCH_REQUEST ||
		     tf->action_code == WLAN_TDLS_CHANNEL_SWITCH_RESPONSE)) {
			skb_queue_tail(&local->skb_queue_tdls_chsw, rx->skb);
			schedule_work(&local->tdls_chsw_work);
			if (rx->sta)
				rx->sta->rx_stats.packets++;

			return RX_QUEUED;
		}
	}

	if (rx->sdata->vif.type == NL80211_IFTYPE_AP_VLAN &&
	    unlikely(port_control) && sdata->bss) {
		sdata = container_of(sdata->bss, struct ieee80211_sub_if_data,
				     u.ap);
		dev = sdata->dev;
		rx->sdata = sdata;
	}

	rx->skb->dev = dev;

	if (!ieee80211_hw_check(&local->hw, SUPPORTS_DYNAMIC_PS) &&
	    local->ps_sdata && local->hw.conf.dynamic_ps_timeout > 0 &&
	    !is_multicast_ether_addr(
		    ((struct ethhdr *)rx->skb->data)->h_dest) &&
	    (!local->scanning &&
	     !test_bit(SDATA_STATE_OFFCHANNEL, &sdata->state)))
		mod_timer(&local->dynamic_ps_timer, jiffies +
			  msecs_to_jiffies(local->hw.conf.dynamic_ps_timeout));

	ieee80211_deliver_skb(rx);

	return RX_QUEUED;
}

static ieee80211_rx_result debug_noinline
ieee80211_rx_h_ctrl(struct ieee80211_rx_data *rx, struct sk_buff_head *frames)
{
	struct sk_buff *skb = rx->skb;
	struct ieee80211_bar *bar = (struct ieee80211_bar *)skb->data;
	struct tid_ampdu_rx *tid_agg_rx;
	u16 start_seq_num;
	u16 tid;

	if (likely(!ieee80211_is_ctl(bar->frame_control)))
		return RX_CONTINUE;

	if (ieee80211_is_back_req(bar->frame_control)) {
		struct {
			__le16 control, start_seq_num;
		} __packed bar_data;
		struct ieee80211_event event = {
			.type = BAR_RX_EVENT,
		};

		if (!rx->sta)
			return RX_DROP_MONITOR;

		if (skb_copy_bits(skb, offsetof(struct ieee80211_bar, control),
				  &bar_data, sizeof(bar_data)))
			return RX_DROP_MONITOR;

		tid = le16_to_cpu(bar_data.control) >> 12;

		if (!test_bit(tid, rx->sta->ampdu_mlme.agg_session_valid) &&
		    !test_and_set_bit(tid, rx->sta->ampdu_mlme.unexpected_agg))
			ieee80211_send_delba(rx->sdata, rx->sta->sta.addr, tid,
					     WLAN_BACK_RECIPIENT,
					     WLAN_REASON_QSTA_REQUIRE_SETUP);

		tid_agg_rx = rcu_dereference(rx->sta->ampdu_mlme.tid_rx[tid]);
		if (!tid_agg_rx)
			return RX_DROP_MONITOR;

		start_seq_num = le16_to_cpu(bar_data.start_seq_num) >> 4;
		event.u.ba.tid = tid;
		event.u.ba.ssn = start_seq_num;
		event.u.ba.sta = &rx->sta->sta;

		/* reset session timer */
		if (tid_agg_rx->timeout)
			mod_timer(&tid_agg_rx->session_timer,
				  TU_TO_EXP_TIME(tid_agg_rx->timeout));

		spin_lock(&tid_agg_rx->reorder_lock);
		/* release stored frames up to start of BAR */
		ieee80211_release_reorder_frames(rx->sdata, tid_agg_rx,
						 start_seq_num, frames);
		spin_unlock(&tid_agg_rx->reorder_lock);

		drv_event_callback(rx->local, rx->sdata, &event);

		kfree_skb(skb);
		return RX_QUEUED;
	}

	/*
	 * After this point, we only want management frames,
	 * so we can drop all remaining control frames to
	 * cooked monitor interfaces.
	 */
	return RX_DROP_MONITOR;
}

static void ieee80211_process_sa_query_req(struct ieee80211_sub_if_data *sdata,
					   struct ieee80211_mgmt *mgmt,
					   size_t len)
{
	struct ieee80211_local *local = sdata->local;
	struct sk_buff *skb;
	struct ieee80211_mgmt *resp;

	if (!ether_addr_equal(mgmt->da, sdata->vif.addr)) {
		/* Not to own unicast address */
		return;
	}

	if (!ether_addr_equal(mgmt->sa, sdata->u.mgd.bssid) ||
	    !ether_addr_equal(mgmt->bssid, sdata->u.mgd.bssid)) {
		/* Not from the current AP or not associated yet. */
		return;
	}

	if (len < 24 + 1 + sizeof(resp->u.action.u.sa_query)) {
		/* Too short SA Query request frame */
		return;
	}

	skb = dev_alloc_skb(sizeof(*resp) + local->hw.extra_tx_headroom);
	if (skb == NULL)
		return;

	skb_reserve(skb, local->hw.extra_tx_headroom);
	resp = skb_put_zero(skb, 24);
	memcpy(resp->da, mgmt->sa, ETH_ALEN);
	memcpy(resp->sa, sdata->vif.addr, ETH_ALEN);
	memcpy(resp->bssid, sdata->u.mgd.bssid, ETH_ALEN);
	resp->frame_control = cpu_to_le16(IEEE80211_FTYPE_MGMT |
					  IEEE80211_STYPE_ACTION);
	skb_put(skb, 1 + sizeof(resp->u.action.u.sa_query));
	resp->u.action.category = WLAN_CATEGORY_SA_QUERY;
	resp->u.action.u.sa_query.action = WLAN_ACTION_SA_QUERY_RESPONSE;
	memcpy(resp->u.action.u.sa_query.trans_id,
	       mgmt->u.action.u.sa_query.trans_id,
	       WLAN_SA_QUERY_TR_ID_LEN);

	ieee80211_tx_skb(sdata, skb);
}

static ieee80211_rx_result debug_noinline
ieee80211_rx_h_mgmt_check(struct ieee80211_rx_data *rx)
{
	struct ieee80211_mgmt *mgmt = (struct ieee80211_mgmt *) rx->skb->data;
	struct ieee80211_rx_status *status = IEEE80211_SKB_RXCB(rx->skb);

	if (ieee80211_is_s1g_beacon(mgmt->frame_control))
		return RX_CONTINUE;

	/*
	 * From here on, look only at management frames.
	 * Data and control frames are already handled,
	 * and unknown (reserved) frames are useless.
	 */
	if (rx->skb->len < 24)
		return RX_DROP_MONITOR;

	if (!ieee80211_is_mgmt(mgmt->frame_control))
		return RX_DROP_MONITOR;

	if (rx->sdata->vif.type == NL80211_IFTYPE_AP &&
	    ieee80211_is_beacon(mgmt->frame_control) &&
	    !(rx->flags & IEEE80211_RX_BEACON_REPORTED)) {
		int sig = 0;

		if (ieee80211_hw_check(&rx->local->hw, SIGNAL_DBM) &&
		    !(status->flag & RX_FLAG_NO_SIGNAL_VAL))
			sig = status->signal;

		cfg80211_report_obss_beacon_khz(rx->local->hw.wiphy,
						rx->skb->data, rx->skb->len,
						ieee80211_rx_status_to_khz(status),
						sig);
		rx->flags |= IEEE80211_RX_BEACON_REPORTED;
	}

	if (ieee80211_drop_unencrypted_mgmt(rx))
		return RX_DROP_UNUSABLE;

	return RX_CONTINUE;
}

static ieee80211_rx_result debug_noinline
ieee80211_rx_h_action(struct ieee80211_rx_data *rx)
{
	struct ieee80211_local *local = rx->local;
	struct ieee80211_sub_if_data *sdata = rx->sdata;
	struct ieee80211_mgmt *mgmt = (struct ieee80211_mgmt *) rx->skb->data;
	struct ieee80211_rx_status *status = IEEE80211_SKB_RXCB(rx->skb);
	int len = rx->skb->len;

	if (!ieee80211_is_action(mgmt->frame_control))
		return RX_CONTINUE;

	/* drop too small frames */
	if (len < IEEE80211_MIN_ACTION_SIZE)
		return RX_DROP_UNUSABLE;

	if (!rx->sta && mgmt->u.action.category != WLAN_CATEGORY_PUBLIC &&
	    mgmt->u.action.category != WLAN_CATEGORY_SELF_PROTECTED &&
	    mgmt->u.action.category != WLAN_CATEGORY_SPECTRUM_MGMT)
		return RX_DROP_UNUSABLE;

	switch (mgmt->u.action.category) {
	case WLAN_CATEGORY_HT:
		/* reject HT action frames from stations not supporting HT */
		if (!rx->sta->sta.ht_cap.ht_supported)
			goto invalid;

		if (sdata->vif.type != NL80211_IFTYPE_STATION &&
		    sdata->vif.type != NL80211_IFTYPE_MESH_POINT &&
		    sdata->vif.type != NL80211_IFTYPE_AP_VLAN &&
		    sdata->vif.type != NL80211_IFTYPE_AP &&
		    sdata->vif.type != NL80211_IFTYPE_ADHOC)
			break;

		/* verify action & smps_control/chanwidth are present */
		if (len < IEEE80211_MIN_ACTION_SIZE + 2)
			goto invalid;

		switch (mgmt->u.action.u.ht_smps.action) {
		case WLAN_HT_ACTION_SMPS: {
			struct ieee80211_supported_band *sband;
			enum ieee80211_smps_mode smps_mode;
			struct sta_opmode_info sta_opmode = {};

			if (sdata->vif.type != NL80211_IFTYPE_AP &&
			    sdata->vif.type != NL80211_IFTYPE_AP_VLAN)
				goto handled;

			/* convert to HT capability */
			switch (mgmt->u.action.u.ht_smps.smps_control) {
			case WLAN_HT_SMPS_CONTROL_DISABLED:
				smps_mode = IEEE80211_SMPS_OFF;
				break;
			case WLAN_HT_SMPS_CONTROL_STATIC:
				smps_mode = IEEE80211_SMPS_STATIC;
				break;
			case WLAN_HT_SMPS_CONTROL_DYNAMIC:
				smps_mode = IEEE80211_SMPS_DYNAMIC;
				break;
			default:
				goto invalid;
			}

			/* if no change do nothing */
			if (rx->sta->sta.smps_mode == smps_mode)
				goto handled;
			rx->sta->sta.smps_mode = smps_mode;
			sta_opmode.smps_mode =
				ieee80211_smps_mode_to_smps_mode(smps_mode);
			sta_opmode.changed = STA_OPMODE_SMPS_MODE_CHANGED;

			sband = rx->local->hw.wiphy->bands[status->band];

			rate_control_rate_update(local, sband, rx->sta,
						 IEEE80211_RC_SMPS_CHANGED);
			cfg80211_sta_opmode_change_notify(sdata->dev,
							  rx->sta->addr,
							  &sta_opmode,
							  GFP_ATOMIC);
			goto handled;
		}
		case WLAN_HT_ACTION_NOTIFY_CHANWIDTH: {
			struct ieee80211_supported_band *sband;
			u8 chanwidth = mgmt->u.action.u.ht_notify_cw.chanwidth;
			enum ieee80211_sta_rx_bandwidth max_bw, new_bw;
			struct sta_opmode_info sta_opmode = {};

			/* If it doesn't support 40 MHz it can't change ... */
			if (!(rx->sta->sta.ht_cap.cap &
					IEEE80211_HT_CAP_SUP_WIDTH_20_40))
				goto handled;

			if (chanwidth == IEEE80211_HT_CHANWIDTH_20MHZ)
				max_bw = IEEE80211_STA_RX_BW_20;
			else
				max_bw = ieee80211_sta_cap_rx_bw(rx->sta);

			/* set cur_max_bandwidth and recalc sta bw */
			rx->sta->cur_max_bandwidth = max_bw;
			new_bw = ieee80211_sta_cur_vht_bw(rx->sta);

			if (rx->sta->sta.bandwidth == new_bw)
				goto handled;

			rx->sta->sta.bandwidth = new_bw;
			sband = rx->local->hw.wiphy->bands[status->band];
			sta_opmode.bw =
				ieee80211_sta_rx_bw_to_chan_width(rx->sta);
			sta_opmode.changed = STA_OPMODE_MAX_BW_CHANGED;

			rate_control_rate_update(local, sband, rx->sta,
						 IEEE80211_RC_BW_CHANGED);
			cfg80211_sta_opmode_change_notify(sdata->dev,
							  rx->sta->addr,
							  &sta_opmode,
							  GFP_ATOMIC);
			goto handled;
		}
		default:
			goto invalid;
		}

		break;
	case WLAN_CATEGORY_PUBLIC:
		if (len < IEEE80211_MIN_ACTION_SIZE + 1)
			goto invalid;
		if (sdata->vif.type != NL80211_IFTYPE_STATION)
			break;
		if (!rx->sta)
			break;
		if (!ether_addr_equal(mgmt->bssid, sdata->u.mgd.bssid))
			break;
		if (mgmt->u.action.u.ext_chan_switch.action_code !=
				WLAN_PUB_ACTION_EXT_CHANSW_ANN)
			break;
		if (len < offsetof(struct ieee80211_mgmt,
				   u.action.u.ext_chan_switch.variable))
			goto invalid;
		goto queue;
	case WLAN_CATEGORY_VHT:
		if (sdata->vif.type != NL80211_IFTYPE_STATION &&
		    sdata->vif.type != NL80211_IFTYPE_MESH_POINT &&
		    sdata->vif.type != NL80211_IFTYPE_AP_VLAN &&
		    sdata->vif.type != NL80211_IFTYPE_AP &&
		    sdata->vif.type != NL80211_IFTYPE_ADHOC)
			break;

		/* verify action code is present */
		if (len < IEEE80211_MIN_ACTION_SIZE + 1)
			goto invalid;

		switch (mgmt->u.action.u.vht_opmode_notif.action_code) {
		case WLAN_VHT_ACTION_OPMODE_NOTIF: {
			/* verify opmode is present */
			if (len < IEEE80211_MIN_ACTION_SIZE + 2)
				goto invalid;
			goto queue;
		}
		case WLAN_VHT_ACTION_GROUPID_MGMT: {
			if (len < IEEE80211_MIN_ACTION_SIZE + 25)
				goto invalid;
			goto queue;
		}
		default:
			break;
		}
		break;
	case WLAN_CATEGORY_BACK:
		if (sdata->vif.type != NL80211_IFTYPE_STATION &&
		    sdata->vif.type != NL80211_IFTYPE_MESH_POINT &&
		    sdata->vif.type != NL80211_IFTYPE_AP_VLAN &&
		    sdata->vif.type != NL80211_IFTYPE_AP &&
		    sdata->vif.type != NL80211_IFTYPE_ADHOC)
			break;

		/* verify action_code is present */
		if (len < IEEE80211_MIN_ACTION_SIZE + 1)
			break;

		switch (mgmt->u.action.u.addba_req.action_code) {
		case WLAN_ACTION_ADDBA_REQ:
			if (len < (IEEE80211_MIN_ACTION_SIZE +
				   sizeof(mgmt->u.action.u.addba_req)))
				goto invalid;
			break;
		case WLAN_ACTION_ADDBA_RESP:
			if (len < (IEEE80211_MIN_ACTION_SIZE +
				   sizeof(mgmt->u.action.u.addba_resp)))
				goto invalid;
			break;
		case WLAN_ACTION_DELBA:
			if (len < (IEEE80211_MIN_ACTION_SIZE +
				   sizeof(mgmt->u.action.u.delba)))
				goto invalid;
			break;
		default:
			goto invalid;
		}

		goto queue;
	case WLAN_CATEGORY_SPECTRUM_MGMT:
		/* verify action_code is present */
		if (len < IEEE80211_MIN_ACTION_SIZE + 1)
			break;

		switch (mgmt->u.action.u.measurement.action_code) {
		case WLAN_ACTION_SPCT_MSR_REQ:
			if (status->band != NL80211_BAND_5GHZ)
				break;

			if (len < (IEEE80211_MIN_ACTION_SIZE +
				   sizeof(mgmt->u.action.u.measurement)))
				break;

			if (sdata->vif.type != NL80211_IFTYPE_STATION)
				break;

			ieee80211_process_measurement_req(sdata, mgmt, len);
			goto handled;
		case WLAN_ACTION_SPCT_CHL_SWITCH: {
			u8 *bssid;
			if (len < (IEEE80211_MIN_ACTION_SIZE +
				   sizeof(mgmt->u.action.u.chan_switch)))
				break;

			if (sdata->vif.type != NL80211_IFTYPE_STATION &&
			    sdata->vif.type != NL80211_IFTYPE_ADHOC &&
			    sdata->vif.type != NL80211_IFTYPE_MESH_POINT)
				break;

			if (sdata->vif.type == NL80211_IFTYPE_STATION)
				bssid = sdata->u.mgd.bssid;
			else if (sdata->vif.type == NL80211_IFTYPE_ADHOC)
				bssid = sdata->u.ibss.bssid;
			else if (sdata->vif.type == NL80211_IFTYPE_MESH_POINT)
				bssid = mgmt->sa;
			else
				break;

			if (!ether_addr_equal(mgmt->bssid, bssid))
				break;

			goto queue;
			}
		}
		break;
	case WLAN_CATEGORY_SELF_PROTECTED:
		if (len < (IEEE80211_MIN_ACTION_SIZE +
			   sizeof(mgmt->u.action.u.self_prot.action_code)))
			break;

		switch (mgmt->u.action.u.self_prot.action_code) {
		case WLAN_SP_MESH_PEERING_OPEN:
		case WLAN_SP_MESH_PEERING_CLOSE:
		case WLAN_SP_MESH_PEERING_CONFIRM:
			if (!ieee80211_vif_is_mesh(&sdata->vif))
				goto invalid;
			if (sdata->u.mesh.user_mpm)
				/* userspace handles this frame */
				break;
			goto queue;
		case WLAN_SP_MGK_INFORM:
		case WLAN_SP_MGK_ACK:
			if (!ieee80211_vif_is_mesh(&sdata->vif))
				goto invalid;
			break;
		}
		break;
	case WLAN_CATEGORY_MESH_ACTION:
		if (len < (IEEE80211_MIN_ACTION_SIZE +
			   sizeof(mgmt->u.action.u.mesh_action.action_code)))
			break;

		if (!ieee80211_vif_is_mesh(&sdata->vif))
			break;
		if (mesh_action_is_path_sel(mgmt) &&
		    !mesh_path_sel_is_hwmp(sdata))
			break;
		goto queue;
	}

	return RX_CONTINUE;

 invalid:
	status->rx_flags |= IEEE80211_RX_MALFORMED_ACTION_FRM;
	/* will return in the next handlers */
	return RX_CONTINUE;

 handled:
	if (rx->sta)
		rx->sta->rx_stats.packets++;
	dev_kfree_skb(rx->skb);
	return RX_QUEUED;

 queue:
	skb_queue_tail(&sdata->skb_queue, rx->skb);
	ieee80211_queue_work(&local->hw, &sdata->work);
	if (rx->sta)
		rx->sta->rx_stats.packets++;
	return RX_QUEUED;
}

static ieee80211_rx_result debug_noinline
ieee80211_rx_h_userspace_mgmt(struct ieee80211_rx_data *rx)
{
	struct ieee80211_rx_status *status = IEEE80211_SKB_RXCB(rx->skb);
	int sig = 0;

	/* skip known-bad action frames and return them in the next handler */
	if (status->rx_flags & IEEE80211_RX_MALFORMED_ACTION_FRM)
		return RX_CONTINUE;

	/*
	 * Getting here means the kernel doesn't know how to handle
	 * it, but maybe userspace does ... include returned frames
	 * so userspace can register for those to know whether ones
	 * it transmitted were processed or returned.
	 */

	if (ieee80211_hw_check(&rx->local->hw, SIGNAL_DBM) &&
	    !(status->flag & RX_FLAG_NO_SIGNAL_VAL))
		sig = status->signal;

	if (cfg80211_rx_mgmt_khz(&rx->sdata->wdev,
				 ieee80211_rx_status_to_khz(status), sig,
				 rx->skb->data, rx->skb->len, 0)) {
		if (rx->sta)
			rx->sta->rx_stats.packets++;
		dev_kfree_skb(rx->skb);
		return RX_QUEUED;
	}

	return RX_CONTINUE;
}

static ieee80211_rx_result debug_noinline
ieee80211_rx_h_action_post_userspace(struct ieee80211_rx_data *rx)
{
	struct ieee80211_sub_if_data *sdata = rx->sdata;
	struct ieee80211_mgmt *mgmt = (struct ieee80211_mgmt *) rx->skb->data;
	int len = rx->skb->len;

	if (!ieee80211_is_action(mgmt->frame_control))
		return RX_CONTINUE;

	switch (mgmt->u.action.category) {
	case WLAN_CATEGORY_SA_QUERY:
		if (len < (IEEE80211_MIN_ACTION_SIZE +
			   sizeof(mgmt->u.action.u.sa_query)))
			break;

		switch (mgmt->u.action.u.sa_query.action) {
		case WLAN_ACTION_SA_QUERY_REQUEST:
			if (sdata->vif.type != NL80211_IFTYPE_STATION)
				break;
			ieee80211_process_sa_query_req(sdata, mgmt, len);
			goto handled;
		}
		break;
	}

	return RX_CONTINUE;

 handled:
	if (rx->sta)
		rx->sta->rx_stats.packets++;
	dev_kfree_skb(rx->skb);
	return RX_QUEUED;
}

static ieee80211_rx_result debug_noinline
ieee80211_rx_h_action_return(struct ieee80211_rx_data *rx)
{
	struct ieee80211_local *local = rx->local;
	struct ieee80211_mgmt *mgmt = (struct ieee80211_mgmt *) rx->skb->data;
	struct sk_buff *nskb;
	struct ieee80211_sub_if_data *sdata = rx->sdata;
	struct ieee80211_rx_status *status = IEEE80211_SKB_RXCB(rx->skb);

	if (!ieee80211_is_action(mgmt->frame_control))
		return RX_CONTINUE;

	/*
	 * For AP mode, hostapd is responsible for handling any action
	 * frames that we didn't handle, including returning unknown
	 * ones. For all other modes we will return them to the sender,
	 * setting the 0x80 bit in the action category, as required by
	 * 802.11-2012 9.24.4.
	 * Newer versions of hostapd shall also use the management frame
	 * registration mechanisms, but older ones still use cooked
	 * monitor interfaces so push all frames there.
	 */
	if (!(status->rx_flags & IEEE80211_RX_MALFORMED_ACTION_FRM) &&
	    (sdata->vif.type == NL80211_IFTYPE_AP ||
	     sdata->vif.type == NL80211_IFTYPE_AP_VLAN))
		return RX_DROP_MONITOR;

	if (is_multicast_ether_addr(mgmt->da))
		return RX_DROP_MONITOR;

	/* do not return rejected action frames */
	if (mgmt->u.action.category & 0x80)
		return RX_DROP_UNUSABLE;

	nskb = skb_copy_expand(rx->skb, local->hw.extra_tx_headroom, 0,
			       GFP_ATOMIC);
	if (nskb) {
		struct ieee80211_mgmt *nmgmt = (void *)nskb->data;

		nmgmt->u.action.category |= 0x80;
		memcpy(nmgmt->da, nmgmt->sa, ETH_ALEN);
		memcpy(nmgmt->sa, rx->sdata->vif.addr, ETH_ALEN);

		memset(nskb->cb, 0, sizeof(nskb->cb));

		if (rx->sdata->vif.type == NL80211_IFTYPE_P2P_DEVICE) {
			struct ieee80211_tx_info *info = IEEE80211_SKB_CB(nskb);

			info->flags = IEEE80211_TX_CTL_TX_OFFCHAN |
				      IEEE80211_TX_INTFL_OFFCHAN_TX_OK |
				      IEEE80211_TX_CTL_NO_CCK_RATE;
			if (ieee80211_hw_check(&local->hw, QUEUE_CONTROL))
				info->hw_queue =
					local->hw.offchannel_tx_hw_queue;
		}

		__ieee80211_tx_skb_tid_band(rx->sdata, nskb, 7,
					    status->band);
	}
	dev_kfree_skb(rx->skb);
	return RX_QUEUED;
}

static ieee80211_rx_result debug_noinline
ieee80211_rx_h_ext(struct ieee80211_rx_data *rx)
{
	struct ieee80211_sub_if_data *sdata = rx->sdata;
	struct ieee80211_hdr *hdr = (void *)rx->skb->data;

	if (!ieee80211_is_ext(hdr->frame_control))
		return RX_CONTINUE;

	if (sdata->vif.type != NL80211_IFTYPE_STATION)
		return RX_DROP_MONITOR;

	/* for now only beacons are ext, so queue them */
	skb_queue_tail(&sdata->skb_queue, rx->skb);
	ieee80211_queue_work(&rx->local->hw, &sdata->work);
	if (rx->sta)
		rx->sta->rx_stats.packets++;

	return RX_QUEUED;
}

static ieee80211_rx_result debug_noinline
ieee80211_rx_h_mgmt(struct ieee80211_rx_data *rx)
{
	struct ieee80211_sub_if_data *sdata = rx->sdata;
	struct ieee80211_mgmt *mgmt = (void *)rx->skb->data;
	__le16 stype;

	stype = mgmt->frame_control & cpu_to_le16(IEEE80211_FCTL_STYPE);

	if (!ieee80211_vif_is_mesh(&sdata->vif) &&
	    sdata->vif.type != NL80211_IFTYPE_ADHOC &&
	    sdata->vif.type != NL80211_IFTYPE_OCB &&
	    sdata->vif.type != NL80211_IFTYPE_STATION)
		return RX_DROP_MONITOR;

	switch (stype) {
	case cpu_to_le16(IEEE80211_STYPE_AUTH):
	case cpu_to_le16(IEEE80211_STYPE_BEACON):
	case cpu_to_le16(IEEE80211_STYPE_PROBE_RESP):
		/* process for all: mesh, mlme, ibss */
		break;
	case cpu_to_le16(IEEE80211_STYPE_DEAUTH):
		if (is_multicast_ether_addr(mgmt->da) &&
		    !is_broadcast_ether_addr(mgmt->da))
			return RX_DROP_MONITOR;

		/* process only for station/IBSS */
		if (sdata->vif.type != NL80211_IFTYPE_STATION &&
		    sdata->vif.type != NL80211_IFTYPE_ADHOC)
			return RX_DROP_MONITOR;
		break;
	case cpu_to_le16(IEEE80211_STYPE_ASSOC_RESP):
	case cpu_to_le16(IEEE80211_STYPE_REASSOC_RESP):
	case cpu_to_le16(IEEE80211_STYPE_DISASSOC):
		if (is_multicast_ether_addr(mgmt->da) &&
		    !is_broadcast_ether_addr(mgmt->da))
			return RX_DROP_MONITOR;

		/* process only for station */
		if (sdata->vif.type != NL80211_IFTYPE_STATION)
			return RX_DROP_MONITOR;
		break;
	case cpu_to_le16(IEEE80211_STYPE_PROBE_REQ):
		/* process only for ibss and mesh */
		if (sdata->vif.type != NL80211_IFTYPE_ADHOC &&
		    sdata->vif.type != NL80211_IFTYPE_MESH_POINT)
			return RX_DROP_MONITOR;
		break;
	default:
		return RX_DROP_MONITOR;
	}

	/* queue up frame and kick off work to process it */
	skb_queue_tail(&sdata->skb_queue, rx->skb);
	ieee80211_queue_work(&rx->local->hw, &sdata->work);
	if (rx->sta)
		rx->sta->rx_stats.packets++;

	return RX_QUEUED;
}

static void ieee80211_rx_cooked_monitor(struct ieee80211_rx_data *rx,
					struct ieee80211_rate *rate)
{
	struct ieee80211_sub_if_data *sdata;
	struct ieee80211_local *local = rx->local;
	struct sk_buff *skb = rx->skb, *skb2;
	struct net_device *prev_dev = NULL;
	struct ieee80211_rx_status *status = IEEE80211_SKB_RXCB(skb);
	int needed_headroom;

	/*
	 * If cooked monitor has been processed already, then
	 * don't do it again. If not, set the flag.
	 */
	if (rx->flags & IEEE80211_RX_CMNTR)
		goto out_free_skb;
	rx->flags |= IEEE80211_RX_CMNTR;

	/* If there are no cooked monitor interfaces, just free the SKB */
	if (!local->cooked_mntrs)
		goto out_free_skb;

	/* vendor data is long removed here */
	status->flag &= ~RX_FLAG_RADIOTAP_VENDOR_DATA;
	/* room for the radiotap header based on driver features */
	needed_headroom = ieee80211_rx_radiotap_hdrlen(local, status, skb);

	if (skb_headroom(skb) < needed_headroom &&
	    pskb_expand_head(skb, needed_headroom, 0, GFP_ATOMIC))
		goto out_free_skb;

	/* prepend radiotap information */
	ieee80211_add_rx_radiotap_header(local, skb, rate, needed_headroom,
					 false);

	skb_reset_mac_header(skb);
	skb->ip_summed = CHECKSUM_UNNECESSARY;
	skb->pkt_type = PACKET_OTHERHOST;
	skb->protocol = htons(ETH_P_802_2);

	list_for_each_entry_rcu(sdata, &local->interfaces, list) {
		if (!ieee80211_sdata_running(sdata))
			continue;

		if (sdata->vif.type != NL80211_IFTYPE_MONITOR ||
		    !(sdata->u.mntr.flags & MONITOR_FLAG_COOK_FRAMES))
			continue;

		if (prev_dev) {
			skb2 = skb_clone(skb, GFP_ATOMIC);
			if (skb2) {
				skb2->dev = prev_dev;
				netif_receive_skb(skb2);
			}
		}

		prev_dev = sdata->dev;
		dev_sw_netstats_rx_add(sdata->dev, skb->len);
	}

	if (prev_dev) {
		skb->dev = prev_dev;
		netif_receive_skb(skb);
		return;
	}

 out_free_skb:
	dev_kfree_skb(skb);
}

static void ieee80211_rx_handlers_result(struct ieee80211_rx_data *rx,
					 ieee80211_rx_result res)
{
	switch (res) {
	case RX_DROP_MONITOR:
		I802_DEBUG_INC(rx->sdata->local->rx_handlers_drop);
		if (rx->sta)
			rx->sta->rx_stats.dropped++;
		fallthrough;
	case RX_CONTINUE: {
		struct ieee80211_rate *rate = NULL;
		struct ieee80211_supported_band *sband;
		struct ieee80211_rx_status *status;

		status = IEEE80211_SKB_RXCB((rx->skb));

		sband = rx->local->hw.wiphy->bands[status->band];
		if (status->encoding == RX_ENC_LEGACY)
			rate = &sband->bitrates[status->rate_idx];

		ieee80211_rx_cooked_monitor(rx, rate);
		break;
		}
	case RX_DROP_UNUSABLE:
		I802_DEBUG_INC(rx->sdata->local->rx_handlers_drop);
		if (rx->sta)
			rx->sta->rx_stats.dropped++;
		dev_kfree_skb(rx->skb);
		break;
	case RX_QUEUED:
		I802_DEBUG_INC(rx->sdata->local->rx_handlers_queued);
		break;
	}
}

static void ieee80211_rx_handlers(struct ieee80211_rx_data *rx,
				  struct sk_buff_head *frames)
{
	ieee80211_rx_result res = RX_DROP_MONITOR;
	struct sk_buff *skb;

#define CALL_RXH(rxh)			\
	do {				\
		res = rxh(rx);		\
		if (res != RX_CONTINUE)	\
			goto rxh_next;  \
	} while (0)

	/* Lock here to avoid hitting all of the data used in the RX
	 * path (e.g. key data, station data, ...) concurrently when
	 * a frame is released from the reorder buffer due to timeout
	 * from the timer, potentially concurrently with RX from the
	 * driver.
	 */
	spin_lock_bh(&rx->local->rx_path_lock);

	while ((skb = __skb_dequeue(frames))) {
		/*
		 * all the other fields are valid across frames
		 * that belong to an aMPDU since they are on the
		 * same TID from the same station
		 */
		rx->skb = skb;

		CALL_RXH(ieee80211_rx_h_check_more_data);
		CALL_RXH(ieee80211_rx_h_uapsd_and_pspoll);
		CALL_RXH(ieee80211_rx_h_sta_process);
		CALL_RXH(ieee80211_rx_h_decrypt);
		CALL_RXH(ieee80211_rx_h_defragment);
		CALL_RXH(ieee80211_rx_h_michael_mic_verify);
		/* must be after MMIC verify so header is counted in MPDU mic */
#ifdef CONFIG_MAC80211_MESH
		if (ieee80211_vif_is_mesh(&rx->sdata->vif))
			CALL_RXH(ieee80211_rx_h_mesh_fwding);
#endif
		CALL_RXH(ieee80211_rx_h_amsdu);
		CALL_RXH(ieee80211_rx_h_data);

		/* special treatment -- needs the queue */
		res = ieee80211_rx_h_ctrl(rx, frames);
		if (res != RX_CONTINUE)
			goto rxh_next;

		CALL_RXH(ieee80211_rx_h_mgmt_check);
		CALL_RXH(ieee80211_rx_h_action);
		CALL_RXH(ieee80211_rx_h_userspace_mgmt);
		CALL_RXH(ieee80211_rx_h_action_post_userspace);
		CALL_RXH(ieee80211_rx_h_action_return);
		CALL_RXH(ieee80211_rx_h_ext);
		CALL_RXH(ieee80211_rx_h_mgmt);

 rxh_next:
		ieee80211_rx_handlers_result(rx, res);

#undef CALL_RXH
	}

	spin_unlock_bh(&rx->local->rx_path_lock);
}

static void ieee80211_invoke_rx_handlers(struct ieee80211_rx_data *rx)
{
	struct sk_buff_head reorder_release;
	ieee80211_rx_result res = RX_DROP_MONITOR;

	__skb_queue_head_init(&reorder_release);

#define CALL_RXH(rxh)			\
	do {				\
		res = rxh(rx);		\
		if (res != RX_CONTINUE)	\
			goto rxh_next;  \
	} while (0)

	CALL_RXH(ieee80211_rx_h_check_dup);
	CALL_RXH(ieee80211_rx_h_check);

	ieee80211_rx_reorder_ampdu(rx, &reorder_release);

	ieee80211_rx_handlers(rx, &reorder_release);
	return;

 rxh_next:
	ieee80211_rx_handlers_result(rx, res);

#undef CALL_RXH
}

/*
 * This function makes calls into the RX path, therefore
 * it has to be invoked under RCU read lock.
 */
void ieee80211_release_reorder_timeout(struct sta_info *sta, int tid)
{
	struct sk_buff_head frames;
	struct ieee80211_rx_data rx = {
		.sta = sta,
		.sdata = sta->sdata,
		.local = sta->local,
		/* This is OK -- must be QoS data frame */
		.security_idx = tid,
		.seqno_idx = tid,
	};
	struct tid_ampdu_rx *tid_agg_rx;

	tid_agg_rx = rcu_dereference(sta->ampdu_mlme.tid_rx[tid]);
	if (!tid_agg_rx)
		return;

	__skb_queue_head_init(&frames);

	spin_lock(&tid_agg_rx->reorder_lock);
	ieee80211_sta_reorder_release(sta->sdata, tid_agg_rx, &frames);
	spin_unlock(&tid_agg_rx->reorder_lock);

	if (!skb_queue_empty(&frames)) {
		struct ieee80211_event event = {
			.type = BA_FRAME_TIMEOUT,
			.u.ba.tid = tid,
			.u.ba.sta = &sta->sta,
		};
		drv_event_callback(rx.local, rx.sdata, &event);
	}

	ieee80211_rx_handlers(&rx, &frames);
}

void ieee80211_mark_rx_ba_filtered_frames(struct ieee80211_sta *pubsta, u8 tid,
					  u16 ssn, u64 filtered,
					  u16 received_mpdus)
{
	struct sta_info *sta;
	struct tid_ampdu_rx *tid_agg_rx;
	struct sk_buff_head frames;
	struct ieee80211_rx_data rx = {
		/* This is OK -- must be QoS data frame */
		.security_idx = tid,
		.seqno_idx = tid,
	};
	int i, diff;

	if (WARN_ON(!pubsta || tid >= IEEE80211_NUM_TIDS))
		return;

	__skb_queue_head_init(&frames);

	sta = container_of(pubsta, struct sta_info, sta);

	rx.sta = sta;
	rx.sdata = sta->sdata;
	rx.local = sta->local;

	rcu_read_lock();
	tid_agg_rx = rcu_dereference(sta->ampdu_mlme.tid_rx[tid]);
	if (!tid_agg_rx)
		goto out;

	spin_lock_bh(&tid_agg_rx->reorder_lock);

	if (received_mpdus >= IEEE80211_SN_MODULO >> 1) {
		int release;

		/* release all frames in the reorder buffer */
		release = (tid_agg_rx->head_seq_num + tid_agg_rx->buf_size) %
			   IEEE80211_SN_MODULO;
		ieee80211_release_reorder_frames(sta->sdata, tid_agg_rx,
						 release, &frames);
		/* update ssn to match received ssn */
		tid_agg_rx->head_seq_num = ssn;
	} else {
		ieee80211_release_reorder_frames(sta->sdata, tid_agg_rx, ssn,
						 &frames);
	}

	/* handle the case that received ssn is behind the mac ssn.
	 * it can be tid_agg_rx->buf_size behind and still be valid */
	diff = (tid_agg_rx->head_seq_num - ssn) & IEEE80211_SN_MASK;
	if (diff >= tid_agg_rx->buf_size) {
		tid_agg_rx->reorder_buf_filtered = 0;
		goto release;
	}
	filtered = filtered >> diff;
	ssn += diff;

	/* update bitmap */
	for (i = 0; i < tid_agg_rx->buf_size; i++) {
		int index = (ssn + i) % tid_agg_rx->buf_size;

		tid_agg_rx->reorder_buf_filtered &= ~BIT_ULL(index);
		if (filtered & BIT_ULL(i))
			tid_agg_rx->reorder_buf_filtered |= BIT_ULL(index);
	}

	/* now process also frames that the filter marking released */
	ieee80211_sta_reorder_release(sta->sdata, tid_agg_rx, &frames);

release:
	spin_unlock_bh(&tid_agg_rx->reorder_lock);

	ieee80211_rx_handlers(&rx, &frames);

 out:
	rcu_read_unlock();
}
EXPORT_SYMBOL(ieee80211_mark_rx_ba_filtered_frames);

/* main receive path */

static bool ieee80211_accept_frame(struct ieee80211_rx_data *rx)
{
	struct ieee80211_sub_if_data *sdata = rx->sdata;
	struct sk_buff *skb = rx->skb;
	struct ieee80211_hdr *hdr = (void *)skb->data;
	struct ieee80211_rx_status *status = IEEE80211_SKB_RXCB(skb);
	u8 *bssid = ieee80211_get_bssid(hdr, skb->len, sdata->vif.type);
	bool multicast = is_multicast_ether_addr(hdr->addr1) ||
			 ieee80211_is_s1g_beacon(hdr->frame_control);

	switch (sdata->vif.type) {
	case NL80211_IFTYPE_STATION:
		if (!bssid && !sdata->u.mgd.use_4addr)
			return false;
		if (ieee80211_is_robust_mgmt_frame(skb) && !rx->sta)
			return false;
		if (multicast)
			return true;
		return ether_addr_equal(sdata->vif.addr, hdr->addr1);
	case NL80211_IFTYPE_ADHOC:
		if (!bssid)
			return false;
		if (ether_addr_equal(sdata->vif.addr, hdr->addr2) ||
		    ether_addr_equal(sdata->u.ibss.bssid, hdr->addr2))
			return false;
		if (ieee80211_is_beacon(hdr->frame_control))
			return true;
		if (!ieee80211_bssid_match(bssid, sdata->u.ibss.bssid))
			return false;
		if (!multicast &&
		    !ether_addr_equal(sdata->vif.addr, hdr->addr1))
			return false;
		if (!rx->sta) {
			int rate_idx;
			if (status->encoding != RX_ENC_LEGACY)
				rate_idx = 0; /* TODO: HT/VHT rates */
			else
				rate_idx = status->rate_idx;
			ieee80211_ibss_rx_no_sta(sdata, bssid, hdr->addr2,
						 BIT(rate_idx));
		}
		return true;
	case NL80211_IFTYPE_OCB:
		if (!bssid)
			return false;
		if (!ieee80211_is_data_present(hdr->frame_control))
			return false;
		if (!is_broadcast_ether_addr(bssid))
			return false;
		if (!multicast &&
		    !ether_addr_equal(sdata->dev->dev_addr, hdr->addr1))
			return false;
		if (!rx->sta) {
			int rate_idx;
			if (status->encoding != RX_ENC_LEGACY)
				rate_idx = 0; /* TODO: HT rates */
			else
				rate_idx = status->rate_idx;
			ieee80211_ocb_rx_no_sta(sdata, bssid, hdr->addr2,
						BIT(rate_idx));
		}
		return true;
	case NL80211_IFTYPE_MESH_POINT:
		if (ether_addr_equal(sdata->vif.addr, hdr->addr2))
			return false;
		if (multicast)
			return true;
		return ether_addr_equal(sdata->vif.addr, hdr->addr1);
	case NL80211_IFTYPE_AP_VLAN:
	case NL80211_IFTYPE_AP:
		if (!bssid)
			return ether_addr_equal(sdata->vif.addr, hdr->addr1);

		if (!ieee80211_bssid_match(bssid, sdata->vif.addr)) {
			/*
			 * Accept public action frames even when the
			 * BSSID doesn't match, this is used for P2P
			 * and location updates. Note that mac80211
			 * itself never looks at these frames.
			 */
			if (!multicast &&
			    !ether_addr_equal(sdata->vif.addr, hdr->addr1))
				return false;
			if (ieee80211_is_public_action(hdr, skb->len))
				return true;
			return ieee80211_is_beacon(hdr->frame_control);
		}

		if (!ieee80211_has_tods(hdr->frame_control)) {
			/* ignore data frames to TDLS-peers */
			if (ieee80211_is_data(hdr->frame_control))
				return false;
			/* ignore action frames to TDLS-peers */
			if (ieee80211_is_action(hdr->frame_control) &&
			    !is_broadcast_ether_addr(bssid) &&
			    !ether_addr_equal(bssid, hdr->addr1))
				return false;
		}

		/*
		 * 802.11-2016 Table 9-26 says that for data frames, A1 must be
		 * the BSSID - we've checked that already but may have accepted
		 * the wildcard (ff:ff:ff:ff:ff:ff).
		 *
		 * It also says:
		 *	The BSSID of the Data frame is determined as follows:
		 *	a) If the STA is contained within an AP or is associated
		 *	   with an AP, the BSSID is the address currently in use
		 *	   by the STA contained in the AP.
		 *
		 * So we should not accept data frames with an address that's
		 * multicast.
		 *
		 * Accepting it also opens a security problem because stations
		 * could encrypt it with the GTK and inject traffic that way.
		 */
		if (ieee80211_is_data(hdr->frame_control) && multicast)
			return false;

		return true;
	case NL80211_IFTYPE_P2P_DEVICE:
		return ieee80211_is_public_action(hdr, skb->len) ||
		       ieee80211_is_probe_req(hdr->frame_control) ||
		       ieee80211_is_probe_resp(hdr->frame_control) ||
		       ieee80211_is_beacon(hdr->frame_control);
	case NL80211_IFTYPE_NAN:
		/* Currently no frames on NAN interface are allowed */
		return false;
	default:
		break;
	}

	WARN_ON_ONCE(1);
	return false;
}

void ieee80211_check_fast_rx(struct sta_info *sta)
{
	struct ieee80211_sub_if_data *sdata = sta->sdata;
	struct ieee80211_local *local = sdata->local;
	struct ieee80211_key *key;
	struct ieee80211_fast_rx fastrx = {
		.dev = sdata->dev,
		.vif_type = sdata->vif.type,
		.control_port_protocol = sdata->control_port_protocol,
	}, *old, *new = NULL;
	bool assign = false;

	/* use sparse to check that we don't return without updating */
	__acquire(check_fast_rx);

	BUILD_BUG_ON(sizeof(fastrx.rfc1042_hdr) != sizeof(rfc1042_header));
	BUILD_BUG_ON(sizeof(fastrx.rfc1042_hdr) != ETH_ALEN);
	ether_addr_copy(fastrx.rfc1042_hdr, rfc1042_header);
	ether_addr_copy(fastrx.vif_addr, sdata->vif.addr);

	fastrx.uses_rss = ieee80211_hw_check(&local->hw, USES_RSS);

	/* fast-rx doesn't do reordering */
	if (ieee80211_hw_check(&local->hw, AMPDU_AGGREGATION) &&
	    !ieee80211_hw_check(&local->hw, SUPPORTS_REORDERING_BUFFER))
		goto clear;

	switch (sdata->vif.type) {
	case NL80211_IFTYPE_STATION:
		if (sta->sta.tdls) {
			fastrx.da_offs = offsetof(struct ieee80211_hdr, addr1);
			fastrx.sa_offs = offsetof(struct ieee80211_hdr, addr2);
			fastrx.expected_ds_bits = 0;
		} else {
			fastrx.da_offs = offsetof(struct ieee80211_hdr, addr1);
			fastrx.sa_offs = offsetof(struct ieee80211_hdr, addr3);
			fastrx.expected_ds_bits =
				cpu_to_le16(IEEE80211_FCTL_FROMDS);
		}

		if (sdata->u.mgd.use_4addr && !sta->sta.tdls) {
			fastrx.expected_ds_bits |=
				cpu_to_le16(IEEE80211_FCTL_TODS);
			fastrx.da_offs = offsetof(struct ieee80211_hdr, addr3);
			fastrx.sa_offs = offsetof(struct ieee80211_hdr, addr4);
		}

		if (!sdata->u.mgd.powersave)
			break;

		/* software powersave is a huge mess, avoid all of it */
		if (ieee80211_hw_check(&local->hw, PS_NULLFUNC_STACK))
			goto clear;
		if (ieee80211_hw_check(&local->hw, SUPPORTS_PS) &&
		    !ieee80211_hw_check(&local->hw, SUPPORTS_DYNAMIC_PS))
			goto clear;
		break;
	case NL80211_IFTYPE_AP_VLAN:
	case NL80211_IFTYPE_AP:
		/* parallel-rx requires this, at least with calls to
		 * ieee80211_sta_ps_transition()
		 */
		if (!ieee80211_hw_check(&local->hw, AP_LINK_PS))
			goto clear;
		fastrx.da_offs = offsetof(struct ieee80211_hdr, addr3);
		fastrx.sa_offs = offsetof(struct ieee80211_hdr, addr2);
		fastrx.expected_ds_bits = cpu_to_le16(IEEE80211_FCTL_TODS);

		fastrx.internal_forward =
			!(sdata->flags & IEEE80211_SDATA_DONT_BRIDGE_PACKETS) &&
			(sdata->vif.type != NL80211_IFTYPE_AP_VLAN ||
			 !sdata->u.vlan.sta);

		if (sdata->vif.type == NL80211_IFTYPE_AP_VLAN &&
		    sdata->u.vlan.sta) {
			fastrx.expected_ds_bits |=
				cpu_to_le16(IEEE80211_FCTL_FROMDS);
			fastrx.sa_offs = offsetof(struct ieee80211_hdr, addr4);
			fastrx.internal_forward = 0;
		}

		break;
	default:
		goto clear;
	}

	if (!test_sta_flag(sta, WLAN_STA_AUTHORIZED))
		goto clear;

	rcu_read_lock();
	key = rcu_dereference(sta->ptk[sta->ptk_idx]);
	if (key) {
		switch (key->conf.cipher) {
		case WLAN_CIPHER_SUITE_TKIP:
			/* we don't want to deal with MMIC in fast-rx */
			goto clear_rcu;
		case WLAN_CIPHER_SUITE_CCMP:
		case WLAN_CIPHER_SUITE_CCMP_256:
		case WLAN_CIPHER_SUITE_GCMP:
		case WLAN_CIPHER_SUITE_GCMP_256:
			break;
		default:
			/* We also don't want to deal with
			 * WEP or cipher scheme.
			 */
			goto clear_rcu;
		}

		fastrx.key = true;
		fastrx.icv_len = key->conf.icv_len;
	}

	assign = true;
 clear_rcu:
	rcu_read_unlock();
 clear:
	__release(check_fast_rx);

	if (assign)
		new = kmemdup(&fastrx, sizeof(fastrx), GFP_KERNEL);

	spin_lock_bh(&sta->lock);
	old = rcu_dereference_protected(sta->fast_rx, true);
	rcu_assign_pointer(sta->fast_rx, new);
	spin_unlock_bh(&sta->lock);

	if (old)
		kfree_rcu(old, rcu_head);
}

void ieee80211_clear_fast_rx(struct sta_info *sta)
{
	struct ieee80211_fast_rx *old;

	spin_lock_bh(&sta->lock);
	old = rcu_dereference_protected(sta->fast_rx, true);
	RCU_INIT_POINTER(sta->fast_rx, NULL);
	spin_unlock_bh(&sta->lock);

	if (old)
		kfree_rcu(old, rcu_head);
}

void __ieee80211_check_fast_rx_iface(struct ieee80211_sub_if_data *sdata)
{
	struct ieee80211_local *local = sdata->local;
	struct sta_info *sta;

	lockdep_assert_held(&local->sta_mtx);

	list_for_each_entry(sta, &local->sta_list, list) {
		if (sdata != sta->sdata &&
		    (!sta->sdata->bss || sta->sdata->bss != sdata->bss))
			continue;
		ieee80211_check_fast_rx(sta);
	}
}

void ieee80211_check_fast_rx_iface(struct ieee80211_sub_if_data *sdata)
{
	struct ieee80211_local *local = sdata->local;

	mutex_lock(&local->sta_mtx);
	__ieee80211_check_fast_rx_iface(sdata);
	mutex_unlock(&local->sta_mtx);
}

static bool ieee80211_invoke_fast_rx(struct ieee80211_rx_data *rx,
				     struct ieee80211_fast_rx *fast_rx)
{
	struct sk_buff *skb = rx->skb;
	struct ieee80211_hdr *hdr = (void *)skb->data;
	struct ieee80211_rx_status *status = IEEE80211_SKB_RXCB(skb);
	struct sta_info *sta = rx->sta;
	int orig_len = skb->len;
	int hdrlen = ieee80211_hdrlen(hdr->frame_control);
	int snap_offs = hdrlen;
	struct {
		u8 snap[sizeof(rfc1042_header)];
		__be16 proto;
	} *payload __aligned(2);
	struct {
		u8 da[ETH_ALEN];
		u8 sa[ETH_ALEN];
	} addrs __aligned(2);
	struct ieee80211_sta_rx_stats *stats = &sta->rx_stats;

	if (fast_rx->uses_rss)
		stats = this_cpu_ptr(sta->pcpu_rx_stats);

	/* for parallel-rx, we need to have DUP_VALIDATED, otherwise we write
	 * to a common data structure; drivers can implement that per queue
	 * but we don't have that information in mac80211
	 */
	if (!(status->flag & RX_FLAG_DUP_VALIDATED))
		return false;

#define FAST_RX_CRYPT_FLAGS	(RX_FLAG_PN_VALIDATED | RX_FLAG_DECRYPTED)

	/* If using encryption, we also need to have:
	 *  - PN_VALIDATED: similar, but the implementation is tricky
	 *  - DECRYPTED: necessary for PN_VALIDATED
	 */
	if (fast_rx->key &&
	    (status->flag & FAST_RX_CRYPT_FLAGS) != FAST_RX_CRYPT_FLAGS)
		return false;

	if (unlikely(!ieee80211_is_data_present(hdr->frame_control)))
		return false;

	if (unlikely(ieee80211_is_frag(hdr)))
		return false;

	/* Since our interface address cannot be multicast, this
	 * implicitly also rejects multicast frames without the
	 * explicit check.
	 *
	 * We shouldn't get any *data* frames not addressed to us
	 * (AP mode will accept multicast *management* frames), but
	 * punting here will make it go through the full checks in
	 * ieee80211_accept_frame().
	 */
	if (!ether_addr_equal(fast_rx->vif_addr, hdr->addr1))
		return false;

	if ((hdr->frame_control & cpu_to_le16(IEEE80211_FCTL_FROMDS |
					      IEEE80211_FCTL_TODS)) !=
	    fast_rx->expected_ds_bits)
		return false;

	/* assign the key to drop unencrypted frames (later)
	 * and strip the IV/MIC if necessary
	 */
	if (fast_rx->key && !(status->flag & RX_FLAG_IV_STRIPPED)) {
		/* GCMP header length is the same */
		snap_offs += IEEE80211_CCMP_HDR_LEN;
	}

	if (!(status->rx_flags & IEEE80211_RX_AMSDU)) {
		if (!pskb_may_pull(skb, snap_offs + sizeof(*payload)))
			goto drop;

		payload = (void *)(skb->data + snap_offs);

		if (!ether_addr_equal(payload->snap, fast_rx->rfc1042_hdr))
			return false;

		/* Don't handle these here since they require special code.
		 * Accept AARP and IPX even though they should come with a
		 * bridge-tunnel header - but if we get them this way then
		 * there's little point in discarding them.
		 */
		if (unlikely(payload->proto == cpu_to_be16(ETH_P_TDLS) ||
			     payload->proto == fast_rx->control_port_protocol))
			return false;
	}

	/* after this point, don't punt to the slowpath! */

	if (rx->key && !(status->flag & RX_FLAG_MIC_STRIPPED) &&
	    pskb_trim(skb, skb->len - fast_rx->icv_len))
		goto drop;

	/* statistics part of ieee80211_rx_h_sta_process() */
	if (!(status->flag & RX_FLAG_NO_SIGNAL_VAL)) {
		stats->last_signal = status->signal;
		if (!fast_rx->uses_rss)
			ewma_signal_add(&sta->rx_stats_avg.signal,
					-status->signal);
	}

	if (status->chains) {
		int i;

		stats->chains = status->chains;
		for (i = 0; i < ARRAY_SIZE(status->chain_signal); i++) {
			int signal = status->chain_signal[i];

			if (!(status->chains & BIT(i)))
				continue;

			stats->chain_signal_last[i] = signal;
			if (!fast_rx->uses_rss)
				ewma_signal_add(&sta->rx_stats_avg.chain_signal[i],
						-signal);
		}
	}
	/* end of statistics */

	if (rx->key && !ieee80211_has_protected(hdr->frame_control))
		goto drop;

	if (status->rx_flags & IEEE80211_RX_AMSDU) {
		if (__ieee80211_rx_h_amsdu(rx, snap_offs - hdrlen) !=
		    RX_QUEUED)
			goto drop;

		return true;
	}

	stats->last_rx = jiffies;
	stats->last_rate = sta_stats_encode_rate(status);

	stats->fragments++;
	stats->packets++;

	/* do the header conversion - first grab the addresses */
	ether_addr_copy(addrs.da, skb->data + fast_rx->da_offs);
	ether_addr_copy(addrs.sa, skb->data + fast_rx->sa_offs);
	/* remove the SNAP but leave the ethertype */
	skb_pull(skb, snap_offs + sizeof(rfc1042_header));
	/* push the addresses in front */
	memcpy(skb_push(skb, sizeof(addrs)), &addrs, sizeof(addrs));

	skb->dev = fast_rx->dev;

	dev_sw_netstats_rx_add(fast_rx->dev, skb->len);

	/* The seqno index has the same property as needed
	 * for the rx_msdu field, i.e. it is IEEE80211_NUM_TIDS
	 * for non-QoS-data frames. Here we know it's a data
	 * frame, so count MSDUs.
	 */
	u64_stats_update_begin(&stats->syncp);
	stats->msdu[rx->seqno_idx]++;
	stats->bytes += orig_len;
	u64_stats_update_end(&stats->syncp);

	if (fast_rx->internal_forward) {
		struct sk_buff *xmit_skb = NULL;
		if (is_multicast_ether_addr(addrs.da)) {
			xmit_skb = skb_copy(skb, GFP_ATOMIC);
		} else if (!ether_addr_equal(addrs.da, addrs.sa) &&
			   sta_info_get(rx->sdata, addrs.da)) {
			xmit_skb = skb;
			skb = NULL;
		}

		if (xmit_skb) {
			/*
			 * Send to wireless media and increase priority by 256
			 * to keep the received priority instead of
			 * reclassifying the frame (see cfg80211_classify8021d).
			 */
			xmit_skb->priority += 256;
			xmit_skb->protocol = htons(ETH_P_802_3);
			skb_reset_network_header(xmit_skb);
			skb_reset_mac_header(xmit_skb);
			dev_queue_xmit(xmit_skb);
		}

		if (!skb)
			return true;
	}

	/* deliver to local stack */
	skb->protocol = eth_type_trans(skb, fast_rx->dev);
	memset(skb->cb, 0, sizeof(skb->cb));
	if (rx->list)
		list_add_tail(&skb->list, rx->list);
	else
		netif_receive_skb(skb);

	return true;
 drop:
	dev_kfree_skb(skb);
	stats->dropped++;
	return true;
}

/*
 * This function returns whether or not the SKB
 * was destined for RX processing or not, which,
 * if consume is true, is equivalent to whether
 * or not the skb was consumed.
 */
static bool ieee80211_prepare_and_rx_handle(struct ieee80211_rx_data *rx,
					    struct sk_buff *skb, bool consume)
{
	struct ieee80211_local *local = rx->local;
	struct ieee80211_sub_if_data *sdata = rx->sdata;

	rx->skb = skb;

	/* See if we can do fast-rx; if we have to copy we already lost,
	 * so punt in that case. We should never have to deliver a data
	 * frame to multiple interfaces anyway.
	 *
	 * We skip the ieee80211_accept_frame() call and do the necessary
	 * checking inside ieee80211_invoke_fast_rx().
	 */
	if (consume && rx->sta) {
		struct ieee80211_fast_rx *fast_rx;

		fast_rx = rcu_dereference(rx->sta->fast_rx);
		if (fast_rx && ieee80211_invoke_fast_rx(rx, fast_rx))
			return true;
	}

	if (!ieee80211_accept_frame(rx))
		return false;

	if (!consume) {
		skb = skb_copy(skb, GFP_ATOMIC);
		if (!skb) {
			if (net_ratelimit())
				wiphy_debug(local->hw.wiphy,
					"failed to copy skb for %s\n",
					sdata->name);
			return true;
		}

		rx->skb = skb;
	}

	ieee80211_invoke_rx_handlers(rx);
	return true;
}

/*
 * This is the actual Rx frames handler. as it belongs to Rx path it must
 * be called with rcu_read_lock protection.
 */
static void __ieee80211_rx_handle_packet(struct ieee80211_hw *hw,
					 struct ieee80211_sta *pubsta,
					 struct sk_buff *skb,
					 struct list_head *list)
{
	struct ieee80211_local *local = hw_to_local(hw);
	struct ieee80211_sub_if_data *sdata;
	struct ieee80211_hdr *hdr;
	__le16 fc;
	struct ieee80211_rx_data rx;
	struct ieee80211_sub_if_data *prev;
	struct rhlist_head *tmp;
	int err = 0;

	fc = ((struct ieee80211_hdr *)skb->data)->frame_control;
	memset(&rx, 0, sizeof(rx));
	rx.skb = skb;
	rx.local = local;
	rx.list = list;

	if (ieee80211_is_data(fc) || ieee80211_is_mgmt(fc))
		I802_DEBUG_INC(local->dot11ReceivedFragmentCount);

	if (ieee80211_is_mgmt(fc)) {
		/* drop frame if too short for header */
		if (skb->len < ieee80211_hdrlen(fc))
			err = -ENOBUFS;
		else
			err = skb_linearize(skb);
	} else {
		err = !pskb_may_pull(skb, ieee80211_hdrlen(fc));
	}

	if (err) {
		dev_kfree_skb(skb);
		return;
	}

	hdr = (struct ieee80211_hdr *)skb->data;
	ieee80211_parse_qos(&rx);
	ieee80211_verify_alignment(&rx);

	if (unlikely(ieee80211_is_probe_resp(hdr->frame_control) ||
		     ieee80211_is_beacon(hdr->frame_control) ||
		     ieee80211_is_s1g_beacon(hdr->frame_control)))
		ieee80211_scan_rx(local, skb);

	if (ieee80211_is_data(fc)) {
		struct sta_info *sta, *prev_sta;

		if (pubsta) {
			rx.sta = container_of(pubsta, struct sta_info, sta);
			rx.sdata = rx.sta->sdata;
			if (ieee80211_prepare_and_rx_handle(&rx, skb, true))
				return;
			goto out;
		}

		prev_sta = NULL;

		for_each_sta_info(local, hdr->addr2, sta, tmp) {
			if (!prev_sta) {
				prev_sta = sta;
				continue;
			}

			rx.sta = prev_sta;
			rx.sdata = prev_sta->sdata;
			ieee80211_prepare_and_rx_handle(&rx, skb, false);

			prev_sta = sta;
		}

		if (prev_sta) {
			rx.sta = prev_sta;
			rx.sdata = prev_sta->sdata;

			if (ieee80211_prepare_and_rx_handle(&rx, skb, true))
				return;
			goto out;
		}
	}

	prev = NULL;

	list_for_each_entry_rcu(sdata, &local->interfaces, list) {
		if (!ieee80211_sdata_running(sdata))
			continue;

		if (sdata->vif.type == NL80211_IFTYPE_MONITOR ||
		    sdata->vif.type == NL80211_IFTYPE_AP_VLAN)
			continue;

		/*
		 * frame is destined for this interface, but if it's
		 * not also for the previous one we handle that after
		 * the loop to avoid copying the SKB once too much
		 */

		if (!prev) {
			prev = sdata;
			continue;
		}

		rx.sta = sta_info_get_bss(prev, hdr->addr2);
		rx.sdata = prev;
		ieee80211_prepare_and_rx_handle(&rx, skb, false);

		prev = sdata;
	}

	if (prev) {
		rx.sta = sta_info_get_bss(prev, hdr->addr2);
		rx.sdata = prev;

		if (ieee80211_prepare_and_rx_handle(&rx, skb, true))
			return;
	}

 out:
	dev_kfree_skb(skb);
}

/*
 * This is the receive path handler. It is called by a low level driver when an
 * 802.11 MPDU is received from the hardware.
 */
void ieee80211_rx_list(struct ieee80211_hw *hw, struct ieee80211_sta *pubsta,
		       struct sk_buff *skb, struct list_head *list)
{
	struct ieee80211_local *local = hw_to_local(hw);
	struct ieee80211_rate *rate = NULL;
	struct ieee80211_supported_band *sband;
	struct ieee80211_rx_status *status = IEEE80211_SKB_RXCB(skb);

	WARN_ON_ONCE(softirq_count() == 0);

	if (WARN_ON(status->band >= NUM_NL80211_BANDS))
		goto drop;

	sband = local->hw.wiphy->bands[status->band];
	if (WARN_ON(!sband))
		goto drop;

	/*
	 * If we're suspending, it is possible although not too likely
	 * that we'd be receiving frames after having already partially
	 * quiesced the stack. We can't process such frames then since
	 * that might, for example, cause stations to be added or other
	 * driver callbacks be invoked.
	 */
	if (unlikely(local->quiescing || local->suspended))
		goto drop;

	/* We might be during a HW reconfig, prevent Rx for the same reason */
	if (unlikely(local->in_reconfig))
		goto drop;

	/*
	 * The same happens when we're not even started,
	 * but that's worth a warning.
	 */
	if (WARN_ON(!local->started))
		goto drop;

	if (likely(!(status->flag & RX_FLAG_FAILED_PLCP_CRC))) {
		/*
		 * Validate the rate, unless a PLCP error means that
		 * we probably can't have a valid rate here anyway.
		 */

		switch (status->encoding) {
		case RX_ENC_HT:
			/*
			 * rate_idx is MCS index, which can be [0-76]
			 * as documented on:
			 *
			 * https://wireless.wiki.kernel.org/en/developers/Documentation/ieee80211/802.11n
			 *
			 * Anything else would be some sort of driver or
			 * hardware error. The driver should catch hardware
			 * errors.
			 */
			if (WARN(status->rate_idx > 76,
				 "Rate marked as an HT rate but passed "
				 "status->rate_idx is not "
				 "an MCS index [0-76]: %d (0x%02x)\n",
				 status->rate_idx,
				 status->rate_idx))
				goto drop;
			break;
		case RX_ENC_VHT:
			if (WARN_ONCE(status->rate_idx > 9 ||
				      !status->nss ||
				      status->nss > 8,
				      "Rate marked as a VHT rate but data is invalid: MCS: %d, NSS: %d\n",
				      status->rate_idx, status->nss))
				goto drop;
			break;
		case RX_ENC_HE:
			if (WARN_ONCE(status->rate_idx > 11 ||
				      !status->nss ||
				      status->nss > 8,
				      "Rate marked as an HE rate but data is invalid: MCS: %d, NSS: %d\n",
				      status->rate_idx, status->nss))
				goto drop;
			break;
		default:
			WARN_ON_ONCE(1);
			fallthrough;
		case RX_ENC_LEGACY:
			if (WARN_ON(status->rate_idx >= sband->n_bitrates))
				goto drop;
			rate = &sband->bitrates[status->rate_idx];
		}
	}

	status->rx_flags = 0;

	kcov_remote_start_common(skb_get_kcov_handle(skb));

	/*
	 * Frames with failed FCS/PLCP checksum are not returned,
	 * all other frames are returned without radiotap header
	 * if it was previously present.
	 * Also, frames with less than 16 bytes are dropped.
	 */
	skb = ieee80211_rx_monitor(local, skb, rate);
	if (skb) {
		ieee80211_tpt_led_trig_rx(local,
					  ((struct ieee80211_hdr *)skb->data)->frame_control,
					  skb->len);

		__ieee80211_rx_handle_packet(hw, pubsta, skb, list);
	}

	kcov_remote_stop();
	return;
 drop:
	kfree_skb(skb);
}
EXPORT_SYMBOL(ieee80211_rx_list);

void ieee80211_rx_napi(struct ieee80211_hw *hw, struct ieee80211_sta *pubsta,
		       struct sk_buff *skb, struct napi_struct *napi)
{
	struct sk_buff *tmp;
	LIST_HEAD(list);


	/*
	 * key references and virtual interfaces are protected using RCU
	 * and this requires that we are in a read-side RCU section during
	 * receive processing
	 */
	rcu_read_lock();
	ieee80211_rx_list(hw, pubsta, skb, &list);
	rcu_read_unlock();

	if (!napi) {
		netif_receive_skb_list(&list);
		return;
	}

	list_for_each_entry_safe(skb, tmp, &list, list) {
		skb_list_del_init(skb);
		napi_gro_receive(napi, skb);
	}
}
EXPORT_SYMBOL(ieee80211_rx_napi);

/* This is a version of the rx handler that can be called from hard irq
 * context. Post the skb on the queue and schedule the tasklet */
void ieee80211_rx_irqsafe(struct ieee80211_hw *hw, struct sk_buff *skb)
{
	struct ieee80211_local *local = hw_to_local(hw);

	BUILD_BUG_ON(sizeof(struct ieee80211_rx_status) > sizeof(skb->cb));

	skb->pkt_type = IEEE80211_RX_MSG;
	skb_queue_tail(&local->skb_queue, skb);
	tasklet_schedule(&local->tasklet);
}
EXPORT_SYMBOL(ieee80211_rx_irqsafe);<|MERGE_RESOLUTION|>--- conflicted
+++ resolved
@@ -32,19 +32,6 @@
 #include "wme.h"
 #include "rate.h"
 
-<<<<<<< HEAD
-static inline void ieee80211_rx_stats(struct net_device *dev, u32 len)
-{
-	struct pcpu_sw_netstats *tstats = this_cpu_ptr(dev->tstats);
-
-	u64_stats_update_begin(&tstats->syncp);
-	tstats->rx_packets++;
-	tstats->rx_bytes += len;
-	u64_stats_update_end(&tstats->syncp);
-}
-
-=======
->>>>>>> 356006a6
 /*
  * monitor mode reception
  *
@@ -1760,11 +1747,7 @@
 	} else if (rx->sdata->vif.type == NL80211_IFTYPE_OCB) {
 		sta->rx_stats.last_rx = jiffies;
 	} else if (!ieee80211_is_s1g_beacon(hdr->frame_control) &&
-<<<<<<< HEAD
-		   is_multicast_ether_addr(hdr->addr1)) {
-=======
 		   !is_multicast_ether_addr(hdr->addr1)) {
->>>>>>> 356006a6
 		/*
 		 * Mesh beacons will update last_rx when if they are found to
 		 * match the current local configuration when processed.
