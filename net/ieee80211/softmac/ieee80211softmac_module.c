--- conflicted
+++ resolved
@@ -265,18 +265,9 @@
 	/* Change the default txrate to the highest possible value.
 	 * The txrate machine will lower it, if it is too high.
 	 */
-<<<<<<< HEAD
-	/* FIXME: We don't correctly handle backing down to lower
-	   rates, so 801.11g devices start off at 11M for now. People
-	   can manually change it if they really need to, but 11M is
-	   more reliable. Note similar logic in
-	   ieee80211softmac_wx_set_rate() */
-	if (ieee->modulation & IEEE80211_CCK_MODULATION) {
-=======
 	if (ieee->modulation & IEEE80211_OFDM_MODULATION)
 		txrates->user_rate = IEEE80211_OFDM_RATE_24MB;
 	else
->>>>>>> bb52a653
 		txrates->user_rate = IEEE80211_CCK_RATE_11MB;
 
 	txrates->default_rate = IEEE80211_CCK_RATE_1MB;
