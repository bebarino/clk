// SPDX-License-Identifier: GPL-2.0-or-later
/*
 *	Handle incoming frames
 *	Linux ethernet bridge
 *
 *	Authors:
 *	Lennert Buytenhek		<buytenh@gnu.org>
 */

#include <linux/slab.h>
#include <linux/kernel.h>
#include <linux/netdevice.h>
#include <linux/etherdevice.h>
#include <linux/netfilter_bridge.h>
#ifdef CONFIG_NETFILTER_FAMILY_BRIDGE
#include <net/netfilter/nf_queue.h>
#endif
#include <linux/neighbour.h>
#include <net/arp.h>
#include <linux/export.h>
#include <linux/rculist.h>
#include "br_private.h"
#include "br_private_tunnel.h"

static int
br_netif_receive_skb(struct net *net, struct sock *sk, struct sk_buff *skb)
{
	br_drop_fake_rtable(skb);
	return netif_receive_skb(skb);
}

static int br_pass_frame_up(struct sk_buff *skb)
{
	struct net_device *indev, *brdev = BR_INPUT_SKB_CB(skb)->brdev;
	struct net_bridge *br = netdev_priv(brdev);
	struct net_bridge_vlan_group *vg;
	struct pcpu_sw_netstats *brstats = this_cpu_ptr(br->stats);

	u64_stats_update_begin(&brstats->syncp);
	brstats->rx_packets++;
	brstats->rx_bytes += skb->len;
	u64_stats_update_end(&brstats->syncp);

	vg = br_vlan_group_rcu(br);
	/* Bridge is just like any other port.  Make sure the
	 * packet is allowed except in promisc modue when someone
	 * may be running packet capture.
	 */
	if (!(brdev->flags & IFF_PROMISC) &&
	    !br_allowed_egress(vg, skb)) {
		kfree_skb(skb);
		return NET_RX_DROP;
	}

	indev = skb->dev;
	skb->dev = brdev;
	skb = br_handle_vlan(br, NULL, vg, skb);
	if (!skb)
		return NET_RX_DROP;
	/* update the multicast stats if the packet is IGMP/MLD */
	br_multicast_count(br, NULL, skb, br_multicast_igmp_type(skb),
			   BR_MCAST_DIR_TX);

	return NF_HOOK(NFPROTO_BRIDGE, NF_BR_LOCAL_IN,
		       dev_net(indev), NULL, skb, indev, NULL,
		       br_netif_receive_skb);
}

/* note: already called with rcu_read_lock */
int br_handle_frame_finish(struct net *net, struct sock *sk, struct sk_buff *skb)
{
	struct net_bridge_port *p = br_port_get_rcu(skb->dev);
	enum br_pkt_type pkt_type = BR_PKT_UNICAST;
	struct net_bridge_fdb_entry *dst = NULL;
	struct net_bridge_mdb_entry *mdst;
	bool local_rcv, mcast_hit = false;
	struct net_bridge *br;
	u16 vid = 0;

	if (!p || p->state == BR_STATE_DISABLED)
		goto drop;

	if (!br_allowed_ingress(p->br, nbp_vlan_group_rcu(p), skb, &vid))
		goto out;

	nbp_switchdev_frame_mark(p, skb);

	/* insert into forwarding database after filtering to avoid spoofing */
	br = p->br;
	if (p->flags & BR_LEARNING)
		br_fdb_update(br, p, eth_hdr(skb)->h_source, vid, false);

	local_rcv = !!(br->dev->flags & IFF_PROMISC);
	if (is_multicast_ether_addr(eth_hdr(skb)->h_dest)) {
		/* by definition the broadcast is also a multicast address */
		if (is_broadcast_ether_addr(eth_hdr(skb)->h_dest)) {
			pkt_type = BR_PKT_BROADCAST;
			local_rcv = true;
		} else {
			pkt_type = BR_PKT_MULTICAST;
			if (br_multicast_rcv(br, p, skb, vid))
				goto drop;
		}
	}

	if (p->state == BR_STATE_LEARNING)
		goto drop;

	BR_INPUT_SKB_CB(skb)->brdev = br->dev;
	BR_INPUT_SKB_CB(skb)->src_port_isolated = !!(p->flags & BR_ISOLATED);

	if (IS_ENABLED(CONFIG_INET) &&
	    (skb->protocol == htons(ETH_P_ARP) ||
	     skb->protocol == htons(ETH_P_RARP))) {
		br_do_proxy_suppress_arp(skb, br, vid, p);
	} else if (IS_ENABLED(CONFIG_IPV6) &&
		   skb->protocol == htons(ETH_P_IPV6) &&
		   br_opt_get(br, BROPT_NEIGH_SUPPRESS_ENABLED) &&
		   pskb_may_pull(skb, sizeof(struct ipv6hdr) +
				 sizeof(struct nd_msg)) &&
		   ipv6_hdr(skb)->nexthdr == IPPROTO_ICMPV6) {
			struct nd_msg *msg, _msg;

			msg = br_is_nd_neigh_msg(skb, &_msg);
			if (msg)
				br_do_suppress_nd(skb, br, vid, p, msg);
	}

	switch (pkt_type) {
	case BR_PKT_MULTICAST:
		mdst = br_mdb_get(br, skb, vid);
		if ((mdst || BR_INPUT_SKB_CB_MROUTERS_ONLY(skb)) &&
		    br_multicast_querier_exists(br, eth_hdr(skb))) {
			if ((mdst && mdst->host_joined) ||
			    br_multicast_is_router(br)) {
				local_rcv = true;
				br->dev->stats.multicast++;
			}
			mcast_hit = true;
		} else {
			local_rcv = true;
			br->dev->stats.multicast++;
		}
		break;
	case BR_PKT_UNICAST:
		dst = br_fdb_find_rcu(br, eth_hdr(skb)->h_dest, vid);
	default:
		break;
	}

	if (dst) {
		unsigned long now = jiffies;

		if (dst->is_local)
			return br_pass_frame_up(skb);

		if (now != dst->used)
			dst->used = now;
		br_forward(dst->dst, skb, local_rcv, false);
	} else {
		if (!mcast_hit)
			br_flood(br, skb, pkt_type, local_rcv, false);
		else
			br_multicast_flood(mdst, skb, local_rcv, false);
	}

	if (local_rcv)
		return br_pass_frame_up(skb);

out:
	return 0;
drop:
	kfree_skb(skb);
	goto out;
}
EXPORT_SYMBOL_GPL(br_handle_frame_finish);

static void __br_handle_local_finish(struct sk_buff *skb)
{
	struct net_bridge_port *p = br_port_get_rcu(skb->dev);
	u16 vid = 0;

	/* check if vlan is allowed, to avoid spoofing */
	if ((p->flags & BR_LEARNING) &&
	    !br_opt_get(p->br, BROPT_NO_LL_LEARN) &&
	    br_should_learn(p, skb, &vid))
		br_fdb_update(p->br, p, eth_hdr(skb)->h_source, vid, false);
}

/* note: already called with rcu_read_lock */
static int br_handle_local_finish(struct net *net, struct sock *sk, struct sk_buff *skb)
{
	__br_handle_local_finish(skb);

	/* return 1 to signal the okfn() was called so it's ok to use the skb */
	return 1;
}

static int nf_hook_bridge_pre(struct sk_buff *skb, struct sk_buff **pskb)
{
#ifdef CONFIG_NETFILTER_FAMILY_BRIDGE
	struct nf_hook_entries *e = NULL;
	struct nf_hook_state state;
	unsigned int verdict, i;
	struct net *net;
	int ret;

	net = dev_net(skb->dev);
#ifdef HAVE_JUMP_LABEL
	if (!static_key_false(&nf_hooks_needed[NFPROTO_BRIDGE][NF_BR_PRE_ROUTING]))
		goto frame_finish;
#endif

	e = rcu_dereference(net->nf.hooks_bridge[NF_BR_PRE_ROUTING]);
	if (!e)
		goto frame_finish;

	nf_hook_state_init(&state, NF_BR_PRE_ROUTING,
			   NFPROTO_BRIDGE, skb->dev, NULL, NULL,
			   net, br_handle_frame_finish);

	for (i = 0; i < e->num_hook_entries; i++) {
		verdict = nf_hook_entry_hookfn(&e->hooks[i], skb, &state);
		switch (verdict & NF_VERDICT_MASK) {
		case NF_ACCEPT:
			if (BR_INPUT_SKB_CB(skb)->br_netfilter_broute) {
				*pskb = skb;
				return RX_HANDLER_PASS;
			}
			break;
		case NF_DROP:
			kfree_skb(skb);
			return RX_HANDLER_CONSUMED;
		case NF_QUEUE:
<<<<<<< HEAD
			ret = nf_queue(skb, &state, e, i, verdict);
=======
			ret = nf_queue(skb, &state, i, verdict);
>>>>>>> 4ff96fb5
			if (ret == 1)
				continue;
			return RX_HANDLER_CONSUMED;
		default: /* STOLEN */
			return RX_HANDLER_CONSUMED;
		}
	}
frame_finish:
	net = dev_net(skb->dev);
	br_handle_frame_finish(net, NULL, skb);
#else
	br_handle_frame_finish(dev_net(skb->dev), NULL, skb);
#endif
	return RX_HANDLER_CONSUMED;
}

/*
 * Return NULL if skb is handled
 * note: already called with rcu_read_lock
 */
rx_handler_result_t br_handle_frame(struct sk_buff **pskb)
{
	struct net_bridge_port *p;
	struct sk_buff *skb = *pskb;
	const unsigned char *dest = eth_hdr(skb)->h_dest;

	if (unlikely(skb->pkt_type == PACKET_LOOPBACK))
		return RX_HANDLER_PASS;

	if (!is_valid_ether_addr(eth_hdr(skb)->h_source))
		goto drop;

	skb = skb_share_check(skb, GFP_ATOMIC);
	if (!skb)
		return RX_HANDLER_CONSUMED;

	memset(skb->cb, 0, sizeof(struct br_input_skb_cb));

	p = br_port_get_rcu(skb->dev);
	if (p->flags & BR_VLAN_TUNNEL) {
		if (br_handle_ingress_vlan_tunnel(skb, p,
						  nbp_vlan_group_rcu(p)))
			goto drop;
	}

	if (unlikely(is_link_local_ether_addr(dest))) {
		u16 fwd_mask = p->br->group_fwd_mask_required;

		/*
		 * See IEEE 802.1D Table 7-10 Reserved addresses
		 *
		 * Assignment		 		Value
		 * Bridge Group Address		01-80-C2-00-00-00
		 * (MAC Control) 802.3		01-80-C2-00-00-01
		 * (Link Aggregation) 802.3	01-80-C2-00-00-02
		 * 802.1X PAE address		01-80-C2-00-00-03
		 *
		 * 802.1AB LLDP 		01-80-C2-00-00-0E
		 *
		 * Others reserved for future standardization
		 */
		fwd_mask |= p->group_fwd_mask;
		switch (dest[5]) {
		case 0x00:	/* Bridge Group Address */
			/* If STP is turned off,
			   then must forward to keep loop detection */
			if (p->br->stp_enabled == BR_NO_STP ||
			    fwd_mask & (1u << dest[5]))
				goto forward;
			*pskb = skb;
			__br_handle_local_finish(skb);
			return RX_HANDLER_PASS;

		case 0x01:	/* IEEE MAC (Pause) */
			goto drop;

		case 0x0E:	/* 802.1AB LLDP */
			fwd_mask |= p->br->group_fwd_mask;
			if (fwd_mask & (1u << dest[5]))
				goto forward;
			*pskb = skb;
			__br_handle_local_finish(skb);
			return RX_HANDLER_PASS;

		default:
			/* Allow selective forwarding for most other protocols */
			fwd_mask |= p->br->group_fwd_mask;
			if (fwd_mask & (1u << dest[5]))
				goto forward;
		}

		/* The else clause should be hit when nf_hook():
		 *   - returns < 0 (drop/error)
		 *   - returns = 0 (stolen/nf_queue)
		 * Thus return 1 from the okfn() to signal the skb is ok to pass
		 */
		if (NF_HOOK(NFPROTO_BRIDGE, NF_BR_LOCAL_IN,
			    dev_net(skb->dev), NULL, skb, skb->dev, NULL,
			    br_handle_local_finish) == 1) {
			return RX_HANDLER_PASS;
		} else {
			return RX_HANDLER_CONSUMED;
		}
	}

forward:
	switch (p->state) {
	case BR_STATE_FORWARDING:
	case BR_STATE_LEARNING:
		if (ether_addr_equal(p->br->dev->dev_addr, dest))
			skb->pkt_type = PACKET_HOST;

		return nf_hook_bridge_pre(skb, pskb);
	default:
drop:
		kfree_skb(skb);
	}
	return RX_HANDLER_CONSUMED;
}<|MERGE_RESOLUTION|>--- conflicted
+++ resolved
@@ -232,11 +232,7 @@
 			kfree_skb(skb);
 			return RX_HANDLER_CONSUMED;
 		case NF_QUEUE:
-<<<<<<< HEAD
-			ret = nf_queue(skb, &state, e, i, verdict);
-=======
 			ret = nf_queue(skb, &state, i, verdict);
->>>>>>> 4ff96fb5
 			if (ret == 1)
 				continue;
 			return RX_HANDLER_CONSUMED;
