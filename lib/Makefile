--- conflicted
+++ resolved
@@ -35,11 +35,7 @@
 	 is_single_threaded.o plist.o decompress.o kobject_uevent.o \
 	 earlycpio.o seq_buf.o siphash.o dec_and_lock.o \
 	 nmi_backtrace.o win_minmax.o memcat_p.o \
-<<<<<<< HEAD
-	 buildid.o objpool.o union_find.o iomem_copy.o
-=======
-	 buildid.o objpool.o
->>>>>>> 2c259a91
+	 buildid.o objpool.o iomem_copy.o
 
 lib-$(CONFIG_UNION_FIND) += union_find.o
 lib-$(CONFIG_PRINTK) += dump_stack.o
