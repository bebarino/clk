--- conflicted
+++ resolved
@@ -2045,14 +2045,12 @@
 
 	  If in doubt, say Y.
 
-<<<<<<< HEAD
-source "arch/$(SRCARCH)/Kconfig.debug"
-
-endmenu # Kernel hacking
-=======
 config DEBUG_AID_FOR_SYZBOT
        bool "Additional debug code for syzbot"
        default n
        help
          This option is intended for testing by syzbot.
->>>>>>> f900cbae
+
+source "arch/$(SRCARCH)/Kconfig.debug"
+
+endmenu # Kernel hacking