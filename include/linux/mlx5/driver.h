--- conflicted
+++ resolved
@@ -994,12 +994,8 @@
 	return key & 0xffffff00u;
 }
 
-<<<<<<< HEAD
-static inline void mlx5_fill_fbc_offset(u8 log_stride, u8 log_sz,
-=======
 static inline void mlx5_init_fbc_offset(struct mlx5_buf_list *frags,
 					u8 log_stride, u8 log_sz,
->>>>>>> 0fd79184
 					u16 strides_offset,
 					struct mlx5_frag_buf_ctrl *fbc)
 {
