--- conflicted
+++ resolved
@@ -438,17 +438,10 @@
 			       sizeof(nt_name) - 1))
 		return NULL;
 	if (strcmp(nt_name, VMCOREINFO_NOTE_NAME) != 0)
-<<<<<<< HEAD
 		return NULL;
 	vmcoreinfo = kzalloc(note.n_descsz, GFP_KERNEL);
 	if (!vmcoreinfo)
 		return NULL;
-=======
-		return NULL;
-	vmcoreinfo = kzalloc(note.n_descsz, GFP_KERNEL);
-	if (!vmcoreinfo)
-		return NULL;
->>>>>>> 0fd79184
 	if (copy_oldmem_kernel(vmcoreinfo, addr + 24, note.n_descsz)) {
 		kfree(vmcoreinfo);
 		return NULL;
