--- conflicted
+++ resolved
@@ -147,11 +147,8 @@
 	 */
 #define KVM_ARCH_FLAG_REG_WIDTH_CONFIGURED		3
 #define KVM_ARCH_FLAG_EL1_32BIT				4
-<<<<<<< HEAD
-=======
 	/* PSCI SYSTEM_SUSPEND enabled for the guest */
 #define KVM_ARCH_FLAG_SYSTEM_SUSPEND_ENABLED		5
->>>>>>> 88084a3d
 
 	unsigned long flags;
 
@@ -166,12 +163,9 @@
 
 	u8 pfr0_csv2;
 	u8 pfr0_csv3;
-<<<<<<< HEAD
-=======
 
 	/* Hypercall features firmware registers' descriptor */
 	struct kvm_smccc_features smccc_feat;
->>>>>>> 88084a3d
 };
 
 struct kvm_vcpu_fault_info {
@@ -465,11 +459,8 @@
 #define KVM_ARM64_DEBUG_STATE_SAVE_TRBE	(1 << 13) /* Save TRBE context if active  */
 #define KVM_ARM64_FP_FOREIGN_FPSTATE	(1 << 14)
 #define KVM_ARM64_ON_UNSUPPORTED_CPU	(1 << 15) /* Physical CPU not in supported_cpus */
-<<<<<<< HEAD
-=======
 #define KVM_ARM64_HOST_SME_ENABLED	(1 << 16) /* SME enabled for EL0 */
 #define KVM_ARM64_WFIT			(1 << 17) /* WFIT instruction trapped */
->>>>>>> 88084a3d
 
 #define KVM_GUESTDBG_VALID_MASK (KVM_GUESTDBG_ENABLE | \
 				 KVM_GUESTDBG_USE_SW_BP | \
@@ -846,11 +837,6 @@
 #define kvm_has_mte(kvm)					\
 	(system_supports_mte() &&				\
 	 test_bit(KVM_ARCH_FLAG_MTE_ENABLED, &(kvm)->arch.flags))
-<<<<<<< HEAD
-#define kvm_vcpu_has_pmu(vcpu)					\
-	(test_bit(KVM_ARM_VCPU_PMU_V3, (vcpu)->arch.features))
-=======
->>>>>>> 88084a3d
 
 int kvm_trng_call(struct kvm_vcpu *vcpu);
 #ifdef CONFIG_KVM
