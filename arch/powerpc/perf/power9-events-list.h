--- conflicted
+++ resolved
@@ -16,11 +16,7 @@
 EVENT(PM_ICT_NOSLOT_CYC,			0x100f8)
 EVENT(PM_CMPLU_STALL,				0x1e054)
 EVENT(PM_INST_CMPL,				0x00002)
-<<<<<<< HEAD
-EVENT(PM_BRU_CMPL,				0x4d05e)
-=======
 EVENT(PM_BR_CMPL,				0x4d05e)
->>>>>>> bb176f67
 EVENT(PM_BR_MPRED_CMPL,				0x400f6)
 
 /* All L1 D cache load references counted at finish, gated by reject */
@@ -68,12 +64,8 @@
 EVENT(PM_INST_DISP,				0x200f2)
 EVENT(PM_INST_DISP_ALT,				0x300f2)
 /* Alternate Branch event code */
-<<<<<<< HEAD
-EVENT(PM_BR_CMPL_ALT,				0x10012)
-=======
 EVENT(PM_BR_CMPL_ALT,				0x10012)
 /* Branch event that are not strongly biased */
 EVENT(PM_BR_2PATH,				0x20036)
 /* ALternate branch event that are not strongly biased */
-EVENT(PM_BR_2PATH_ALT,				0x40036)
->>>>>>> bb176f67
+EVENT(PM_BR_2PATH_ALT,				0x40036)