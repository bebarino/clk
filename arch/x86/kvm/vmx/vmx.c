--- conflicted
+++ resolved
@@ -71,10 +71,7 @@
 #include "x86_ops.h"
 #include "smm.h"
 #include "vmx_onhyperv.h"
-<<<<<<< HEAD
-=======
 #include "posted_intr.h"
->>>>>>> 0c383648
 
 MODULE_AUTHOR("Qumranet");
 MODULE_LICENSE("GPL");
@@ -1661,13 +1658,8 @@
 	return 0;
 }
 
-<<<<<<< HEAD
-static int vmx_check_emulate_instruction(struct kvm_vcpu *vcpu, int emul_type,
-					 void *insn, int insn_len)
-=======
 int vmx_check_emulate_instruction(struct kvm_vcpu *vcpu, int emul_type,
 				  void *insn, int insn_len)
->>>>>>> 0c383648
 {
 	/*
 	 * Emulation of instructions in SGX enclaves is impossible as RIP does
@@ -1922,20 +1914,12 @@
 	return kvm_caps.default_tsc_scaling_ratio;
 }
 
-<<<<<<< HEAD
-static void vmx_write_tsc_offset(struct kvm_vcpu *vcpu)
-=======
 void vmx_write_tsc_offset(struct kvm_vcpu *vcpu)
->>>>>>> 0c383648
 {
 	vmcs_write64(TSC_OFFSET, vcpu->arch.tsc_offset);
 }
 
-<<<<<<< HEAD
-static void vmx_write_tsc_multiplier(struct kvm_vcpu *vcpu)
-=======
 void vmx_write_tsc_multiplier(struct kvm_vcpu *vcpu)
->>>>>>> 0c383648
 {
 	vmcs_write64(TSC_MULTIPLIER, vcpu->arch.tsc_scaling_ratio);
 }
@@ -2784,11 +2768,7 @@
 	return supported;
 }
 
-<<<<<<< HEAD
-static int vmx_check_processor_compat(void)
-=======
 int vmx_check_processor_compat(void)
->>>>>>> 0c383648
 {
 	int cpu = raw_smp_processor_id();
 	struct vmcs_config vmcs_conf;
@@ -6989,11 +6969,7 @@
 	vmcs_write64(EOI_EXIT_BITMAP3, eoi_exit_bitmap[3]);
 }
 
-<<<<<<< HEAD
-static void vmx_apicv_pre_state_restore(struct kvm_vcpu *vcpu)
-=======
 void vmx_apicv_pre_state_restore(struct kvm_vcpu *vcpu)
->>>>>>> 0c383648
 {
 	struct vcpu_vmx *vmx = to_vmx(vcpu);
 
@@ -7366,11 +7342,7 @@
 	guest_state_exit_irqoff();
 }
 
-<<<<<<< HEAD
-static fastpath_t vmx_vcpu_run(struct kvm_vcpu *vcpu, bool force_immediate_exit)
-=======
 fastpath_t vmx_vcpu_run(struct kvm_vcpu *vcpu, bool force_immediate_exit)
->>>>>>> 0c383648
 {
 	struct vcpu_vmx *vmx = to_vmx(vcpu);
 	unsigned long cr3, cr4;
@@ -8346,7 +8318,6 @@
 {
 	int lam_bit;
 	unsigned long cr3_bits;
-<<<<<<< HEAD
 
 	if (flags & (X86EMUL_F_FETCH | X86EMUL_F_IMPLICIT | X86EMUL_F_INVLPG))
 		return gva;
@@ -8379,169 +8350,6 @@
 	 */
 	return (sign_extend64(gva, lam_bit) & ~BIT_ULL(63)) | (gva & BIT_ULL(63));
 }
-
-static struct kvm_x86_ops vmx_x86_ops __initdata = {
-	.name = KBUILD_MODNAME,
-
-	.check_processor_compatibility = vmx_check_processor_compat,
-
-	.hardware_unsetup = vmx_hardware_unsetup,
-
-	.hardware_enable = vmx_hardware_enable,
-	.hardware_disable = vmx_hardware_disable,
-	.has_emulated_msr = vmx_has_emulated_msr,
-
-	.vm_size = sizeof(struct kvm_vmx),
-	.vm_init = vmx_vm_init,
-	.vm_destroy = vmx_vm_destroy,
-
-	.vcpu_precreate = vmx_vcpu_precreate,
-	.vcpu_create = vmx_vcpu_create,
-	.vcpu_free = vmx_vcpu_free,
-	.vcpu_reset = vmx_vcpu_reset,
-
-	.prepare_switch_to_guest = vmx_prepare_switch_to_guest,
-	.vcpu_load = vmx_vcpu_load,
-	.vcpu_put = vmx_vcpu_put,
-
-	.update_exception_bitmap = vmx_update_exception_bitmap,
-	.get_msr_feature = vmx_get_msr_feature,
-	.get_msr = vmx_get_msr,
-	.set_msr = vmx_set_msr,
-	.get_segment_base = vmx_get_segment_base,
-	.get_segment = vmx_get_segment,
-	.set_segment = vmx_set_segment,
-	.get_cpl = vmx_get_cpl,
-	.get_cs_db_l_bits = vmx_get_cs_db_l_bits,
-	.is_valid_cr0 = vmx_is_valid_cr0,
-	.set_cr0 = vmx_set_cr0,
-	.is_valid_cr4 = vmx_is_valid_cr4,
-	.set_cr4 = vmx_set_cr4,
-	.set_efer = vmx_set_efer,
-	.get_idt = vmx_get_idt,
-	.set_idt = vmx_set_idt,
-	.get_gdt = vmx_get_gdt,
-	.set_gdt = vmx_set_gdt,
-	.set_dr7 = vmx_set_dr7,
-	.sync_dirty_debug_regs = vmx_sync_dirty_debug_regs,
-	.cache_reg = vmx_cache_reg,
-	.get_rflags = vmx_get_rflags,
-	.set_rflags = vmx_set_rflags,
-	.get_if_flag = vmx_get_if_flag,
-
-	.flush_tlb_all = vmx_flush_tlb_all,
-	.flush_tlb_current = vmx_flush_tlb_current,
-	.flush_tlb_gva = vmx_flush_tlb_gva,
-	.flush_tlb_guest = vmx_flush_tlb_guest,
-
-	.vcpu_pre_run = vmx_vcpu_pre_run,
-	.vcpu_run = vmx_vcpu_run,
-	.handle_exit = vmx_handle_exit,
-	.skip_emulated_instruction = vmx_skip_emulated_instruction,
-	.update_emulated_instruction = vmx_update_emulated_instruction,
-	.set_interrupt_shadow = vmx_set_interrupt_shadow,
-	.get_interrupt_shadow = vmx_get_interrupt_shadow,
-	.patch_hypercall = vmx_patch_hypercall,
-	.inject_irq = vmx_inject_irq,
-	.inject_nmi = vmx_inject_nmi,
-	.inject_exception = vmx_inject_exception,
-	.cancel_injection = vmx_cancel_injection,
-	.interrupt_allowed = vmx_interrupt_allowed,
-	.nmi_allowed = vmx_nmi_allowed,
-	.get_nmi_mask = vmx_get_nmi_mask,
-	.set_nmi_mask = vmx_set_nmi_mask,
-	.enable_nmi_window = vmx_enable_nmi_window,
-	.enable_irq_window = vmx_enable_irq_window,
-	.update_cr8_intercept = vmx_update_cr8_intercept,
-	.set_virtual_apic_mode = vmx_set_virtual_apic_mode,
-	.set_apic_access_page_addr = vmx_set_apic_access_page_addr,
-	.refresh_apicv_exec_ctrl = vmx_refresh_apicv_exec_ctrl,
-	.load_eoi_exitmap = vmx_load_eoi_exitmap,
-	.apicv_pre_state_restore = vmx_apicv_pre_state_restore,
-	.required_apicv_inhibits = VMX_REQUIRED_APICV_INHIBITS,
-	.hwapic_irr_update = vmx_hwapic_irr_update,
-	.hwapic_isr_update = vmx_hwapic_isr_update,
-	.guest_apic_has_interrupt = vmx_guest_apic_has_interrupt,
-	.sync_pir_to_irr = vmx_sync_pir_to_irr,
-	.deliver_interrupt = vmx_deliver_interrupt,
-	.dy_apicv_has_pending_interrupt = pi_has_pending_interrupt,
-
-	.set_tss_addr = vmx_set_tss_addr,
-	.set_identity_map_addr = vmx_set_identity_map_addr,
-	.get_mt_mask = vmx_get_mt_mask,
-
-	.get_exit_info = vmx_get_exit_info,
-
-	.vcpu_after_set_cpuid = vmx_vcpu_after_set_cpuid,
-
-	.has_wbinvd_exit = cpu_has_vmx_wbinvd_exit,
-
-	.get_l2_tsc_offset = vmx_get_l2_tsc_offset,
-	.get_l2_tsc_multiplier = vmx_get_l2_tsc_multiplier,
-	.write_tsc_offset = vmx_write_tsc_offset,
-	.write_tsc_multiplier = vmx_write_tsc_multiplier,
-
-	.load_mmu_pgd = vmx_load_mmu_pgd,
-
-	.check_intercept = vmx_check_intercept,
-	.handle_exit_irqoff = vmx_handle_exit_irqoff,
-
-	.sched_in = vmx_sched_in,
-
-	.cpu_dirty_log_size = PML_ENTITY_NUM,
-	.update_cpu_dirty_logging = vmx_update_cpu_dirty_logging,
-
-	.nested_ops = &vmx_nested_ops,
-
-	.pi_update_irte = vmx_pi_update_irte,
-	.pi_start_assignment = vmx_pi_start_assignment,
-=======
->>>>>>> 0c383648
-
-	if (flags & (X86EMUL_F_FETCH | X86EMUL_F_IMPLICIT | X86EMUL_F_INVLPG))
-		return gva;
-
-	if (!is_64_bit_mode(vcpu))
-		return gva;
-
-	/*
-	 * Bit 63 determines if the address should be treated as user address
-	 * or a supervisor address.
-	 */
-	if (!(gva & BIT_ULL(63))) {
-		cr3_bits = kvm_get_active_cr3_lam_bits(vcpu);
-		if (!(cr3_bits & (X86_CR3_LAM_U57 | X86_CR3_LAM_U48)))
-			return gva;
-
-<<<<<<< HEAD
-	.check_emulate_instruction = vmx_check_emulate_instruction,
-	.apic_init_signal_blocked = vmx_apic_init_signal_blocked,
-	.migrate_timers = vmx_migrate_timers,
-=======
-		/* LAM_U48 is ignored if LAM_U57 is set. */
-		lam_bit = cr3_bits & X86_CR3_LAM_U57 ? 56 : 47;
-	} else {
-		if (!kvm_is_cr4_bit_set(vcpu, X86_CR4_LAM_SUP))
-			return gva;
->>>>>>> 0c383648
-
-		lam_bit = kvm_is_cr4_bit_set(vcpu, X86_CR4_LA57) ? 56 : 47;
-	}
-
-<<<<<<< HEAD
-	.vcpu_deliver_sipi_vector = kvm_vcpu_deliver_sipi_vector,
-
-	.get_untagged_addr = vmx_get_untagged_addr,
-};
-=======
-	/*
-	 * Untag the address by sign-extending the lam_bit, but NOT to bit 63.
-	 * Bit 63 is retained from the raw virtual address so that untagging
-	 * doesn't change a user access to a supervisor access, and vice versa.
-	 */
-	return (sign_extend64(gva, lam_bit) & ~BIT_ULL(63)) | (gva & BIT_ULL(63));
-}
->>>>>>> 0c383648
 
 static unsigned int vmx_handle_intel_pt_intr(void)
 {
@@ -8762,13 +8570,8 @@
 	}
 
 	if (!enable_preemption_timer) {
-<<<<<<< HEAD
-		vmx_x86_ops.set_hv_timer = NULL;
-		vmx_x86_ops.cancel_hv_timer = NULL;
-=======
 		vt_x86_ops.set_hv_timer = NULL;
 		vt_x86_ops.cancel_hv_timer = NULL;
->>>>>>> 0c383648
 	}
 
 	kvm_caps.supported_mce_cap |= MCG_LMCE_P;
