// SPDX-License-Identifier: GPL-2.0
/*
 * This code is used on x86_64 to create page table identity mappings on
 * demand by building up a new set of page tables (or appending to the
 * existing ones), and then switching over to them when ready.
 *
 * Copyright (C) 2015-2016  Yinghai Lu
 * Copyright (C)      2016  Kees Cook
 */

/*
 * Since we're dealing with identity mappings, physical and virtual
 * addresses are the same, so override these defines which are ultimately
 * used by the headers in misc.h.
 */
#define __pa(x)  ((unsigned long)(x))
#define __va(x)  ((void *)((unsigned long)(x)))

/* No PAGE_TABLE_ISOLATION support needed either: */
#undef CONFIG_PAGE_TABLE_ISOLATION

#include "error.h"
#include "misc.h"

/* These actually do the work of building the kernel identity maps. */
#include <linux/pgtable.h>
#include <asm/cmpxchg.h>
#include <asm/trap_pf.h>
#include <asm/trapnr.h>
#include <asm/init.h>
/* Use the static base for this part of the boot process */
#undef __PAGE_OFFSET
#define __PAGE_OFFSET __PAGE_OFFSET_BASE
#include "../../mm/ident_map.c"

#define _SETUP
#include <asm/setup.h>	/* For COMMAND_LINE_SIZE */
#undef _SETUP

extern unsigned long get_cmd_line_ptr(void);

/* Used by PAGE_KERN* macros: */
pteval_t __default_kernel_pte_mask __read_mostly = ~0;

/* Used to track our page table allocation area. */
struct alloc_pgt_data {
	unsigned char *pgt_buf;
	unsigned long pgt_buf_size;
	unsigned long pgt_buf_offset;
};

/*
 * Allocates space for a page table entry, using struct alloc_pgt_data
 * above. Besides the local callers, this is used as the allocation
 * callback in mapping_info below.
 */
static void *alloc_pgt_page(void *context)
{
	struct alloc_pgt_data *pages = (struct alloc_pgt_data *)context;
	unsigned char *entry;

	/* Validate there is space available for a new page. */
	if (pages->pgt_buf_offset >= pages->pgt_buf_size) {
		debug_putstr("out of pgt_buf in " __FILE__ "!?\n");
		debug_putaddr(pages->pgt_buf_offset);
		debug_putaddr(pages->pgt_buf_size);
		return NULL;
	}

	entry = pages->pgt_buf + pages->pgt_buf_offset;
	pages->pgt_buf_offset += PAGE_SIZE;

	return entry;
}

/* Used to track our allocated page tables. */
static struct alloc_pgt_data pgt_data;

/* The top level page table entry pointer. */
static unsigned long top_level_pgt;

phys_addr_t physical_mask = (1ULL << __PHYSICAL_MASK_SHIFT) - 1;

/*
 * Mapping information structure passed to kernel_ident_mapping_init().
 * Due to relocation, pointers must be assigned at run time not build time.
 */
static struct x86_mapping_info mapping_info;

/*
 * Adds the specified range to the identity mappings.
 */
static void add_identity_map(unsigned long start, unsigned long end)
{
	int ret;

	/* Align boundary to 2M. */
	start = round_down(start, PMD_SIZE);
	end = round_up(end, PMD_SIZE);
	if (start >= end)
		return;

	/* Build the mapping. */
	ret = kernel_ident_mapping_init(&mapping_info, (pgd_t *)top_level_pgt, start, end);
	if (ret)
		error("Error: kernel_ident_mapping_init() failed\n");
}

/* Locates and clears a region for a new top level page table. */
void initialize_identity_maps(void *rmode)
{
	unsigned long cmdline;

	/* Exclude the encryption mask from __PHYSICAL_MASK */
	physical_mask &= ~sme_me_mask;

	/* Init mapping_info with run-time function/buffer pointers. */
	mapping_info.alloc_pgt_page = alloc_pgt_page;
	mapping_info.context = &pgt_data;
	mapping_info.page_flag = __PAGE_KERNEL_LARGE_EXEC | sme_me_mask;
	mapping_info.kernpg_flag = _KERNPG_TABLE;

	/*
	 * It should be impossible for this not to already be true,
	 * but since calling this a second time would rewind the other
	 * counters, let's just make sure this is reset too.
	 */
	pgt_data.pgt_buf_offset = 0;

	/*
	 * If we came here via startup_32(), cr3 will be _pgtable already
	 * and we must append to the existing area instead of entirely
	 * overwriting it.
	 *
	 * With 5-level paging, we use '_pgtable' to allocate the p4d page table,
	 * the top-level page table is allocated separately.
	 *
	 * p4d_offset(top_level_pgt, 0) would cover both the 4- and 5-level
	 * cases. On 4-level paging it's equal to 'top_level_pgt'.
	 */
	top_level_pgt = read_cr3_pa();
	if (p4d_offset((pgd_t *)top_level_pgt, 0) == (p4d_t *)_pgtable) {
		pgt_data.pgt_buf = _pgtable + BOOT_INIT_PGT_SIZE;
		pgt_data.pgt_buf_size = BOOT_PGT_SIZE - BOOT_INIT_PGT_SIZE;
		memset(pgt_data.pgt_buf, 0, pgt_data.pgt_buf_size);
	} else {
		pgt_data.pgt_buf = _pgtable;
		pgt_data.pgt_buf_size = BOOT_PGT_SIZE;
		memset(pgt_data.pgt_buf, 0, pgt_data.pgt_buf_size);
		top_level_pgt = (unsigned long)alloc_pgt_page(&pgt_data);
	}

	/*
	 * New page-table is set up - map the kernel image, boot_params and the
	 * command line. The uncompressed kernel requires boot_params and the
	 * command line to be mapped in the identity mapping. Map them
	 * explicitly here in case the compressed kernel does not touch them,
	 * or does not touch all the pages covering them.
	 */
	add_identity_map((unsigned long)_head, (unsigned long)_end);
	boot_params = rmode;
	add_identity_map((unsigned long)boot_params, (unsigned long)(boot_params + 1));
	cmdline = get_cmd_line_ptr();
	add_identity_map(cmdline, cmdline + COMMAND_LINE_SIZE);
<<<<<<< HEAD

	/* Load the new page-table. */
	sev_verify_cbit(top_level_pgt);
	write_cr3(top_level_pgt);
}
=======
>>>>>>> 356006a6

	/* Load the new page-table. */
	sev_verify_cbit(top_level_pgt);
	write_cr3(top_level_pgt);
}

static pte_t *split_large_pmd(struct x86_mapping_info *info,
			      pmd_t *pmdp, unsigned long __address)
{
	unsigned long page_flags;
	unsigned long address;
	pte_t *pte;
	pmd_t pmd;
	int i;

	pte = (pte_t *)info->alloc_pgt_page(info->context);
	if (!pte)
		return NULL;

	address     = __address & PMD_MASK;
	/* No large page - clear PSE flag */
	page_flags  = info->page_flag & ~_PAGE_PSE;

	/* Populate the PTEs */
	for (i = 0; i < PTRS_PER_PMD; i++) {
		set_pte(&pte[i], __pte(address | page_flags));
		address += PAGE_SIZE;
	}

	/*
	 * Ideally we need to clear the large PMD first and do a TLB
	 * flush before we write the new PMD. But the 2M range of the
	 * PMD might contain the code we execute and/or the stack
	 * we are on, so we can't do that. But that should be safe here
	 * because we are going from large to small mappings and we are
	 * also the only user of the page-table, so there is no chance
	 * of a TLB multihit.
	 */
	pmd = __pmd((unsigned long)pte | info->kernpg_flag);
	set_pmd(pmdp, pmd);
	/* Flush TLB to establish the new PMD */
	write_cr3(top_level_pgt);

	return pte + pte_index(__address);
}

static void clflush_page(unsigned long address)
{
	unsigned int flush_size;
	char *cl, *start, *end;

	/*
	 * Hardcode cl-size to 64 - CPUID can't be used here because that might
	 * cause another #VC exception and the GHCB is not ready to use yet.
	 */
	flush_size = 64;
	start      = (char *)(address & PAGE_MASK);
	end        = start + PAGE_SIZE;

	/*
	 * First make sure there are no pending writes on the cache-lines to
	 * flush.
	 */
	asm volatile("mfence" : : : "memory");

	for (cl = start; cl != end; cl += flush_size)
		clflush(cl);
}

static int set_clr_page_flags(struct x86_mapping_info *info,
			      unsigned long address,
			      pteval_t set, pteval_t clr)
{
	pgd_t *pgdp = (pgd_t *)top_level_pgt;
	p4d_t *p4dp;
	pud_t *pudp;
	pmd_t *pmdp;
	pte_t *ptep, pte;

	/*
	 * First make sure there is a PMD mapping for 'address'.
	 * It should already exist, but keep things generic.
	 *
	 * To map the page just read from it and fault it in if there is no
	 * mapping yet. add_identity_map() can't be called here because that
	 * would unconditionally map the address on PMD level, destroying any
	 * PTE-level mappings that might already exist. Use assembly here so
	 * the access won't be optimized away.
	 */
	asm volatile("mov %[address], %%r9"
		     :: [address] "g" (*(unsigned long *)address)
		     : "r9", "memory");

	/*
	 * The page is mapped at least with PMD size - so skip checks and walk
	 * directly to the PMD.
	 */
	p4dp = p4d_offset(pgdp, address);
	pudp = pud_offset(p4dp, address);
	pmdp = pmd_offset(pudp, address);

	if (pmd_large(*pmdp))
		ptep = split_large_pmd(info, pmdp, address);
	else
		ptep = pte_offset_kernel(pmdp, address);

	if (!ptep)
		return -ENOMEM;

	/*
	 * Changing encryption attributes of a page requires to flush it from
	 * the caches.
	 */
	if ((set | clr) & _PAGE_ENC)
		clflush_page(address);

	/* Update PTE */
	pte = *ptep;
	pte = pte_set_flags(pte, set);
	pte = pte_clear_flags(pte, clr);
	set_pte(ptep, pte);

	/* Flush TLB after changing encryption attribute */
	write_cr3(top_level_pgt);

	return 0;
}

int set_page_decrypted(unsigned long address)
{
	return set_clr_page_flags(&mapping_info, address, 0, _PAGE_ENC);
}

int set_page_encrypted(unsigned long address)
{
	return set_clr_page_flags(&mapping_info, address, _PAGE_ENC, 0);
}

int set_page_non_present(unsigned long address)
{
	return set_clr_page_flags(&mapping_info, address, 0, _PAGE_PRESENT);
}

static void do_pf_error(const char *msg, unsigned long error_code,
			unsigned long address, unsigned long ip)
{
	error_putstr(msg);

	error_putstr("\nError Code: ");
	error_puthex(error_code);
	error_putstr("\nCR2: 0x");
	error_puthex(address);
	error_putstr("\nRIP relative to _head: 0x");
	error_puthex(ip - (unsigned long)_head);
	error_putstr("\n");

	error("Stopping.\n");
}

void do_boot_page_fault(struct pt_regs *regs, unsigned long error_code)
{
	unsigned long address = native_read_cr2();
	unsigned long end;
	bool ghcb_fault;

	ghcb_fault = sev_es_check_ghcb_fault(address);

	address   &= PMD_MASK;
	end        = address + PMD_SIZE;

	/*
	 * Check for unexpected error codes. Unexpected are:
	 *	- Faults on present pages
	 *	- User faults
	 *	- Reserved bits set
	 */
	if (error_code & (X86_PF_PROT | X86_PF_USER | X86_PF_RSVD))
		do_pf_error("Unexpected page-fault:", error_code, address, regs->ip);
	else if (ghcb_fault)
		do_pf_error("Page-fault on GHCB page:", error_code, address, regs->ip);

	/*
	 * Error code is sane - now identity map the 2M region around
	 * the faulting address.
	 */
	add_identity_map(address, end);
}<|MERGE_RESOLUTION|>--- conflicted
+++ resolved
@@ -162,14 +162,6 @@
 	add_identity_map((unsigned long)boot_params, (unsigned long)(boot_params + 1));
 	cmdline = get_cmd_line_ptr();
 	add_identity_map(cmdline, cmdline + COMMAND_LINE_SIZE);
-<<<<<<< HEAD
-
-	/* Load the new page-table. */
-	sev_verify_cbit(top_level_pgt);
-	write_cr3(top_level_pgt);
-}
-=======
->>>>>>> 356006a6
 
 	/* Load the new page-table. */
 	sev_verify_cbit(top_level_pgt);
