/*
 * Kernel-based Virtual Machine driver for Linux
 *
 * This header defines architecture specific interfaces, x86 version
 *
 * This work is licensed under the terms of the GNU GPL, version 2.  See
 * the COPYING file in the top-level directory.
 *
 */

#ifndef _ASM_X86_KVM_HOST_H
#define _ASM_X86_KVM_HOST_H

#include <linux/types.h>
#include <linux/mm.h>
#include <linux/mmu_notifier.h>
#include <linux/tracepoint.h>
#include <linux/cpumask.h>
#include <linux/irq_work.h>
#include <linux/irq.h>

#include <linux/kvm.h>
#include <linux/kvm_para.h>
#include <linux/kvm_types.h>
#include <linux/perf_event.h>
#include <linux/pvclock_gtod.h>
#include <linux/clocksource.h>
#include <linux/irqbypass.h>
#include <linux/hyperv.h>

#include <asm/apic.h>
#include <asm/pvclock-abi.h>
#include <asm/desc.h>
#include <asm/mtrr.h>
#include <asm/msr-index.h>
#include <asm/asm.h>
#include <asm/kvm_page_track.h>
#include <asm/kvm_vcpu_regs.h>
#include <asm/hyperv-tlfs.h>

#define KVM_MAX_VCPUS 288
#define KVM_SOFT_MAX_VCPUS 240
#define KVM_MAX_VCPU_ID 1023
#define KVM_USER_MEM_SLOTS 509
/* memory slots that are not exposed to userspace */
#define KVM_PRIVATE_MEM_SLOTS 3
#define KVM_MEM_SLOTS_NUM (KVM_USER_MEM_SLOTS + KVM_PRIVATE_MEM_SLOTS)

#define KVM_HALT_POLL_NS_DEFAULT 200000

#define KVM_IRQCHIP_NUM_PINS  KVM_IOAPIC_NUM_PINS

/* x86-specific vcpu->requests bit members */
#define KVM_REQ_MIGRATE_TIMER		KVM_ARCH_REQ(0)
#define KVM_REQ_REPORT_TPR_ACCESS	KVM_ARCH_REQ(1)
#define KVM_REQ_TRIPLE_FAULT		KVM_ARCH_REQ(2)
#define KVM_REQ_MMU_SYNC		KVM_ARCH_REQ(3)
#define KVM_REQ_CLOCK_UPDATE		KVM_ARCH_REQ(4)
#define KVM_REQ_LOAD_CR3		KVM_ARCH_REQ(5)
#define KVM_REQ_EVENT			KVM_ARCH_REQ(6)
#define KVM_REQ_APF_HALT		KVM_ARCH_REQ(7)
#define KVM_REQ_STEAL_UPDATE		KVM_ARCH_REQ(8)
#define KVM_REQ_NMI			KVM_ARCH_REQ(9)
#define KVM_REQ_PMU			KVM_ARCH_REQ(10)
#define KVM_REQ_PMI			KVM_ARCH_REQ(11)
#define KVM_REQ_SMI			KVM_ARCH_REQ(12)
#define KVM_REQ_MASTERCLOCK_UPDATE	KVM_ARCH_REQ(13)
#define KVM_REQ_MCLOCK_INPROGRESS \
	KVM_ARCH_REQ_FLAGS(14, KVM_REQUEST_WAIT | KVM_REQUEST_NO_WAKEUP)
#define KVM_REQ_SCAN_IOAPIC \
	KVM_ARCH_REQ_FLAGS(15, KVM_REQUEST_WAIT | KVM_REQUEST_NO_WAKEUP)
#define KVM_REQ_GLOBAL_CLOCK_UPDATE	KVM_ARCH_REQ(16)
#define KVM_REQ_APIC_PAGE_RELOAD \
	KVM_ARCH_REQ_FLAGS(17, KVM_REQUEST_WAIT | KVM_REQUEST_NO_WAKEUP)
#define KVM_REQ_HV_CRASH		KVM_ARCH_REQ(18)
#define KVM_REQ_IOAPIC_EOI_EXIT		KVM_ARCH_REQ(19)
#define KVM_REQ_HV_RESET		KVM_ARCH_REQ(20)
#define KVM_REQ_HV_EXIT			KVM_ARCH_REQ(21)
#define KVM_REQ_HV_STIMER		KVM_ARCH_REQ(22)
#define KVM_REQ_LOAD_EOI_EXITMAP	KVM_ARCH_REQ(23)
#define KVM_REQ_GET_VMCS12_PAGES	KVM_ARCH_REQ(24)

#define CR0_RESERVED_BITS                                               \
	(~(unsigned long)(X86_CR0_PE | X86_CR0_MP | X86_CR0_EM | X86_CR0_TS \
			  | X86_CR0_ET | X86_CR0_NE | X86_CR0_WP | X86_CR0_AM \
			  | X86_CR0_NW | X86_CR0_CD | X86_CR0_PG))

#define CR4_RESERVED_BITS                                               \
	(~(unsigned long)(X86_CR4_VME | X86_CR4_PVI | X86_CR4_TSD | X86_CR4_DE\
			  | X86_CR4_PSE | X86_CR4_PAE | X86_CR4_MCE     \
			  | X86_CR4_PGE | X86_CR4_PCE | X86_CR4_OSFXSR | X86_CR4_PCIDE \
			  | X86_CR4_OSXSAVE | X86_CR4_SMEP | X86_CR4_FSGSBASE \
			  | X86_CR4_OSXMMEXCPT | X86_CR4_LA57 | X86_CR4_VMXE \
			  | X86_CR4_SMAP | X86_CR4_PKE | X86_CR4_UMIP))

#define CR8_RESERVED_BITS (~(unsigned long)X86_CR8_TPR)



#define INVALID_PAGE (~(hpa_t)0)
#define VALID_PAGE(x) ((x) != INVALID_PAGE)

#define UNMAPPED_GVA (~(gpa_t)0)

/* KVM Hugepage definitions for x86 */
enum {
	PT_PAGE_TABLE_LEVEL   = 1,
	PT_DIRECTORY_LEVEL    = 2,
	PT_PDPE_LEVEL         = 3,
	/* set max level to the biggest one */
	PT_MAX_HUGEPAGE_LEVEL = PT_PDPE_LEVEL,
};
#define KVM_NR_PAGE_SIZES	(PT_MAX_HUGEPAGE_LEVEL - \
				 PT_PAGE_TABLE_LEVEL + 1)
#define KVM_HPAGE_GFN_SHIFT(x)	(((x) - 1) * 9)
#define KVM_HPAGE_SHIFT(x)	(PAGE_SHIFT + KVM_HPAGE_GFN_SHIFT(x))
#define KVM_HPAGE_SIZE(x)	(1UL << KVM_HPAGE_SHIFT(x))
#define KVM_HPAGE_MASK(x)	(~(KVM_HPAGE_SIZE(x) - 1))
#define KVM_PAGES_PER_HPAGE(x)	(KVM_HPAGE_SIZE(x) / PAGE_SIZE)

static inline gfn_t gfn_to_index(gfn_t gfn, gfn_t base_gfn, int level)
{
	/* KVM_HPAGE_GFN_SHIFT(PT_PAGE_TABLE_LEVEL) must be 0. */
	return (gfn >> KVM_HPAGE_GFN_SHIFT(level)) -
		(base_gfn >> KVM_HPAGE_GFN_SHIFT(level));
}

#define KVM_PERMILLE_MMU_PAGES 20
#define KVM_MIN_ALLOC_MMU_PAGES 64UL
#define KVM_MMU_HASH_SHIFT 12
#define KVM_NUM_MMU_PAGES (1 << KVM_MMU_HASH_SHIFT)
#define KVM_MIN_FREE_MMU_PAGES 5
#define KVM_REFILL_PAGES 25
#define KVM_MAX_CPUID_ENTRIES 80
#define KVM_NR_FIXED_MTRR_REGION 88
#define KVM_NR_VAR_MTRR 8

#define ASYNC_PF_PER_VCPU 64

enum kvm_reg {
	VCPU_REGS_RAX = __VCPU_REGS_RAX,
	VCPU_REGS_RCX = __VCPU_REGS_RCX,
	VCPU_REGS_RDX = __VCPU_REGS_RDX,
	VCPU_REGS_RBX = __VCPU_REGS_RBX,
	VCPU_REGS_RSP = __VCPU_REGS_RSP,
	VCPU_REGS_RBP = __VCPU_REGS_RBP,
	VCPU_REGS_RSI = __VCPU_REGS_RSI,
	VCPU_REGS_RDI = __VCPU_REGS_RDI,
#ifdef CONFIG_X86_64
	VCPU_REGS_R8  = __VCPU_REGS_R8,
	VCPU_REGS_R9  = __VCPU_REGS_R9,
	VCPU_REGS_R10 = __VCPU_REGS_R10,
	VCPU_REGS_R11 = __VCPU_REGS_R11,
	VCPU_REGS_R12 = __VCPU_REGS_R12,
	VCPU_REGS_R13 = __VCPU_REGS_R13,
	VCPU_REGS_R14 = __VCPU_REGS_R14,
	VCPU_REGS_R15 = __VCPU_REGS_R15,
#endif
	VCPU_REGS_RIP,
	NR_VCPU_REGS
};

enum kvm_reg_ex {
	VCPU_EXREG_PDPTR = NR_VCPU_REGS,
	VCPU_EXREG_CR3,
	VCPU_EXREG_RFLAGS,
	VCPU_EXREG_SEGMENTS,
};

enum {
	VCPU_SREG_ES,
	VCPU_SREG_CS,
	VCPU_SREG_SS,
	VCPU_SREG_DS,
	VCPU_SREG_FS,
	VCPU_SREG_GS,
	VCPU_SREG_TR,
	VCPU_SREG_LDTR,
};

#include <asm/kvm_emulate.h>

#define KVM_NR_MEM_OBJS 40

#define KVM_NR_DB_REGS	4

#define DR6_BD		(1 << 13)
#define DR6_BS		(1 << 14)
#define DR6_BT		(1 << 15)
#define DR6_RTM		(1 << 16)
#define DR6_FIXED_1	0xfffe0ff0
#define DR6_INIT	0xffff0ff0
#define DR6_VOLATILE	0x0001e00f

#define DR7_BP_EN_MASK	0x000000ff
#define DR7_GE		(1 << 9)
#define DR7_GD		(1 << 13)
#define DR7_FIXED_1	0x00000400
#define DR7_VOLATILE	0xffff2bff

#define PFERR_PRESENT_BIT 0
#define PFERR_WRITE_BIT 1
#define PFERR_USER_BIT 2
#define PFERR_RSVD_BIT 3
#define PFERR_FETCH_BIT 4
#define PFERR_PK_BIT 5
#define PFERR_GUEST_FINAL_BIT 32
#define PFERR_GUEST_PAGE_BIT 33

#define PFERR_PRESENT_MASK (1U << PFERR_PRESENT_BIT)
#define PFERR_WRITE_MASK (1U << PFERR_WRITE_BIT)
#define PFERR_USER_MASK (1U << PFERR_USER_BIT)
#define PFERR_RSVD_MASK (1U << PFERR_RSVD_BIT)
#define PFERR_FETCH_MASK (1U << PFERR_FETCH_BIT)
#define PFERR_PK_MASK (1U << PFERR_PK_BIT)
#define PFERR_GUEST_FINAL_MASK (1ULL << PFERR_GUEST_FINAL_BIT)
#define PFERR_GUEST_PAGE_MASK (1ULL << PFERR_GUEST_PAGE_BIT)

#define PFERR_NESTED_GUEST_PAGE (PFERR_GUEST_PAGE_MASK |	\
				 PFERR_WRITE_MASK |		\
				 PFERR_PRESENT_MASK)

/*
 * The mask used to denote special SPTEs, which can be either MMIO SPTEs or
 * Access Tracking SPTEs. We use bit 62 instead of bit 63 to avoid conflicting
 * with the SVE bit in EPT PTEs.
 */
#define SPTE_SPECIAL_MASK (1ULL << 62)

/* apic attention bits */
#define KVM_APIC_CHECK_VAPIC	0
/*
 * The following bit is set with PV-EOI, unset on EOI.
 * We detect PV-EOI changes by guest by comparing
 * this bit with PV-EOI in guest memory.
 * See the implementation in apic_update_pv_eoi.
 */
#define KVM_APIC_PV_EOI_PENDING	1

struct kvm_kernel_irq_routing_entry;

/*
 * We don't want allocation failures within the mmu code, so we preallocate
 * enough memory for a single page fault in a cache.
 */
struct kvm_mmu_memory_cache {
	int nobjs;
	void *objects[KVM_NR_MEM_OBJS];
};

/*
 * the pages used as guest page table on soft mmu are tracked by
 * kvm_memory_slot.arch.gfn_track which is 16 bits, so the role bits used
 * by indirect shadow page can not be more than 15 bits.
 *
 * Currently, we used 14 bits that are @level, @gpte_is_8_bytes, @quadrant, @access,
 * @nxe, @cr0_wp, @smep_andnot_wp and @smap_andnot_wp.
 */
union kvm_mmu_page_role {
	u32 word;
	struct {
		unsigned level:4;
		unsigned gpte_is_8_bytes:1;
		unsigned quadrant:2;
		unsigned direct:1;
		unsigned access:3;
		unsigned invalid:1;
		unsigned nxe:1;
		unsigned cr0_wp:1;
		unsigned smep_andnot_wp:1;
		unsigned smap_andnot_wp:1;
		unsigned ad_disabled:1;
		unsigned guest_mode:1;
		unsigned :6;

		/*
		 * This is left at the top of the word so that
		 * kvm_memslots_for_spte_role can extract it with a
		 * simple shift.  While there is room, give it a whole
		 * byte so it is also faster to load it from memory.
		 */
		unsigned smm:8;
	};
};

union kvm_mmu_extended_role {
/*
 * This structure complements kvm_mmu_page_role caching everything needed for
 * MMU configuration. If nothing in both these structures changed, MMU
 * re-configuration can be skipped. @valid bit is set on first usage so we don't
 * treat all-zero structure as valid data.
 */
	u32 word;
	struct {
		unsigned int valid:1;
		unsigned int execonly:1;
		unsigned int cr0_pg:1;
		unsigned int cr4_pae:1;
		unsigned int cr4_pse:1;
		unsigned int cr4_pke:1;
		unsigned int cr4_smap:1;
		unsigned int cr4_smep:1;
		unsigned int cr4_la57:1;
		unsigned int maxphyaddr:6;
	};
};

union kvm_mmu_role {
	u64 as_u64;
	struct {
		union kvm_mmu_page_role base;
		union kvm_mmu_extended_role ext;
	};
};

struct kvm_rmap_head {
	unsigned long val;
};

struct kvm_mmu_page {
	struct list_head link;
	struct hlist_node hash_link;
	bool unsync;
	bool mmio_cached;

	/*
	 * The following two entries are used to key the shadow page in the
	 * hash table.
	 */
	union kvm_mmu_page_role role;
	gfn_t gfn;

	u64 *spt;
	/* hold the gfn of each spte inside spt */
	gfn_t *gfns;
	int root_count;          /* Currently serving as active root */
	unsigned int unsync_children;
	struct kvm_rmap_head parent_ptes; /* rmap pointers to parent sptes */
	DECLARE_BITMAP(unsync_child_bitmap, 512);

#ifdef CONFIG_X86_32
	/*
	 * Used out of the mmu-lock to avoid reading spte values while an
	 * update is in progress; see the comments in __get_spte_lockless().
	 */
	int clear_spte_count;
#endif

	/* Number of writes since the last time traversal visited this page.  */
	atomic_t write_flooding_count;
};

struct kvm_pio_request {
	unsigned long linear_rip;
	unsigned long count;
	int in;
	int port;
	int size;
};

#define PT64_ROOT_MAX_LEVEL 5

struct rsvd_bits_validate {
	u64 rsvd_bits_mask[2][PT64_ROOT_MAX_LEVEL];
	u64 bad_mt_xwr;
};

struct kvm_mmu_root_info {
	gpa_t cr3;
	hpa_t hpa;
};

#define KVM_MMU_ROOT_INFO_INVALID \
	((struct kvm_mmu_root_info) { .cr3 = INVALID_PAGE, .hpa = INVALID_PAGE })

#define KVM_MMU_NUM_PREV_ROOTS 3

/*
 * x86 supports 4 paging modes (5-level 64-bit, 4-level 64-bit, 3-level 32-bit,
 * and 2-level 32-bit).  The kvm_mmu structure abstracts the details of the
 * current mmu mode.
 */
struct kvm_mmu {
	void (*set_cr3)(struct kvm_vcpu *vcpu, unsigned long root);
	unsigned long (*get_cr3)(struct kvm_vcpu *vcpu);
	u64 (*get_pdptr)(struct kvm_vcpu *vcpu, int index);
	int (*page_fault)(struct kvm_vcpu *vcpu, gva_t gva, u32 err,
			  bool prefault);
	void (*inject_page_fault)(struct kvm_vcpu *vcpu,
				  struct x86_exception *fault);
	gpa_t (*gva_to_gpa)(struct kvm_vcpu *vcpu, gva_t gva, u32 access,
			    struct x86_exception *exception);
	gpa_t (*translate_gpa)(struct kvm_vcpu *vcpu, gpa_t gpa, u32 access,
			       struct x86_exception *exception);
	int (*sync_page)(struct kvm_vcpu *vcpu,
			 struct kvm_mmu_page *sp);
	void (*invlpg)(struct kvm_vcpu *vcpu, gva_t gva, hpa_t root_hpa);
	void (*update_pte)(struct kvm_vcpu *vcpu, struct kvm_mmu_page *sp,
			   u64 *spte, const void *pte);
	hpa_t root_hpa;
	gpa_t root_cr3;
	union kvm_mmu_role mmu_role;
	u8 root_level;
	u8 shadow_root_level;
	u8 ept_ad;
	bool direct_map;
	struct kvm_mmu_root_info prev_roots[KVM_MMU_NUM_PREV_ROOTS];

	/*
	 * Bitmap; bit set = permission fault
	 * Byte index: page fault error code [4:1]
	 * Bit index: pte permissions in ACC_* format
	 */
	u8 permissions[16];

	/*
	* The pkru_mask indicates if protection key checks are needed.  It
	* consists of 16 domains indexed by page fault error code bits [4:1],
	* with PFEC.RSVD replaced by ACC_USER_MASK from the page tables.
	* Each domain has 2 bits which are ANDed with AD and WD from PKRU.
	*/
	u32 pkru_mask;

	u64 *pae_root;
	u64 *lm_root;

	/*
	 * check zero bits on shadow page table entries, these
	 * bits include not only hardware reserved bits but also
	 * the bits spte never used.
	 */
	struct rsvd_bits_validate shadow_zero_check;

	struct rsvd_bits_validate guest_rsvd_check;

	/* Can have large pages at levels 2..last_nonleaf_level-1. */
	u8 last_nonleaf_level;

	bool nx;

	u64 pdptrs[4]; /* pae */
};

struct kvm_tlb_range {
	u64 start_gfn;
	u64 pages;
};

enum pmc_type {
	KVM_PMC_GP = 0,
	KVM_PMC_FIXED,
};

struct kvm_pmc {
	enum pmc_type type;
	u8 idx;
	u64 counter;
	u64 eventsel;
	struct perf_event *perf_event;
	struct kvm_vcpu *vcpu;
};

struct kvm_pmu {
	unsigned nr_arch_gp_counters;
	unsigned nr_arch_fixed_counters;
	unsigned available_event_types;
	u64 fixed_ctr_ctrl;
	u64 global_ctrl;
	u64 global_status;
	u64 global_ovf_ctrl;
	u64 counter_bitmask[2];
	u64 global_ctrl_mask;
	u64 reserved_bits;
	u8 version;
	struct kvm_pmc gp_counters[INTEL_PMC_MAX_GENERIC];
	struct kvm_pmc fixed_counters[INTEL_PMC_MAX_FIXED];
	struct irq_work irq_work;
	u64 reprogram_pmi;
};

struct kvm_pmu_ops;

enum {
	KVM_DEBUGREG_BP_ENABLED = 1,
	KVM_DEBUGREG_WONT_EXIT = 2,
	KVM_DEBUGREG_RELOAD = 4,
};

struct kvm_mtrr_range {
	u64 base;
	u64 mask;
	struct list_head node;
};

struct kvm_mtrr {
	struct kvm_mtrr_range var_ranges[KVM_NR_VAR_MTRR];
	mtrr_type fixed_ranges[KVM_NR_FIXED_MTRR_REGION];
	u64 deftype;

	struct list_head head;
};

/* Hyper-V SynIC timer */
struct kvm_vcpu_hv_stimer {
	struct hrtimer timer;
	int index;
	union hv_stimer_config config;
	u64 count;
	u64 exp_time;
	struct hv_message msg;
	bool msg_pending;
};

/* Hyper-V synthetic interrupt controller (SynIC)*/
struct kvm_vcpu_hv_synic {
	u64 version;
	u64 control;
	u64 msg_page;
	u64 evt_page;
	atomic64_t sint[HV_SYNIC_SINT_COUNT];
	atomic_t sint_to_gsi[HV_SYNIC_SINT_COUNT];
	DECLARE_BITMAP(auto_eoi_bitmap, 256);
	DECLARE_BITMAP(vec_bitmap, 256);
	bool active;
	bool dont_zero_synic_pages;
};

/* Hyper-V per vcpu emulation context */
struct kvm_vcpu_hv {
	u32 vp_index;
	u64 hv_vapic;
	s64 runtime_offset;
	struct kvm_vcpu_hv_synic synic;
	struct kvm_hyperv_exit exit;
	struct kvm_vcpu_hv_stimer stimer[HV_SYNIC_STIMER_COUNT];
	DECLARE_BITMAP(stimer_pending_bitmap, HV_SYNIC_STIMER_COUNT);
	cpumask_t tlb_flush;
};

struct kvm_vcpu_arch {
	/*
	 * rip and regs accesses must go through
	 * kvm_{register,rip}_{read,write} functions.
	 */
	unsigned long regs[NR_VCPU_REGS];
	u32 regs_avail;
	u32 regs_dirty;

	unsigned long cr0;
	unsigned long cr0_guest_owned_bits;
	unsigned long cr2;
	unsigned long cr3;
	unsigned long cr4;
	unsigned long cr4_guest_owned_bits;
	unsigned long cr8;
	u32 pkru;
	u32 hflags;
	u64 efer;
	u64 apic_base;
	struct kvm_lapic *apic;    /* kernel irqchip context */
	bool apicv_active;
	bool load_eoi_exitmap_pending;
	DECLARE_BITMAP(ioapic_handled_vectors, 256);
	unsigned long apic_attention;
	int32_t apic_arb_prio;
	int mp_state;
	u64 ia32_misc_enable_msr;
	u64 smbase;
	u64 smi_count;
	bool tpr_access_reporting;
	u64 ia32_xss;
	u64 microcode_version;
	u64 arch_capabilities;

	/*
	 * Paging state of the vcpu
	 *
	 * If the vcpu runs in guest mode with two level paging this still saves
	 * the paging mode of the l1 guest. This context is always used to
	 * handle faults.
	 */
	struct kvm_mmu *mmu;

	/* Non-nested MMU for L1 */
	struct kvm_mmu root_mmu;

	/* L1 MMU when running nested */
	struct kvm_mmu guest_mmu;

	/*
	 * Paging state of an L2 guest (used for nested npt)
	 *
	 * This context will save all necessary information to walk page tables
	 * of the an L2 guest. This context is only initialized for page table
	 * walking and not for faulting since we never handle l2 page faults on
	 * the host.
	 */
	struct kvm_mmu nested_mmu;

	/*
	 * Pointer to the mmu context currently used for
	 * gva_to_gpa translations.
	 */
	struct kvm_mmu *walk_mmu;

	struct kvm_mmu_memory_cache mmu_pte_list_desc_cache;
	struct kvm_mmu_memory_cache mmu_page_cache;
	struct kvm_mmu_memory_cache mmu_page_header_cache;

	/*
	 * QEMU userspace and the guest each have their own FPU state.
	 * In vcpu_run, we switch between the user, maintained in the
	 * task_struct struct, and guest FPU contexts. While running a VCPU,
	 * the VCPU thread will have the guest FPU context.
	 *
	 * Note that while the PKRU state lives inside the fpu registers,
	 * it is switched out separately at VMENTER and VMEXIT time. The
	 * "guest_fpu" state here contains the guest FPU context, with the
	 * host PRKU bits.
	 */
	struct fpu *guest_fpu;

	u64 xcr0;
	u64 guest_supported_xcr0;
	u32 guest_xstate_size;

	struct kvm_pio_request pio;
	void *pio_data;

	u8 event_exit_inst_len;

	struct kvm_queued_exception {
		bool pending;
		bool injected;
		bool has_error_code;
		u8 nr;
		u32 error_code;
		unsigned long payload;
		bool has_payload;
		u8 nested_apf;
	} exception;

	struct kvm_queued_interrupt {
		bool injected;
		bool soft;
		u8 nr;
	} interrupt;

	int halt_request; /* real mode on Intel only */

	int cpuid_nent;
	struct kvm_cpuid_entry2 cpuid_entries[KVM_MAX_CPUID_ENTRIES];

	int maxphyaddr;

	/* emulate context */

	struct x86_emulate_ctxt emulate_ctxt;
	bool emulate_regs_need_sync_to_vcpu;
	bool emulate_regs_need_sync_from_vcpu;
	int (*complete_userspace_io)(struct kvm_vcpu *vcpu);

	gpa_t time;
	struct pvclock_vcpu_time_info hv_clock;
	unsigned int hw_tsc_khz;
	struct gfn_to_hva_cache pv_time;
	bool pv_time_enabled;
	/* set guest stopped flag in pvclock flags field */
	bool pvclock_set_guest_stopped_request;

	struct {
		u64 msr_val;
		u64 last_steal;
		struct gfn_to_hva_cache stime;
		struct kvm_steal_time steal;
	} st;

	u64 tsc_offset;
	u64 last_guest_tsc;
	u64 last_host_tsc;
	u64 tsc_offset_adjustment;
	u64 this_tsc_nsec;
	u64 this_tsc_write;
	u64 this_tsc_generation;
	bool tsc_catchup;
	bool tsc_always_catchup;
	s8 virtual_tsc_shift;
	u32 virtual_tsc_mult;
	u32 virtual_tsc_khz;
	s64 ia32_tsc_adjust_msr;
	u64 tsc_scaling_ratio;

	atomic_t nmi_queued;  /* unprocessed asynchronous NMIs */
	unsigned nmi_pending; /* NMI queued after currently running handler */
	bool nmi_injected;    /* Trying to inject an NMI this entry */
	bool smi_pending;    /* SMI queued after currently running handler */

	struct kvm_mtrr mtrr_state;
	u64 pat;

	unsigned switch_db_regs;
	unsigned long db[KVM_NR_DB_REGS];
	unsigned long dr6;
	unsigned long dr7;
	unsigned long eff_db[KVM_NR_DB_REGS];
	unsigned long guest_debug_dr7;
	u64 msr_platform_info;
	u64 msr_misc_features_enables;

	u64 mcg_cap;
	u64 mcg_status;
	u64 mcg_ctl;
	u64 mcg_ext_ctl;
	u64 *mce_banks;

	/* Cache MMIO info */
	u64 mmio_gva;
	unsigned access;
	gfn_t mmio_gfn;
	u64 mmio_gen;

	struct kvm_pmu pmu;

	/* used for guest single stepping over the given code position */
	unsigned long singlestep_rip;

	struct kvm_vcpu_hv hyperv;

	cpumask_var_t wbinvd_dirty_mask;

	unsigned long last_retry_eip;
	unsigned long last_retry_addr;

	struct {
		bool halted;
		gfn_t gfns[roundup_pow_of_two(ASYNC_PF_PER_VCPU)];
		struct gfn_to_hva_cache data;
		u64 msr_val;
		u32 id;
		bool send_user_only;
		u32 host_apf_reason;
		unsigned long nested_apf_token;
		bool delivery_as_pf_vmexit;
	} apf;

	/* OSVW MSRs (AMD only) */
	struct {
		u64 length;
		u64 status;
	} osvw;

	struct {
		u64 msr_val;
		struct gfn_to_hva_cache data;
	} pv_eoi;

	/*
	 * Indicate whether the access faults on its page table in guest
	 * which is set when fix page fault and used to detect unhandeable
	 * instruction.
	 */
	bool write_fault_to_shadow_pgtable;

	/* set at EPT violation at this point */
	unsigned long exit_qualification;

	/* pv related host specific info */
	struct {
		bool pv_unhalted;
	} pv;

	int pending_ioapic_eoi;
	int pending_external_vector;

	/* GPA available */
	bool gpa_available;
	gpa_t gpa_val;

	/* be preempted when it's in kernel-mode(cpl=0) */
	bool preempted_in_kernel;

	/* Flush the L1 Data cache for L1TF mitigation on VMENTER */
	bool l1tf_flush_l1d;
};

struct kvm_lpage_info {
	int disallow_lpage;
};

struct kvm_arch_memory_slot {
	struct kvm_rmap_head *rmap[KVM_NR_PAGE_SIZES];
	struct kvm_lpage_info *lpage_info[KVM_NR_PAGE_SIZES - 1];
	unsigned short *gfn_track[KVM_PAGE_TRACK_MAX];
};

/*
 * We use as the mode the number of bits allocated in the LDR for the
 * logical processor ID.  It happens that these are all powers of two.
 * This makes it is very easy to detect cases where the APICs are
 * configured for multiple modes; in that case, we cannot use the map and
 * hence cannot use kvm_irq_delivery_to_apic_fast either.
 */
#define KVM_APIC_MODE_XAPIC_CLUSTER          4
#define KVM_APIC_MODE_XAPIC_FLAT             8
#define KVM_APIC_MODE_X2APIC                16

struct kvm_apic_map {
	struct rcu_head rcu;
	u8 mode;
	u32 max_apic_id;
	union {
		struct kvm_lapic *xapic_flat_map[8];
		struct kvm_lapic *xapic_cluster_map[16][4];
	};
	struct kvm_lapic *phys_map[];
};

/* Hyper-V emulation context */
struct kvm_hv {
	struct mutex hv_lock;
	u64 hv_guest_os_id;
	u64 hv_hypercall;
	u64 hv_tsc_page;

	/* Hyper-v based guest crash (NT kernel bugcheck) parameters */
	u64 hv_crash_param[HV_X64_MSR_CRASH_PARAMS];
	u64 hv_crash_ctl;

	HV_REFERENCE_TSC_PAGE tsc_ref;

	struct idr conn_to_evt;

	u64 hv_reenlightenment_control;
	u64 hv_tsc_emulation_control;
	u64 hv_tsc_emulation_status;

	/* How many vCPUs have VP index != vCPU index */
	atomic_t num_mismatched_vp_indexes;
};

enum kvm_irqchip_mode {
	KVM_IRQCHIP_NONE,
	KVM_IRQCHIP_KERNEL,       /* created with KVM_CREATE_IRQCHIP */
	KVM_IRQCHIP_SPLIT,        /* created with KVM_CAP_SPLIT_IRQCHIP */
};

struct kvm_arch {
	unsigned long n_used_mmu_pages;
	unsigned long n_requested_mmu_pages;
	unsigned long n_max_mmu_pages;
	unsigned int indirect_shadow_pages;
	struct hlist_head mmu_page_hash[KVM_NUM_MMU_PAGES];
	/*
	 * Hash table of struct kvm_mmu_page.
	 */
	struct list_head active_mmu_pages;
	struct kvm_page_track_notifier_node mmu_sp_tracker;
	struct kvm_page_track_notifier_head track_notifier_head;

	struct list_head assigned_dev_head;
	struct iommu_domain *iommu_domain;
	bool iommu_noncoherent;
#define __KVM_HAVE_ARCH_NONCOHERENT_DMA
	atomic_t noncoherent_dma_count;
#define __KVM_HAVE_ARCH_ASSIGNED_DEVICE
	atomic_t assigned_device_count;
	struct kvm_pic *vpic;
	struct kvm_ioapic *vioapic;
	struct kvm_pit *vpit;
	atomic_t vapics_in_nmi_mode;
	struct mutex apic_map_lock;
	struct kvm_apic_map *apic_map;

	bool apic_access_page_done;

	gpa_t wall_clock;

	bool mwait_in_guest;
	bool hlt_in_guest;
	bool pause_in_guest;

	unsigned long irq_sources_bitmap;
	s64 kvmclock_offset;
	raw_spinlock_t tsc_write_lock;
	u64 last_tsc_nsec;
	u64 last_tsc_write;
	u32 last_tsc_khz;
	u64 cur_tsc_nsec;
	u64 cur_tsc_write;
	u64 cur_tsc_offset;
	u64 cur_tsc_generation;
	int nr_vcpus_matched_tsc;

	spinlock_t pvclock_gtod_sync_lock;
	bool use_master_clock;
	u64 master_kernel_ns;
	u64 master_cycle_now;
	struct delayed_work kvmclock_update_work;
	struct delayed_work kvmclock_sync_work;

	struct kvm_xen_hvm_config xen_hvm_config;

	/* reads protected by irq_srcu, writes by irq_lock */
	struct hlist_head mask_notifier_list;

	struct kvm_hv hyperv;

	#ifdef CONFIG_KVM_MMU_AUDIT
	int audit_point;
	#endif

	bool backwards_tsc_observed;
	bool boot_vcpu_runs_old_kvmclock;
	u32 bsp_vcpu_id;

	u64 disabled_quirks;

	enum kvm_irqchip_mode irqchip_mode;
	u8 nr_reserved_ioapic_pins;

	bool disabled_lapic_found;

	bool x2apic_format;
	bool x2apic_broadcast_quirk_disabled;

	bool guest_can_read_msr_platform_info;
	bool exception_payload_enabled;
};

struct kvm_vm_stat {
	ulong mmu_shadow_zapped;
	ulong mmu_pte_write;
	ulong mmu_pte_updated;
	ulong mmu_pde_zapped;
	ulong mmu_flooded;
	ulong mmu_recycled;
	ulong mmu_cache_miss;
	ulong mmu_unsync;
	ulong remote_tlb_flush;
	ulong lpages;
	ulong max_mmu_page_hash_collisions;
};

struct kvm_vcpu_stat {
	u64 pf_fixed;
	u64 pf_guest;
	u64 tlb_flush;
	u64 invlpg;

	u64 exits;
	u64 io_exits;
	u64 mmio_exits;
	u64 signal_exits;
	u64 irq_window_exits;
	u64 nmi_window_exits;
	u64 l1d_flush;
	u64 halt_exits;
	u64 halt_successful_poll;
	u64 halt_attempted_poll;
	u64 halt_poll_invalid;
	u64 halt_wakeup;
	u64 request_irq_exits;
	u64 irq_exits;
	u64 host_state_reload;
	u64 fpu_reload;
	u64 insn_emulation;
	u64 insn_emulation_fail;
	u64 hypercalls;
	u64 irq_injections;
	u64 nmi_injections;
	u64 req_event;
};

struct x86_instruction_info;

struct msr_data {
	bool host_initiated;
	u32 index;
	u64 data;
};

struct kvm_lapic_irq {
	u32 vector;
	u16 delivery_mode;
	u16 dest_mode;
	bool level;
	u16 trig_mode;
	u32 shorthand;
	u32 dest_id;
	bool msi_redir_hint;
};

struct kvm_x86_ops {
	int (*cpu_has_kvm_support)(void);          /* __init */
	int (*disabled_by_bios)(void);             /* __init */
	int (*hardware_enable)(void);
	void (*hardware_disable)(void);
	void (*check_processor_compatibility)(void *rtn);
	int (*hardware_setup)(void);               /* __init */
	void (*hardware_unsetup)(void);            /* __exit */
	bool (*cpu_has_accelerated_tpr)(void);
	bool (*has_emulated_msr)(int index);
	void (*cpuid_update)(struct kvm_vcpu *vcpu);

	struct kvm *(*vm_alloc)(void);
	void (*vm_free)(struct kvm *);
	int (*vm_init)(struct kvm *kvm);
	void (*vm_destroy)(struct kvm *kvm);

	/* Create, but do not attach this VCPU */
	struct kvm_vcpu *(*vcpu_create)(struct kvm *kvm, unsigned id);
	void (*vcpu_free)(struct kvm_vcpu *vcpu);
	void (*vcpu_reset)(struct kvm_vcpu *vcpu, bool init_event);

	void (*prepare_guest_switch)(struct kvm_vcpu *vcpu);
	void (*vcpu_load)(struct kvm_vcpu *vcpu, int cpu);
	void (*vcpu_put)(struct kvm_vcpu *vcpu);

	void (*update_bp_intercept)(struct kvm_vcpu *vcpu);
	int (*get_msr)(struct kvm_vcpu *vcpu, struct msr_data *msr);
	int (*set_msr)(struct kvm_vcpu *vcpu, struct msr_data *msr);
	u64 (*get_segment_base)(struct kvm_vcpu *vcpu, int seg);
	void (*get_segment)(struct kvm_vcpu *vcpu,
			    struct kvm_segment *var, int seg);
	int (*get_cpl)(struct kvm_vcpu *vcpu);
	void (*set_segment)(struct kvm_vcpu *vcpu,
			    struct kvm_segment *var, int seg);
	void (*get_cs_db_l_bits)(struct kvm_vcpu *vcpu, int *db, int *l);
	void (*decache_cr0_guest_bits)(struct kvm_vcpu *vcpu);
	void (*decache_cr3)(struct kvm_vcpu *vcpu);
	void (*decache_cr4_guest_bits)(struct kvm_vcpu *vcpu);
	void (*set_cr0)(struct kvm_vcpu *vcpu, unsigned long cr0);
	void (*set_cr3)(struct kvm_vcpu *vcpu, unsigned long cr3);
	int (*set_cr4)(struct kvm_vcpu *vcpu, unsigned long cr4);
	void (*set_efer)(struct kvm_vcpu *vcpu, u64 efer);
	void (*get_idt)(struct kvm_vcpu *vcpu, struct desc_ptr *dt);
	void (*set_idt)(struct kvm_vcpu *vcpu, struct desc_ptr *dt);
	void (*get_gdt)(struct kvm_vcpu *vcpu, struct desc_ptr *dt);
	void (*set_gdt)(struct kvm_vcpu *vcpu, struct desc_ptr *dt);
	u64 (*get_dr6)(struct kvm_vcpu *vcpu);
	void (*set_dr6)(struct kvm_vcpu *vcpu, unsigned long value);
	void (*sync_dirty_debug_regs)(struct kvm_vcpu *vcpu);
	void (*set_dr7)(struct kvm_vcpu *vcpu, unsigned long value);
	void (*cache_reg)(struct kvm_vcpu *vcpu, enum kvm_reg reg);
	unsigned long (*get_rflags)(struct kvm_vcpu *vcpu);
	void (*set_rflags)(struct kvm_vcpu *vcpu, unsigned long rflags);

	void (*tlb_flush)(struct kvm_vcpu *vcpu, bool invalidate_gpa);
	int  (*tlb_remote_flush)(struct kvm *kvm);
	int  (*tlb_remote_flush_with_range)(struct kvm *kvm,
			struct kvm_tlb_range *range);

	/*
	 * Flush any TLB entries associated with the given GVA.
	 * Does not need to flush GPA->HPA mappings.
	 * Can potentially get non-canonical addresses through INVLPGs, which
	 * the implementation may choose to ignore if appropriate.
	 */
	void (*tlb_flush_gva)(struct kvm_vcpu *vcpu, gva_t addr);

	void (*run)(struct kvm_vcpu *vcpu);
	int (*handle_exit)(struct kvm_vcpu *vcpu);
	void (*skip_emulated_instruction)(struct kvm_vcpu *vcpu);
	void (*set_interrupt_shadow)(struct kvm_vcpu *vcpu, int mask);
	u32 (*get_interrupt_shadow)(struct kvm_vcpu *vcpu);
	void (*patch_hypercall)(struct kvm_vcpu *vcpu,
				unsigned char *hypercall_addr);
	void (*set_irq)(struct kvm_vcpu *vcpu);
	void (*set_nmi)(struct kvm_vcpu *vcpu);
	void (*queue_exception)(struct kvm_vcpu *vcpu);
	void (*cancel_injection)(struct kvm_vcpu *vcpu);
	int (*interrupt_allowed)(struct kvm_vcpu *vcpu);
	int (*nmi_allowed)(struct kvm_vcpu *vcpu);
	bool (*get_nmi_mask)(struct kvm_vcpu *vcpu);
	void (*set_nmi_mask)(struct kvm_vcpu *vcpu, bool masked);
	void (*enable_nmi_window)(struct kvm_vcpu *vcpu);
	void (*enable_irq_window)(struct kvm_vcpu *vcpu);
	void (*update_cr8_intercept)(struct kvm_vcpu *vcpu, int tpr, int irr);
	bool (*get_enable_apicv)(struct kvm_vcpu *vcpu);
	void (*refresh_apicv_exec_ctrl)(struct kvm_vcpu *vcpu);
	void (*hwapic_irr_update)(struct kvm_vcpu *vcpu, int max_irr);
	void (*hwapic_isr_update)(struct kvm_vcpu *vcpu, int isr);
	bool (*guest_apic_has_interrupt)(struct kvm_vcpu *vcpu);
	void (*load_eoi_exitmap)(struct kvm_vcpu *vcpu, u64 *eoi_exit_bitmap);
	void (*set_virtual_apic_mode)(struct kvm_vcpu *vcpu);
	void (*set_apic_access_page_addr)(struct kvm_vcpu *vcpu, hpa_t hpa);
	void (*deliver_posted_interrupt)(struct kvm_vcpu *vcpu, int vector);
	int (*sync_pir_to_irr)(struct kvm_vcpu *vcpu);
	int (*set_tss_addr)(struct kvm *kvm, unsigned int addr);
	int (*set_identity_map_addr)(struct kvm *kvm, u64 ident_addr);
	int (*get_tdp_level)(struct kvm_vcpu *vcpu);
	u64 (*get_mt_mask)(struct kvm_vcpu *vcpu, gfn_t gfn, bool is_mmio);
	int (*get_lpage_level)(void);
	bool (*rdtscp_supported)(void);
	bool (*invpcid_supported)(void);

	void (*set_tdp_cr3)(struct kvm_vcpu *vcpu, unsigned long cr3);

	void (*set_supported_cpuid)(u32 func, struct kvm_cpuid_entry2 *entry);

	bool (*has_wbinvd_exit)(void);

	u64 (*read_l1_tsc_offset)(struct kvm_vcpu *vcpu);
	/* Returns actual tsc_offset set in active VMCS */
	u64 (*write_l1_tsc_offset)(struct kvm_vcpu *vcpu, u64 offset);

	void (*get_exit_info)(struct kvm_vcpu *vcpu, u64 *info1, u64 *info2);

	int (*check_intercept)(struct kvm_vcpu *vcpu,
			       struct x86_instruction_info *info,
			       enum x86_intercept_stage stage);
	void (*handle_external_intr)(struct kvm_vcpu *vcpu);
	bool (*mpx_supported)(void);
	bool (*xsaves_supported)(void);
	bool (*umip_emulated)(void);
	bool (*pt_supported)(void);

	int (*check_nested_events)(struct kvm_vcpu *vcpu, bool external_intr);
	void (*request_immediate_exit)(struct kvm_vcpu *vcpu);

	void (*sched_in)(struct kvm_vcpu *kvm, int cpu);

	/*
	 * Arch-specific dirty logging hooks. These hooks are only supposed to
	 * be valid if the specific arch has hardware-accelerated dirty logging
	 * mechanism. Currently only for PML on VMX.
	 *
	 *  - slot_enable_log_dirty:
	 *	called when enabling log dirty mode for the slot.
	 *  - slot_disable_log_dirty:
	 *	called when disabling log dirty mode for the slot.
	 *	also called when slot is created with log dirty disabled.
	 *  - flush_log_dirty:
	 *	called before reporting dirty_bitmap to userspace.
	 *  - enable_log_dirty_pt_masked:
	 *	called when reenabling log dirty for the GFNs in the mask after
	 *	corresponding bits are cleared in slot->dirty_bitmap.
	 */
	void (*slot_enable_log_dirty)(struct kvm *kvm,
				      struct kvm_memory_slot *slot);
	void (*slot_disable_log_dirty)(struct kvm *kvm,
				       struct kvm_memory_slot *slot);
	void (*flush_log_dirty)(struct kvm *kvm);
	void (*enable_log_dirty_pt_masked)(struct kvm *kvm,
					   struct kvm_memory_slot *slot,
					   gfn_t offset, unsigned long mask);
	int (*write_log_dirty)(struct kvm_vcpu *vcpu);

	/* pmu operations of sub-arch */
	const struct kvm_pmu_ops *pmu_ops;

	/*
	 * Architecture specific hooks for vCPU blocking due to
	 * HLT instruction.
	 * Returns for .pre_block():
	 *    - 0 means continue to block the vCPU.
	 *    - 1 means we cannot block the vCPU since some event
	 *        happens during this period, such as, 'ON' bit in
	 *        posted-interrupts descriptor is set.
	 */
	int (*pre_block)(struct kvm_vcpu *vcpu);
	void (*post_block)(struct kvm_vcpu *vcpu);

	void (*vcpu_blocking)(struct kvm_vcpu *vcpu);
	void (*vcpu_unblocking)(struct kvm_vcpu *vcpu);

	int (*update_pi_irte)(struct kvm *kvm, unsigned int host_irq,
			      uint32_t guest_irq, bool set);
	void (*apicv_post_state_restore)(struct kvm_vcpu *vcpu);

	int (*set_hv_timer)(struct kvm_vcpu *vcpu, u64 guest_deadline_tsc);
	void (*cancel_hv_timer)(struct kvm_vcpu *vcpu);

	void (*setup_mce)(struct kvm_vcpu *vcpu);

	int (*get_nested_state)(struct kvm_vcpu *vcpu,
				struct kvm_nested_state __user *user_kvm_nested_state,
				unsigned user_data_size);
	int (*set_nested_state)(struct kvm_vcpu *vcpu,
				struct kvm_nested_state __user *user_kvm_nested_state,
				struct kvm_nested_state *kvm_state);
	void (*get_vmcs12_pages)(struct kvm_vcpu *vcpu);

	int (*smi_allowed)(struct kvm_vcpu *vcpu);
	int (*pre_enter_smm)(struct kvm_vcpu *vcpu, char *smstate);
	int (*pre_leave_smm)(struct kvm_vcpu *vcpu, const char *smstate);
	int (*enable_smi_window)(struct kvm_vcpu *vcpu);

	int (*mem_enc_op)(struct kvm *kvm, void __user *argp);
	int (*mem_enc_reg_region)(struct kvm *kvm, struct kvm_enc_region *argp);
	int (*mem_enc_unreg_region)(struct kvm *kvm, struct kvm_enc_region *argp);

	int (*get_msr_feature)(struct kvm_msr_entry *entry);

	int (*nested_enable_evmcs)(struct kvm_vcpu *vcpu,
				   uint16_t *vmcs_version);
	uint16_t (*nested_get_evmcs_version)(struct kvm_vcpu *vcpu);

	bool (*need_emulation_on_page_fault)(struct kvm_vcpu *vcpu);
};

struct kvm_arch_async_pf {
	u32 token;
	gfn_t gfn;
	unsigned long cr3;
	bool direct_map;
};

extern struct kvm_x86_ops *kvm_x86_ops;
extern struct kmem_cache *x86_fpu_cache;

#define __KVM_HAVE_ARCH_VM_ALLOC
static inline struct kvm *kvm_arch_alloc_vm(void)
{
	return kvm_x86_ops->vm_alloc();
}

static inline void kvm_arch_free_vm(struct kvm *kvm)
{
	return kvm_x86_ops->vm_free(kvm);
}

#define __KVM_HAVE_ARCH_FLUSH_REMOTE_TLB
static inline int kvm_arch_flush_remote_tlb(struct kvm *kvm)
{
	if (kvm_x86_ops->tlb_remote_flush &&
	    !kvm_x86_ops->tlb_remote_flush(kvm))
		return 0;
	else
		return -ENOTSUPP;
}

int kvm_mmu_module_init(void);
void kvm_mmu_module_exit(void);

void kvm_mmu_destroy(struct kvm_vcpu *vcpu);
int kvm_mmu_create(struct kvm_vcpu *vcpu);
void kvm_mmu_init_vm(struct kvm *kvm);
void kvm_mmu_uninit_vm(struct kvm *kvm);
void kvm_mmu_set_mask_ptes(u64 user_mask, u64 accessed_mask,
		u64 dirty_mask, u64 nx_mask, u64 x_mask, u64 p_mask,
		u64 acc_track_mask, u64 me_mask);

void kvm_mmu_reset_context(struct kvm_vcpu *vcpu);
void kvm_mmu_slot_remove_write_access(struct kvm *kvm,
				      struct kvm_memory_slot *memslot);
void kvm_mmu_zap_collapsible_sptes(struct kvm *kvm,
				   const struct kvm_memory_slot *memslot);
void kvm_mmu_slot_leaf_clear_dirty(struct kvm *kvm,
				   struct kvm_memory_slot *memslot);
void kvm_mmu_slot_largepage_remove_write_access(struct kvm *kvm,
					struct kvm_memory_slot *memslot);
void kvm_mmu_slot_set_dirty(struct kvm *kvm,
			    struct kvm_memory_slot *memslot);
void kvm_mmu_clear_dirty_pt_masked(struct kvm *kvm,
				   struct kvm_memory_slot *slot,
				   gfn_t gfn_offset, unsigned long mask);
void kvm_mmu_zap_all(struct kvm *kvm);
void kvm_mmu_invalidate_mmio_sptes(struct kvm *kvm, u64 gen);
<<<<<<< HEAD
unsigned int kvm_mmu_calculate_default_mmu_pages(struct kvm *kvm);
void kvm_mmu_change_mmu_pages(struct kvm *kvm, unsigned int kvm_nr_mmu_pages);
=======
unsigned long kvm_mmu_calculate_default_mmu_pages(struct kvm *kvm);
void kvm_mmu_change_mmu_pages(struct kvm *kvm, unsigned long kvm_nr_mmu_pages);
>>>>>>> 69dbdfff

int load_pdptrs(struct kvm_vcpu *vcpu, struct kvm_mmu *mmu, unsigned long cr3);
bool pdptrs_changed(struct kvm_vcpu *vcpu);

int emulator_write_phys(struct kvm_vcpu *vcpu, gpa_t gpa,
			  const void *val, int bytes);

struct kvm_irq_mask_notifier {
	void (*func)(struct kvm_irq_mask_notifier *kimn, bool masked);
	int irq;
	struct hlist_node link;
};

void kvm_register_irq_mask_notifier(struct kvm *kvm, int irq,
				    struct kvm_irq_mask_notifier *kimn);
void kvm_unregister_irq_mask_notifier(struct kvm *kvm, int irq,
				      struct kvm_irq_mask_notifier *kimn);
void kvm_fire_mask_notifiers(struct kvm *kvm, unsigned irqchip, unsigned pin,
			     bool mask);

extern bool tdp_enabled;

u64 vcpu_tsc_khz(struct kvm_vcpu *vcpu);

/* control of guest tsc rate supported? */
extern bool kvm_has_tsc_control;
/* maximum supported tsc_khz for guests */
extern u32  kvm_max_guest_tsc_khz;
/* number of bits of the fractional part of the TSC scaling ratio */
extern u8   kvm_tsc_scaling_ratio_frac_bits;
/* maximum allowed value of TSC scaling ratio */
extern u64  kvm_max_tsc_scaling_ratio;
/* 1ull << kvm_tsc_scaling_ratio_frac_bits */
extern u64  kvm_default_tsc_scaling_ratio;

extern u64 kvm_mce_cap_supported;

enum emulation_result {
	EMULATE_DONE,         /* no further processing */
	EMULATE_USER_EXIT,    /* kvm_run ready for userspace exit */
	EMULATE_FAIL,         /* can't emulate this instruction */
};

#define EMULTYPE_NO_DECODE	    (1 << 0)
#define EMULTYPE_TRAP_UD	    (1 << 1)
#define EMULTYPE_SKIP		    (1 << 2)
#define EMULTYPE_ALLOW_RETRY	    (1 << 3)
#define EMULTYPE_NO_UD_ON_FAIL	    (1 << 4)
#define EMULTYPE_VMWARE		    (1 << 5)
int kvm_emulate_instruction(struct kvm_vcpu *vcpu, int emulation_type);
int kvm_emulate_instruction_from_buffer(struct kvm_vcpu *vcpu,
					void *insn, int insn_len);

void kvm_enable_efer_bits(u64);
bool kvm_valid_efer(struct kvm_vcpu *vcpu, u64 efer);
int kvm_get_msr(struct kvm_vcpu *vcpu, struct msr_data *msr);
int kvm_set_msr(struct kvm_vcpu *vcpu, struct msr_data *msr);

struct x86_emulate_ctxt;

int kvm_fast_pio(struct kvm_vcpu *vcpu, int size, unsigned short port, int in);
int kvm_emulate_cpuid(struct kvm_vcpu *vcpu);
int kvm_emulate_halt(struct kvm_vcpu *vcpu);
int kvm_vcpu_halt(struct kvm_vcpu *vcpu);
int kvm_emulate_wbinvd(struct kvm_vcpu *vcpu);

void kvm_get_segment(struct kvm_vcpu *vcpu, struct kvm_segment *var, int seg);
int kvm_load_segment_descriptor(struct kvm_vcpu *vcpu, u16 selector, int seg);
void kvm_vcpu_deliver_sipi_vector(struct kvm_vcpu *vcpu, u8 vector);

int kvm_task_switch(struct kvm_vcpu *vcpu, u16 tss_selector, int idt_index,
		    int reason, bool has_error_code, u32 error_code);

int kvm_set_cr0(struct kvm_vcpu *vcpu, unsigned long cr0);
int kvm_set_cr3(struct kvm_vcpu *vcpu, unsigned long cr3);
int kvm_set_cr4(struct kvm_vcpu *vcpu, unsigned long cr4);
int kvm_set_cr8(struct kvm_vcpu *vcpu, unsigned long cr8);
int kvm_set_dr(struct kvm_vcpu *vcpu, int dr, unsigned long val);
int kvm_get_dr(struct kvm_vcpu *vcpu, int dr, unsigned long *val);
unsigned long kvm_get_cr8(struct kvm_vcpu *vcpu);
void kvm_lmsw(struct kvm_vcpu *vcpu, unsigned long msw);
void kvm_get_cs_db_l_bits(struct kvm_vcpu *vcpu, int *db, int *l);
int kvm_set_xcr(struct kvm_vcpu *vcpu, u32 index, u64 xcr);

int kvm_get_msr_common(struct kvm_vcpu *vcpu, struct msr_data *msr);
int kvm_set_msr_common(struct kvm_vcpu *vcpu, struct msr_data *msr);

unsigned long kvm_get_rflags(struct kvm_vcpu *vcpu);
void kvm_set_rflags(struct kvm_vcpu *vcpu, unsigned long rflags);
bool kvm_rdpmc(struct kvm_vcpu *vcpu);

void kvm_queue_exception(struct kvm_vcpu *vcpu, unsigned nr);
void kvm_queue_exception_e(struct kvm_vcpu *vcpu, unsigned nr, u32 error_code);
void kvm_requeue_exception(struct kvm_vcpu *vcpu, unsigned nr);
void kvm_requeue_exception_e(struct kvm_vcpu *vcpu, unsigned nr, u32 error_code);
void kvm_inject_page_fault(struct kvm_vcpu *vcpu, struct x86_exception *fault);
int kvm_read_guest_page_mmu(struct kvm_vcpu *vcpu, struct kvm_mmu *mmu,
			    gfn_t gfn, void *data, int offset, int len,
			    u32 access);
bool kvm_require_cpl(struct kvm_vcpu *vcpu, int required_cpl);
bool kvm_require_dr(struct kvm_vcpu *vcpu, int dr);

static inline int __kvm_irq_line_state(unsigned long *irq_state,
				       int irq_source_id, int level)
{
	/* Logical OR for level trig interrupt */
	if (level)
		__set_bit(irq_source_id, irq_state);
	else
		__clear_bit(irq_source_id, irq_state);

	return !!(*irq_state);
}

#define KVM_MMU_ROOT_CURRENT		BIT(0)
#define KVM_MMU_ROOT_PREVIOUS(i)	BIT(1+i)
#define KVM_MMU_ROOTS_ALL		(~0UL)

int kvm_pic_set_irq(struct kvm_pic *pic, int irq, int irq_source_id, int level);
void kvm_pic_clear_all(struct kvm_pic *pic, int irq_source_id);

void kvm_inject_nmi(struct kvm_vcpu *vcpu);

int kvm_mmu_unprotect_page(struct kvm *kvm, gfn_t gfn);
int kvm_mmu_unprotect_page_virt(struct kvm_vcpu *vcpu, gva_t gva);
void __kvm_mmu_free_some_pages(struct kvm_vcpu *vcpu);
int kvm_mmu_load(struct kvm_vcpu *vcpu);
void kvm_mmu_unload(struct kvm_vcpu *vcpu);
void kvm_mmu_sync_roots(struct kvm_vcpu *vcpu);
void kvm_mmu_free_roots(struct kvm_vcpu *vcpu, struct kvm_mmu *mmu,
			ulong roots_to_free);
gpa_t translate_nested_gpa(struct kvm_vcpu *vcpu, gpa_t gpa, u32 access,
			   struct x86_exception *exception);
gpa_t kvm_mmu_gva_to_gpa_read(struct kvm_vcpu *vcpu, gva_t gva,
			      struct x86_exception *exception);
gpa_t kvm_mmu_gva_to_gpa_fetch(struct kvm_vcpu *vcpu, gva_t gva,
			       struct x86_exception *exception);
gpa_t kvm_mmu_gva_to_gpa_write(struct kvm_vcpu *vcpu, gva_t gva,
			       struct x86_exception *exception);
gpa_t kvm_mmu_gva_to_gpa_system(struct kvm_vcpu *vcpu, gva_t gva,
				struct x86_exception *exception);

void kvm_vcpu_deactivate_apicv(struct kvm_vcpu *vcpu);

int kvm_emulate_hypercall(struct kvm_vcpu *vcpu);

int kvm_mmu_page_fault(struct kvm_vcpu *vcpu, gva_t gva, u64 error_code,
		       void *insn, int insn_len);
void kvm_mmu_invlpg(struct kvm_vcpu *vcpu, gva_t gva);
void kvm_mmu_invpcid_gva(struct kvm_vcpu *vcpu, gva_t gva, unsigned long pcid);
void kvm_mmu_new_cr3(struct kvm_vcpu *vcpu, gpa_t new_cr3, bool skip_tlb_flush);

void kvm_enable_tdp(void);
void kvm_disable_tdp(void);

static inline gpa_t translate_gpa(struct kvm_vcpu *vcpu, gpa_t gpa, u32 access,
				  struct x86_exception *exception)
{
	return gpa;
}

static inline struct kvm_mmu_page *page_header(hpa_t shadow_page)
{
	struct page *page = pfn_to_page(shadow_page >> PAGE_SHIFT);

	return (struct kvm_mmu_page *)page_private(page);
}

static inline u16 kvm_read_ldt(void)
{
	u16 ldt;
	asm("sldt %0" : "=g"(ldt));
	return ldt;
}

static inline void kvm_load_ldt(u16 sel)
{
	asm("lldt %0" : : "rm"(sel));
}

#ifdef CONFIG_X86_64
static inline unsigned long read_msr(unsigned long msr)
{
	u64 value;

	rdmsrl(msr, value);
	return value;
}
#endif

static inline u32 get_rdx_init_val(void)
{
	return 0x600; /* P6 family */
}

static inline void kvm_inject_gp(struct kvm_vcpu *vcpu, u32 error_code)
{
	kvm_queue_exception_e(vcpu, GP_VECTOR, error_code);
}

#define TSS_IOPB_BASE_OFFSET 0x66
#define TSS_BASE_SIZE 0x68
#define TSS_IOPB_SIZE (65536 / 8)
#define TSS_REDIRECTION_SIZE (256 / 8)
#define RMODE_TSS_SIZE							\
	(TSS_BASE_SIZE + TSS_REDIRECTION_SIZE + TSS_IOPB_SIZE + 1)

enum {
	TASK_SWITCH_CALL = 0,
	TASK_SWITCH_IRET = 1,
	TASK_SWITCH_JMP = 2,
	TASK_SWITCH_GATE = 3,
};

#define HF_GIF_MASK		(1 << 0)
#define HF_HIF_MASK		(1 << 1)
#define HF_VINTR_MASK		(1 << 2)
#define HF_NMI_MASK		(1 << 3)
#define HF_IRET_MASK		(1 << 4)
#define HF_GUEST_MASK		(1 << 5) /* VCPU is in guest-mode */
#define HF_SMM_MASK		(1 << 6)
#define HF_SMM_INSIDE_NMI_MASK	(1 << 7)

#define __KVM_VCPU_MULTIPLE_ADDRESS_SPACE
#define KVM_ADDRESS_SPACE_NUM 2

#define kvm_arch_vcpu_memslots_id(vcpu) ((vcpu)->arch.hflags & HF_SMM_MASK ? 1 : 0)
#define kvm_memslots_for_spte_role(kvm, role) __kvm_memslots(kvm, (role).smm)

/*
 * Hardware virtualization extension instructions may fault if a
 * reboot turns off virtualization while processes are running.
 * Trap the fault and ignore the instruction if that happens.
 */
asmlinkage void kvm_spurious_fault(void);

#define ____kvm_handle_fault_on_reboot(insn, cleanup_insn)	\
	"666: " insn "\n\t" \
	"668: \n\t"                           \
	".pushsection .fixup, \"ax\" \n" \
	"667: \n\t" \
	cleanup_insn "\n\t"		      \
	"cmpb $0, kvm_rebooting \n\t"	      \
	"jne 668b \n\t"      		      \
	__ASM_SIZE(push) " $666b \n\t"	      \
	"jmp kvm_spurious_fault \n\t"	      \
	".popsection \n\t" \
	_ASM_EXTABLE(666b, 667b)

#define __kvm_handle_fault_on_reboot(insn)		\
	____kvm_handle_fault_on_reboot(insn, "")

#define KVM_ARCH_WANT_MMU_NOTIFIER
int kvm_unmap_hva_range(struct kvm *kvm, unsigned long start, unsigned long end);
int kvm_age_hva(struct kvm *kvm, unsigned long start, unsigned long end);
int kvm_test_age_hva(struct kvm *kvm, unsigned long hva);
int kvm_set_spte_hva(struct kvm *kvm, unsigned long hva, pte_t pte);
int kvm_cpu_has_injectable_intr(struct kvm_vcpu *v);
int kvm_cpu_has_interrupt(struct kvm_vcpu *vcpu);
int kvm_arch_interrupt_allowed(struct kvm_vcpu *vcpu);
int kvm_cpu_get_interrupt(struct kvm_vcpu *v);
void kvm_vcpu_reset(struct kvm_vcpu *vcpu, bool init_event);
void kvm_vcpu_reload_apic_access_page(struct kvm_vcpu *vcpu);

int kvm_pv_send_ipi(struct kvm *kvm, unsigned long ipi_bitmap_low,
		    unsigned long ipi_bitmap_high, u32 min,
		    unsigned long icr, int op_64_bit);

u64 kvm_get_arch_capabilities(void);
void kvm_define_shared_msr(unsigned index, u32 msr);
int kvm_set_shared_msr(unsigned index, u64 val, u64 mask);

u64 kvm_scale_tsc(struct kvm_vcpu *vcpu, u64 tsc);
u64 kvm_read_l1_tsc(struct kvm_vcpu *vcpu, u64 host_tsc);

unsigned long kvm_get_linear_rip(struct kvm_vcpu *vcpu);
bool kvm_is_linear_rip(struct kvm_vcpu *vcpu, unsigned long linear_rip);

void kvm_make_mclock_inprogress_request(struct kvm *kvm);
void kvm_make_scan_ioapic_request(struct kvm *kvm);

void kvm_arch_async_page_not_present(struct kvm_vcpu *vcpu,
				     struct kvm_async_pf *work);
void kvm_arch_async_page_present(struct kvm_vcpu *vcpu,
				 struct kvm_async_pf *work);
void kvm_arch_async_page_ready(struct kvm_vcpu *vcpu,
			       struct kvm_async_pf *work);
bool kvm_arch_can_inject_async_page_present(struct kvm_vcpu *vcpu);
extern bool kvm_find_async_pf_gfn(struct kvm_vcpu *vcpu, gfn_t gfn);

int kvm_skip_emulated_instruction(struct kvm_vcpu *vcpu);
int kvm_complete_insn_gp(struct kvm_vcpu *vcpu, int err);
void __kvm_request_immediate_exit(struct kvm_vcpu *vcpu);

int kvm_is_in_guest(void);

int __x86_set_memory_region(struct kvm *kvm, int id, gpa_t gpa, u32 size);
int x86_set_memory_region(struct kvm *kvm, int id, gpa_t gpa, u32 size);
bool kvm_vcpu_is_reset_bsp(struct kvm_vcpu *vcpu);
bool kvm_vcpu_is_bsp(struct kvm_vcpu *vcpu);

bool kvm_intr_is_single_vcpu(struct kvm *kvm, struct kvm_lapic_irq *irq,
			     struct kvm_vcpu **dest_vcpu);

void kvm_set_msi_irq(struct kvm *kvm, struct kvm_kernel_irq_routing_entry *e,
		     struct kvm_lapic_irq *irq);

static inline void kvm_arch_vcpu_blocking(struct kvm_vcpu *vcpu)
{
	if (kvm_x86_ops->vcpu_blocking)
		kvm_x86_ops->vcpu_blocking(vcpu);
}

static inline void kvm_arch_vcpu_unblocking(struct kvm_vcpu *vcpu)
{
	if (kvm_x86_ops->vcpu_unblocking)
		kvm_x86_ops->vcpu_unblocking(vcpu);
}

static inline void kvm_arch_vcpu_block_finish(struct kvm_vcpu *vcpu) {}

static inline int kvm_cpu_get_apicid(int mps_cpu)
{
#ifdef CONFIG_X86_LOCAL_APIC
	return default_cpu_present_to_apicid(mps_cpu);
#else
	WARN_ON_ONCE(1);
	return BAD_APICID;
#endif
}

#define put_smstate(type, buf, offset, val)                      \
	*(type *)((buf) + (offset) - 0x7e00) = val

#define GET_SMSTATE(type, buf, offset)		\
	(*(type *)((buf) + (offset) - 0x7e00))

#endif /* _ASM_X86_KVM_HOST_H */<|MERGE_RESOLUTION|>--- conflicted
+++ resolved
@@ -1257,13 +1257,8 @@
 				   gfn_t gfn_offset, unsigned long mask);
 void kvm_mmu_zap_all(struct kvm *kvm);
 void kvm_mmu_invalidate_mmio_sptes(struct kvm *kvm, u64 gen);
-<<<<<<< HEAD
-unsigned int kvm_mmu_calculate_default_mmu_pages(struct kvm *kvm);
-void kvm_mmu_change_mmu_pages(struct kvm *kvm, unsigned int kvm_nr_mmu_pages);
-=======
 unsigned long kvm_mmu_calculate_default_mmu_pages(struct kvm *kvm);
 void kvm_mmu_change_mmu_pages(struct kvm *kvm, unsigned long kvm_nr_mmu_pages);
->>>>>>> 69dbdfff
 
 int load_pdptrs(struct kvm_vcpu *vcpu, struct kvm_mmu *mmu, unsigned long cr3);
 bool pdptrs_changed(struct kvm_vcpu *vcpu);
