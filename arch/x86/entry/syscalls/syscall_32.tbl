--- conflicted
+++ resolved
@@ -438,8 +438,5 @@
 431	i386	fsconfig		sys_fsconfig			__ia32_sys_fsconfig
 432	i386	fsmount			sys_fsmount			__ia32_sys_fsmount
 433	i386	fspick			sys_fspick			__ia32_sys_fspick
-<<<<<<< HEAD
 434	i386	pidfd_open		sys_pidfd_open			__ia32_sys_pidfd_open
-=======
-436	i386	clone3			sys_clone3			__ia32_sys_clone3
->>>>>>> d68dbb0c
+436	i386	clone3			sys_clone3			__ia32_sys_clone3