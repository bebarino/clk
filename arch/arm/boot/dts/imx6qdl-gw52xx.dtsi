/*
 * Copyright 2013 Gateworks Corporation
 *
 * The code contained herein is licensed under the GNU General Public
 * License. You may obtain a copy of the GNU General Public License
 * Version 2 or later at the following locations:
 *
 * http://www.opensource.org/licenses/gpl-license.html
 * http://www.gnu.org/copyleft/gpl.html
 */

/ {
	/* these are used by bootloader for disabling nodes */
	aliases {
		ethernet0 = &fec;
		led0 = &led0;
		led1 = &led1;
		led2 = &led2;
		nand = &gpmi;
		ssi0 = &ssi1;
		usb0 = &usbh1;
		usb1 = &usbotg;
		usdhc2 = &usdhc3;
	};

	chosen {
		bootargs = "console=ttymxc1,115200";
	};

	backlight {
		compatible = "pwm-backlight";
		pwms = <&pwm4 0 5000000>;
		brightness-levels = <0 4 8 16 32 64 128 255>;
		default-brightness-level = <7>;
	};

	leds {
		compatible = "gpio-leds";

		led0: user1 {
			label = "user1";
			gpios = <&gpio4 6 0>; /* 102 -> MX6_PANLEDG */
			default-state = "on";
			linux,default-trigger = "heartbeat";
		};

		led1: user2 {
			label = "user2";
			gpios = <&gpio4 7 0>; /* 103 -> MX6_PANLEDR */
			default-state = "off";
		};

		led2: user3 {
			label = "user3";
			gpios = <&gpio4 15 1>; /* 111 - MX6_LOCLED# */
			default-state = "off";
		};
	};

	memory {
		reg = <0x10000000 0x20000000>;
	};

	pps {
		compatible = "pps-gpio";
		gpios = <&gpio1 26 0>;
		status = "okay";
	};

	regulators {
		compatible = "simple-bus";
		#address-cells = <1>;
		#size-cells = <0>;

		reg_1p0v: regulator@0 {
			compatible = "regulator-fixed";
			reg = <0>;
			regulator-name = "1P0V";
			regulator-min-microvolt = <1000000>;
			regulator-max-microvolt = <1000000>;
			regulator-always-on;
		};

		/* remove this fixed regulator once ltc3676__sw2 driver available */
		reg_1p8v: regulator@1 {
			compatible = "regulator-fixed";
			reg = <1>;
			regulator-name = "1P8V";
			regulator-min-microvolt = <1800000>;
			regulator-max-microvolt = <1800000>;
			regulator-always-on;
		};

		reg_3p3v: regulator@2 {
			compatible = "regulator-fixed";
			reg = <2>;
			regulator-name = "3P3V";
			regulator-min-microvolt = <3300000>;
			regulator-max-microvolt = <3300000>;
			regulator-always-on;
		};

		reg_5p0v: regulator@3 {
			compatible = "regulator-fixed";
			reg = <3>;
			regulator-name = "5P0V";
			regulator-min-microvolt = <5000000>;
			regulator-max-microvolt = <5000000>;
			regulator-always-on;
		};

		reg_usb_otg_vbus: regulator@4 {
			compatible = "regulator-fixed";
			reg = <4>;
			regulator-name = "usb_otg_vbus";
			regulator-min-microvolt = <5000000>;
			regulator-max-microvolt = <5000000>;
			gpio = <&gpio3 22 0>;
			enable-active-high;
		};
	};

	sound {
		compatible = "fsl,imx6q-sabrelite-sgtl5000",
			     "fsl,imx-audio-sgtl5000";
		model = "imx6q-sabrelite-sgtl5000";
		ssi-controller = <&ssi1>;
		audio-codec = <&codec>;
		audio-routing =
			"MIC_IN", "Mic Jack",
			"Mic Jack", "Mic Bias",
			"Headphone Jack", "HP_OUT";
		mux-int-port = <1>;
		mux-ext-port = <4>;
	};
};

&audmux {
	pinctrl-names = "default";
	pinctrl-0 = <&pinctrl_audmux>;
	status = "okay";
};

&fec {
	pinctrl-names = "default";
	pinctrl-0 = <&pinctrl_enet>;
	phy-mode = "rgmii";
	phy-reset-gpios = <&gpio1 30 0>;
	status = "okay";
};

&gpmi {
	pinctrl-names = "default";
	pinctrl-0 = <&pinctrl_gpmi_nand>;
	status = "okay";
};

&hdmi {
	ddc-i2c-bus = <&i2c3>;
	status = "okay";
};

&i2c1 {
	clock-frequency = <100000>;
	pinctrl-names = "default";
	pinctrl-0 = <&pinctrl_i2c1>;
	status = "okay";

	eeprom1: eeprom@50 {
		compatible = "atmel,24c02";
		reg = <0x50>;
		pagesize = <16>;
	};

	eeprom2: eeprom@51 {
		compatible = "atmel,24c02";
		reg = <0x51>;
		pagesize = <16>;
	};

	eeprom3: eeprom@52 {
		compatible = "atmel,24c02";
		reg = <0x52>;
		pagesize = <16>;
	};

	eeprom4: eeprom@53 {
		compatible = "atmel,24c02";
		reg = <0x53>;
		pagesize = <16>;
	};

	gpio: pca9555@23 {
		compatible = "nxp,pca9555";
		reg = <0x23>;
		gpio-controller;
		#gpio-cells = <2>;
	};

	hwmon: gsc@29 {
		compatible = "gw,gsp";
		reg = <0x29>;
	};

	rtc: ds1672@68 {
		compatible = "dallas,ds1672";
		reg = <0x68>;
	};
};

&i2c2 {
	clock-frequency = <100000>;
	pinctrl-names = "default";
	pinctrl-0 = <&pinctrl_i2c2>;
	status = "okay";

	pciswitch: pex8609@3f {
		compatible = "plx,pex8609";
		reg = <0x3f>;
	};

	pmic: ltc3676@3c {
		compatible = "ltc,ltc3676";
		reg = <0x3c>;

		regulators {
			sw1_reg: ltc3676__sw1 {
				regulator-min-microvolt = <1175000>;
				regulator-max-microvolt = <1175000>;
				regulator-boot-on;
				regulator-always-on;
			};

			sw2_reg: ltc3676__sw2 {
				regulator-min-microvolt = <1800000>;
				regulator-max-microvolt = <1800000>;
				regulator-boot-on;
				regulator-always-on;
			};

			sw3_reg: ltc3676__sw3 {
				regulator-min-microvolt = <1175000>;
				regulator-max-microvolt = <1175000>;
				regulator-boot-on;
				regulator-always-on;
			};

			sw4_reg: ltc3676__sw4 {
				regulator-min-microvolt = <1500000>;
				regulator-max-microvolt = <1500000>;
				regulator-boot-on;
				regulator-always-on;
			};

			ldo2_reg: ltc3676__ldo2 {
				regulator-min-microvolt = <2500000>;
				regulator-max-microvolt = <2500000>;
				regulator-boot-on;
				regulator-always-on;
			};

			ldo3_reg: ltc3676__ldo3 {
				regulator-min-microvolt = <1800000>;
				regulator-max-microvolt = <1800000>;
				regulator-boot-on;
				regulator-always-on;
			};

			ldo4_reg: ltc3676__ldo4 {
				regulator-min-microvolt = <3000000>;
				regulator-max-microvolt = <3000000>;
			};
		};
	};
};

&i2c3 {
	clock-frequency = <100000>;
	pinctrl-names = "default";
	pinctrl-0 = <&pinctrl_i2c3>;
	status = "okay";

	accelerometer: fxos8700@1e {
		compatible = "fsl,fxos8700";
		reg = <0x13>;
	};

	codec: sgtl5000@0a {
		compatible = "fsl,sgtl5000";
		reg = <0x0a>;
		clocks = <&clks 169>;
		VDDA-supply = <&reg_1p8v>;
		VDDIO-supply = <&reg_3p3v>;
	};

	touchscreen: egalax_ts@04 {
		compatible = "eeti,egalax_ts";
		reg = <0x04>;
		interrupt-parent = <&gpio7>;
		interrupts = <12 2>; /* gpio7_12 active low */
		wakeup-gpios = <&gpio7 12 0>;
	};

	videoin: adv7180@20 {
		compatible = "adi,adv7180";
		reg = <0x20>;
	};
};

&iomuxc {
	pinctrl-names = "default";
	pinctrl-0 = <&pinctrl_hog>;

	imx6qdl-gw52xx {
		pinctrl_hog: hoggrp {
			fsl,pins = <
				MX6QDL_PAD_EIM_A19__GPIO2_IO19   0x80000000 /* MEZZ_DIO0 */
				MX6QDL_PAD_EIM_A20__GPIO2_IO18   0x80000000 /* MEZZ_DIO1 */
				MX6QDL_PAD_EIM_D22__GPIO3_IO22   0x80000000 /* OTG_PWR_EN */
				MX6QDL_PAD_EIM_D31__GPIO3_IO31   0x80000000 /* VIDDEC_PDN# */
				MX6QDL_PAD_ENET_TXD0__GPIO1_IO30 0x80000000 /* PHY Reset */
				MX6QDL_PAD_ENET_TXD1__GPIO1_IO29 0x80000000 /* PCIE_RST# */
				MX6QDL_PAD_ENET_RXD0__GPIO1_IO27 0x80000000 /* GPS_PWDN */
				MX6QDL_PAD_ENET_RXD1__GPIO1_IO26 0x80000000 /* GPS_PPS */
				MX6QDL_PAD_GPIO_0__CCM_CLKO1     0x000130b0 /* AUD4_MCK */
				MX6QDL_PAD_GPIO_2__GPIO1_IO02    0x80000000 /* USB_SEL_PCI */
				MX6QDL_PAD_GPIO_17__GPIO7_IO12   0x80000000 /* TOUCH_IRQ# */
				MX6QDL_PAD_KEY_COL0__GPIO4_IO06  0x80000000 /* user1 led */
				MX6QDL_PAD_KEY_ROW0__GPIO4_IO07  0x80000000 /* user2 led */
				MX6QDL_PAD_KEY_ROW4__GPIO4_IO15  0x80000000 /* user3 led */
				MX6QDL_PAD_SD2_CMD__GPIO1_IO11   0x80000000 /* LVDS_TCH# */
				MX6QDL_PAD_SD3_DAT5__GPIO7_IO00  0x80000000 /* SD3_CD# */
				MX6QDL_PAD_SD4_DAT3__GPIO2_IO11  0x80000000 /* UART2_EN# */
			 >;
		};

		pinctrl_audmux: audmuxgrp {
			fsl,pins = <
				MX6QDL_PAD_SD2_DAT0__AUD4_RXD		0x130b0
				MX6QDL_PAD_SD2_DAT3__AUD4_TXC		0x130b0
				MX6QDL_PAD_SD2_DAT2__AUD4_TXD		0x110b0
				MX6QDL_PAD_SD2_DAT1__AUD4_TXFS		0x130b0
			>;
		};

		pinctrl_enet: enetgrp {
			fsl,pins = <
				MX6QDL_PAD_RGMII_RXC__RGMII_RXC		0x1b0b0
				MX6QDL_PAD_RGMII_RD0__RGMII_RD0		0x1b0b0
				MX6QDL_PAD_RGMII_RD1__RGMII_RD1		0x1b0b0
				MX6QDL_PAD_RGMII_RD2__RGMII_RD2		0x1b0b0
				MX6QDL_PAD_RGMII_RD3__RGMII_RD3		0x1b0b0
				MX6QDL_PAD_RGMII_RX_CTL__RGMII_RX_CTL	0x1b0b0
				MX6QDL_PAD_RGMII_TXC__RGMII_TXC		0x1b0b0
				MX6QDL_PAD_RGMII_TD0__RGMII_TD0		0x1b0b0
				MX6QDL_PAD_RGMII_TD1__RGMII_TD1		0x1b0b0
				MX6QDL_PAD_RGMII_TD2__RGMII_TD2		0x1b0b0
				MX6QDL_PAD_RGMII_TD3__RGMII_TD3		0x1b0b0
				MX6QDL_PAD_RGMII_TX_CTL__RGMII_TX_CTL	0x1b0b0
				MX6QDL_PAD_ENET_REF_CLK__ENET_TX_CLK	0x1b0b0
				MX6QDL_PAD_ENET_MDIO__ENET_MDIO		0x1b0b0
				MX6QDL_PAD_ENET_MDC__ENET_MDC		0x1b0b0
				MX6QDL_PAD_GPIO_16__ENET_REF_CLK	0x4001b0a8
			>;
		};

		pinctrl_gpmi_nand: gpminandgrp {
			fsl,pins = <
				MX6QDL_PAD_NANDF_CLE__NAND_CLE		0xb0b1
				MX6QDL_PAD_NANDF_ALE__NAND_ALE		0xb0b1
				MX6QDL_PAD_NANDF_WP_B__NAND_WP_B	0xb0b1
				MX6QDL_PAD_NANDF_RB0__NAND_READY_B	0xb000
				MX6QDL_PAD_NANDF_CS0__NAND_CE0_B	0xb0b1
				MX6QDL_PAD_NANDF_CS1__NAND_CE1_B	0xb0b1
				MX6QDL_PAD_SD4_CMD__NAND_RE_B		0xb0b1
				MX6QDL_PAD_SD4_CLK__NAND_WE_B		0xb0b1
				MX6QDL_PAD_NANDF_D0__NAND_DATA00	0xb0b1
				MX6QDL_PAD_NANDF_D1__NAND_DATA01	0xb0b1
				MX6QDL_PAD_NANDF_D2__NAND_DATA02	0xb0b1
				MX6QDL_PAD_NANDF_D3__NAND_DATA03	0xb0b1
				MX6QDL_PAD_NANDF_D4__NAND_DATA04	0xb0b1
				MX6QDL_PAD_NANDF_D5__NAND_DATA05	0xb0b1
				MX6QDL_PAD_NANDF_D6__NAND_DATA06	0xb0b1
				MX6QDL_PAD_NANDF_D7__NAND_DATA07	0xb0b1
			>;
		};

		pinctrl_i2c1: i2c1grp {
			fsl,pins = <
				MX6QDL_PAD_EIM_D21__I2C1_SCL		0x4001b8b1
				MX6QDL_PAD_EIM_D28__I2C1_SDA		0x4001b8b1
			>;
		};

		pinctrl_i2c2: i2c2grp {
			fsl,pins = <
				MX6QDL_PAD_KEY_COL3__I2C2_SCL		0x4001b8b1
				MX6QDL_PAD_KEY_ROW3__I2C2_SDA		0x4001b8b1
			>;
		};

		pinctrl_i2c3: i2c3grp {
			fsl,pins = <
				MX6QDL_PAD_GPIO_3__I2C3_SCL		0x4001b8b1
				MX6QDL_PAD_GPIO_6__I2C3_SDA		0x4001b8b1
			>;
		};

		pinctrl_pwm4: pwm4grp {
			fsl,pins = <
				MX6QDL_PAD_SD1_CMD__PWM4_OUT		0x1b0b1
			>;
		};

		pinctrl_uart1: uart1grp {
			fsl,pins = <
				MX6QDL_PAD_SD3_DAT7__UART1_TX_DATA	0x1b0b1
				MX6QDL_PAD_SD3_DAT6__UART1_RX_DATA	0x1b0b1
			>;
		};

		pinctrl_uart2: uart2grp {
			fsl,pins = <
				MX6QDL_PAD_SD4_DAT7__UART2_TX_DATA	0x1b0b1
				MX6QDL_PAD_SD4_DAT4__UART2_RX_DATA	0x1b0b1
			>;
		};

		pinctrl_uart5: uart5grp {
			fsl,pins = <
				MX6QDL_PAD_KEY_COL1__UART5_TX_DATA	0x1b0b1
				MX6QDL_PAD_KEY_ROW1__UART5_RX_DATA	0x1b0b1
			>;
		};

		pinctrl_usbotg: usbotggrp {
			fsl,pins = <
				MX6QDL_PAD_GPIO_1__USB_OTG_ID		0x17059
			>;
		};

		pinctrl_usdhc3: usdhc3grp {
			fsl,pins = <
				MX6QDL_PAD_SD3_CMD__SD3_CMD		0x17059
				MX6QDL_PAD_SD3_CLK__SD3_CLK		0x10059
				MX6QDL_PAD_SD3_DAT0__SD3_DATA0		0x17059
				MX6QDL_PAD_SD3_DAT1__SD3_DATA1		0x17059
				MX6QDL_PAD_SD3_DAT2__SD3_DATA2		0x17059
				MX6QDL_PAD_SD3_DAT3__SD3_DATA3		0x17059
			>;
		};
	};
};

&ldb {
	status = "okay";
<<<<<<< HEAD
=======

	lvds-channel@0 {
		fsl,data-mapping = "spwg";
		fsl,data-width = <18>;
		status = "okay";

		display-timings {
			native-mode = <&timing0>;
			timing0: hsd100pxn1 {
				clock-frequency = <65000000>;
				hactive = <1024>;
				vactive = <768>;
				hback-porch = <220>;
				hfront-porch = <40>;
				vback-porch = <21>;
				vfront-porch = <7>;
				hsync-len = <60>;
				vsync-len = <10>;
			};
		};
	};
>>>>>>> 1a5700bc
};

&pcie {
	reset-gpio = <&gpio1 29 0>;
	status = "okay";
};

&pwm4 {
	pinctrl-names = "default";
	pinctrl-0 = <&pinctrl_pwm4>;
	status = "okay";
};

&ssi1 {
	fsl,mode = "i2s-slave";
	status = "okay";
};

&uart1 {
	pinctrl-names = "default";
	pinctrl-0 = <&pinctrl_uart1>;
	status = "okay";
};

&uart2 {
	pinctrl-names = "default";
	pinctrl-0 = <&pinctrl_uart2>;
	status = "okay";
};

&uart5 {
	pinctrl-names = "default";
	pinctrl-0 = <&pinctrl_uart5>;
	status = "okay";
};

&usbotg {
	vbus-supply = <&reg_usb_otg_vbus>;
	pinctrl-names = "default";
	pinctrl-0 = <&pinctrl_usbotg>;
	disable-over-current;
	status = "okay";
};

&usbh1 {
	status = "okay";
};

&usdhc3 {
	pinctrl-names = "default";
	pinctrl-0 = <&pinctrl_usdhc3>;
	cd-gpios = <&gpio7 0 0>;
	vmmc-supply = <&reg_3p3v>;
	status = "okay";
};<|MERGE_RESOLUTION|>--- conflicted
+++ resolved
@@ -454,8 +454,6 @@
 
 &ldb {
 	status = "okay";
-<<<<<<< HEAD
-=======
 
 	lvds-channel@0 {
 		fsl,data-mapping = "spwg";
@@ -477,7 +475,6 @@
 			};
 		};
 	};
->>>>>>> 1a5700bc
 };
 
 &pcie {
