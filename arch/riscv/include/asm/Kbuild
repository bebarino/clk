# SPDX-License-Identifier: GPL-2.0
generic-y += bugs.h
generic-y += checksum.h
generic-y += compat.h
generic-y += device.h
generic-y += div64.h
generic-y += extable.h
<<<<<<< HEAD
=======
generic-y += flat.h
>>>>>>> 4ff96fb5
generic-y += dma.h
generic-y += dma-contiguous.h
generic-y += dma-mapping.h
generic-y += emergency-restart.h
generic-y += exec.h
generic-y += fb.h
generic-y += hardirq.h
generic-y += hw_irq.h
generic-y += irq_regs.h
generic-y += irq_work.h
generic-y += kdebug.h
generic-y += kmap_types.h
generic-y += kvm_para.h
generic-y += local.h
generic-y += local64.h
generic-y += mm-arch-hooks.h
generic-y += percpu.h
generic-y += preempt.h
generic-y += sections.h
generic-y += serial.h
generic-y += shmparam.h
generic-y += topology.h
generic-y += trace_clock.h
generic-y += unaligned.h
generic-y += user.h
generic-y += vga.h
generic-y += vmlinux.lds.h
generic-y += xor.h<|MERGE_RESOLUTION|>--- conflicted
+++ resolved
@@ -5,10 +5,7 @@
 generic-y += device.h
 generic-y += div64.h
 generic-y += extable.h
-<<<<<<< HEAD
-=======
 generic-y += flat.h
->>>>>>> 4ff96fb5
 generic-y += dma.h
 generic-y += dma-contiguous.h
 generic-y += dma-mapping.h
