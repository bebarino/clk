# SPDX-License-Identifier: GPL-2.0
# This file was copied from arm64/kernel/pi/Makefile.

KBUILD_CFLAGS	:= $(subst $(CC_FLAGS_FTRACE),,$(KBUILD_CFLAGS)) -fpie \
		   -Os -DDISABLE_BRANCH_PROFILING $(DISABLE_STACKLEAK_PLUGIN) \
		   $(call cc-option,-mbranch-protection=none) \
		   -I$(srctree)/scripts/dtc/libfdt -fno-stack-protector \
		   -include $(srctree)/include/linux/hidden.h \
		   -D__DISABLE_EXPORTS -ffreestanding \
		   -fno-asynchronous-unwind-tables -fno-unwind-tables \
		   $(call cc-option,-fno-addrsig)

# Disable LTO
KBUILD_CFLAGS	:= $(filter-out $(CC_FLAGS_LTO), $(KBUILD_CFLAGS))

KBUILD_CFLAGS	+= -mcmodel=medany

CFLAGS_cmdline_early.o += -D__NO_FORTIFY
CFLAGS_fdt_early.o += -D__NO_FORTIFY
# lib/string.c already defines __NO_FORTIFY
CFLAGS_ctype.o += -D__NO_FORTIFY
CFLAGS_lib-fdt.o += -D__NO_FORTIFY
CFLAGS_lib-fdt_ro.o += -D__NO_FORTIFY
<<<<<<< HEAD
CFLAGS_fdt_early.o += -D__NO_FORTIFY
=======
CFLAGS_archrandom_early.o += -D__NO_FORTIFY
>>>>>>> e8a05819

$(obj)/%.pi.o: OBJCOPYFLAGS := --prefix-symbols=__pi_ \
			       --remove-section=.note.gnu.property \
			       --prefix-alloc-sections=.init.pi
$(obj)/%.pi.o: $(obj)/%.o FORCE
	$(call if_changed,objcopy)

$(obj)/lib-%.o: $(srctree)/lib/%.c FORCE
	$(call if_changed_rule,cc_o_c)

$(obj)/string.o: $(srctree)/lib/string.c FORCE
	$(call if_changed_rule,cc_o_c)

$(obj)/ctype.o: $(srctree)/lib/ctype.c FORCE
	$(call if_changed_rule,cc_o_c)

obj-y		:= cmdline_early.pi.o fdt_early.pi.o string.pi.o ctype.pi.o lib-fdt.pi.o lib-fdt_ro.pi.o archrandom_early.pi.o
extra-y		:= $(patsubst %.pi.o,%.o,$(obj-y))<|MERGE_RESOLUTION|>--- conflicted
+++ resolved
@@ -21,11 +21,7 @@
 CFLAGS_ctype.o += -D__NO_FORTIFY
 CFLAGS_lib-fdt.o += -D__NO_FORTIFY
 CFLAGS_lib-fdt_ro.o += -D__NO_FORTIFY
-<<<<<<< HEAD
-CFLAGS_fdt_early.o += -D__NO_FORTIFY
-=======
 CFLAGS_archrandom_early.o += -D__NO_FORTIFY
->>>>>>> e8a05819
 
 $(obj)/%.pi.o: OBJCOPYFLAGS := --prefix-symbols=__pi_ \
 			       --remove-section=.note.gnu.property \
